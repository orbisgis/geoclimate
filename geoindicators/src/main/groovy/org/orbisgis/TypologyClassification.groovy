--- conflicted
+++ resolved
@@ -39,6 +39,7 @@
     def final CENTER_NAME = "center"
     def final VARIABILITY_NAME = "variability"
     def final BASE_NAME = "LCZ_type"
+    def final GEOMETRIC_FIELD = "the_geom"
     
     return processFactory.create(
         "Set the LCZ type of each RSU",
@@ -55,14 +56,6 @@
             // List of possible operations
 
             if(OPS.contains(normalisationType)){
-
-<<<<<<< HEAD
-                def idFieldRsu = "id_rsu"
-                def geometryField = "the_geom"
-                def centerName = "center"
-                def variabilityName = "variability"
-=======
->>>>>>> d73113e2
                 def centerValue = [:]
                 def variabilityValue = [:]
                 def queryRangeNorm = ""
@@ -117,11 +110,7 @@
 
                 // For each LCZ indicator...
                 datasource.getTable(rsuLczIndicators).columnNames.collect { indicCol ->
-<<<<<<< HEAD
-                    if (!indicCol.equalsIgnoreCase(idFieldRsu) & !indicCol.equalsIgnoreCase(geometryField)) {
-=======
-                    if (!indicCol.equalsIgnoreCase(ID_FIELD_RSU)) {
->>>>>>> d73113e2
+                    if (!indicCol.equalsIgnoreCase(ID_FIELD_RSU) & !indicCol.equalsIgnoreCase(GEOMETRIC_FIELD)) {
                         // The values used for normalization ("mean" and "standard deviation") are calculated
                         // (for each column) and stored into maps
                         centerValue[indicCol]=datasource.firstRow("SELECT ${normalisationType}(all_val) " +
@@ -157,13 +146,8 @@
                         "AS SELECT name, ${queryRangeNorm[0..-3]} FROM $LCZ_classes"
 
                 // The input indicator values are normalized according to "center" and "variability" values
-<<<<<<< HEAD
                 datasource.execute(("DROP TABLE IF EXISTS $normalizedValues; CREATE TABLE $normalizedValues " +
-                        "AS SELECT $idFieldRsu, $geometryField, ${queryValuesNorm[0..-3]} FROM $rsuLczIndicators").toString())
-=======
-                datasource.execute "DROP TABLE IF EXISTS $normalizedValues; CREATE TABLE $normalizedValues " +
-                        "AS SELECT $ID_FIELD_RSU, ${queryValuesNorm[0..-3]} FROM $rsuLczIndicators"
->>>>>>> d73113e2
+                        "AS SELECT $ID_FIELD_RSU, $GEOMETRIC_FIELD, ${queryValuesNorm[0..-3]} FROM $rsuLczIndicators").toString())
 
 
                 // II. The distance of each RSU to each of the LCZ types is calculated in the normalized interval.
@@ -171,24 +155,16 @@
                 // of uncertainty based on the Perkin Skill Score method is also associated to this "assignment".
 
                 // Create the table where will be stored the distance to each LCZ for each RSU
-<<<<<<< HEAD
                 datasource.execute(("DROP TABLE IF EXISTS $allLczTable; CREATE TABLE $allLczTable(" +
-                        "pk serial, $geometryField GEOMETRY, $idFieldRsu integer, lcz varchar, distance float);").toString())
-=======
-                datasource.execute "DROP TABLE IF EXISTS $allLczTable; CREATE TABLE $allLczTable(" +
-                        "pk serial, $ID_FIELD_RSU integer, lcz varchar, distance float);"
->>>>>>> d73113e2
+                        "pk serial, $GEOMETRIC_FIELD GEOMETRY, $ID_FIELD_RSU integer, lcz varchar, distance float);").toString())
+
 
                 // For each LCZ type...
                 datasource.eachRow("SELECT * FROM $normalizedRange") { LCZ ->
                     def queryLczDistance = ""
                     // For each indicator...
                     datasource.getTable(rsuLczIndicators).columnNames.collect { indic ->
-<<<<<<< HEAD
-                        if (!indic.equalsIgnoreCase(idFieldRsu) & !indic.equalsIgnoreCase(geometryField)) {
-=======
-                        if (!indic.equalsIgnoreCase(ID_FIELD_RSU)) {
->>>>>>> d73113e2
+                        if (!indic.equalsIgnoreCase(ID_FIELD_RSU) & !indic.equalsIgnoreCase(GEOMETRIC_FIELD)) {
                             // Define columns names where are stored lower and upper range values of the current LCZ
                             // and current indicator
                             def valLow = indic + "_low"
@@ -208,35 +184,18 @@
                     // Fill the table where are stored the distance of each RSU to each LCZ type
                     datasource.execute "DROP TABLE IF EXISTS $buffLczTable; ALTER TABLE $allLczTable RENAME TO $buffLczTable;" +
                             "DROP TABLE IF EXISTS $allLczTable; " +
-<<<<<<< HEAD
-                            "CREATE TABLE $allLczTable(pk serial, $geometryField GEOMETRY, $idFieldRsu integer, lcz varchar, distance float) " +
-                            "AS (SELECT pk, $geometryField, $idFieldRsu, lcz, distance FROM $buffLczTable UNION ALL " +
-                            "SELECT null, $geometryField, $idFieldRsu, '${LCZ.name}', SQRT(${queryLczDistance[0..-2]}) FROM $normalizedValues)").toString())
-=======
-                            "CREATE TABLE $allLczTable(pk serial, $ID_FIELD_RSU integer, lcz varchar, distance float) " +
-                            "AS (SELECT pk, $ID_FIELD_RSU, lcz, distance FROM $buffLczTable UNION ALL " +
-                            "SELECT null, $ID_FIELD_RSU, '${LCZ.name}', SQRT(${queryLczDistance[0..-2]}) FROM $normalizedValues)"
->>>>>>> d73113e2
+                            "CREATE TABLE $allLczTable(pk serial, $GEOMETRIC_FIELD GEOMETRY, $ID_FIELD_RSU integer, lcz varchar, distance float) " +
+                            "AS (SELECT pk, $GEOMETRIC_FIELD, $ID_FIELD_RSU, lcz, distance FROM $buffLczTable UNION ALL " +
+                            "SELECT null, $GEOMETRIC_FIELD, $ID_FIELD_RSU, '${LCZ.name}', SQRT(${queryLczDistance[0..-2]}) FROM $normalizedValues)"
+
                 }
 
                 //
 
                 // The name of the two closest LCZ types are conserved
-<<<<<<< HEAD
-                datasource.execute(("DROP TABLE IF EXISTS $mainLczTable;" +
-                        "CREATE INDEX IF NOT EXISTS all_id ON $allLczTable($idFieldRsu); " +
-                        "CREATE TABLE $mainLczTable AS SELECT a.$idFieldRsu, a.$geometryField, " +
-                                                                "(SELECT b.lcz FROM $allLczTable b " +
-                                                                                      "WHERE a.$idFieldRsu = b.$idFieldRsu " +
-                                                                                      "ORDER BY b.distance ASC LIMIT 1) AS LCZ1," +
-                                                                "(SELECT b.lcz FROM $allLczTable b " +
-                                                                                      "WHERE a.$idFieldRsu = b.$idFieldRsu " +
-                                                                                      "ORDER BY b.distance ASC OFFSET 1 LIMIT 1) AS LCZ2 " +
-                                                        "FROM $allLczTable a GROUP BY $idFieldRsu").toString())
-=======
                 datasource.execute "DROP TABLE IF EXISTS $mainLczTable;" +
                         "CREATE INDEX IF NOT EXISTS all_id ON $allLczTable($ID_FIELD_RSU); " +
-                        "CREATE TABLE $mainLczTable AS SELECT a.$ID_FIELD_RSU, " +
+                        "CREATE TABLE $mainLczTable AS SELECT a.$ID_FIELD_RSU, a.$GEOMETRIC_FIELD, " +
                                 "(SELECT b.lcz FROM $allLczTable b " +
                                         "WHERE a.$ID_FIELD_RSU = b.$ID_FIELD_RSU " +
                                         "ORDER BY b.distance ASC LIMIT 1) AS LCZ1," +
@@ -244,7 +203,6 @@
                                         "WHERE a.$ID_FIELD_RSU = b.$ID_FIELD_RSU " +
                                         "ORDER BY b.distance ASC OFFSET 1 LIMIT 1) AS LCZ2 " +
                                 "FROM $allLczTable a GROUP BY $ID_FIELD_RSU"
->>>>>>> d73113e2
 
                 // Recover the LCZ TYPES list and the number of types in a map
                 def lczTypeTempo = datasource.rows "SELECT name FROM $LCZ_classes"
