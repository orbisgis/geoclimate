--- conflicted
+++ resolved
@@ -452,22 +452,12 @@
 }
 
 /**
-<<<<<<< HEAD
- * This process is used to generate a continuous cartesian grid
- * on which indicators have to be aggregated.
- *
- * @param geometry A geometry that defines either Point, Line or Polygon
- * @param deltaX The horizontal spatial step of a cell in meter
- * @param deltaY The vertical spatial step of a cell in meter
- * @param tableName A Table that contains the geometry of the grid
-=======
  * This process is used to generate a regular grid
  *
  * @param geometry The geometry defined as bounding box coordinates (e.g. POLYGON)
  * @param deltaX  The spatial horizontal resolution in meter
  * @param deltaY  The spatial vertical resolution in meter
  * @param prefixName A prefix used to name the output table
->>>>>>> fca38bfa
  * @param datasource A connexion to a database (H2GIS, POSTGIS, ...) where are stored the input Table and in which
  *        the resulting database will be stored
  * @return outputTableName The name of the created table
@@ -476,11 +466,7 @@
  * */
 IProcess createGrid() {
     return create {
-<<<<<<< HEAD
-        title "Creating a grid in meters"
-=======
         title "Creating a regular cartesian grid in meter"
->>>>>>> fca38bfa
         id "createGrid"
         inputs geometry: Geometry, deltaX: double, deltaY: double,
                 prefixName: "", datasource: JdbcDataSource
@@ -488,7 +474,6 @@
         run { geometry, deltaX, deltaY, prefixName, datasource ->
 
             def BASENAME = "grid"
-<<<<<<< HEAD
             def outputTableName = prefix prefixName, BASENAME
             datasource "DROP TABLE IF EXISTS $outputTableName;"
 
@@ -498,35 +483,15 @@
                            CREATE TABLE $outputTableName AS SELECT * FROM 
                            ST_MakeGrid(st_geomfromtext('$geometry',${geometry.getSRID()}), $deltaX, $deltaY);
                            """
-=======
-            def gridTableName = prefix prefixName, BASENAME
-
-            if (datasource.hasTable(gridTableName)) {
-                datasource """DROP TABLE IF EXISTS $gridTableName;"""
-            }
-            if (datasource instanceof H2GIS) {
-                info "Creating grid with H2GIS"
-                datasource"""
-                    CREATE TABLE $gridTableName 
-                    AS SELECT * FROM ST_MakeGrid(st_geomfromtext('$geometry',${geometry.getSRID()}), $deltaX, $deltaY);
-                    """
->>>>>>> fca38bfa
             }
             else if (datasource instanceof POSTGIS) {
                 info "Creating grid with POSTGIS"
                 PreparedStatement preparedStatement = null
                 Connection outputConnection = datasource.getConnection()
                 try {
-<<<<<<< HEAD
                     def createTable = "CREATE TABLE $outputTableName(THE_GEOM GEOMETRY(POLYGON), ID INT, ID_COL INT, ID_ROW INT);"
                     def insertTable = "INSERT INTO $outputTableName VALUES (?, ?, ?, ?);"
                     datasource.execute(createTable)
-=======
-                    def createTable = "CREATE TABLE $gridTableName(THE_GEOM GEOMETRY(POLYGON), ID INT, ID_COL INT, ID_ROW INT);"
-                    def insertTable = "INSERT INTO $gridTableName VALUES (?, ?, ?, ?);"
-                    datasource.execute(createTable)
-
->>>>>>> fca38bfa
                     preparedStatement = outputConnection.prepareStatement(insertTable)
                     def result = ST_MakeGrid.createGrid(outputConnection, ValueGeometry.getFromGeometry(geometry), deltaX, deltaY)
                     long batch_size = 0
@@ -557,13 +522,8 @@
                     }
                 }
             }
-<<<<<<< HEAD
             info "The grid $outputTableName has been created"
             [outputTableName: outputTableName]
-=======
-            info "The grid '$gridTableName' has been created"
-            [outputTableName: gridTableName]
->>>>>>> fca38bfa
          }
     }
 }