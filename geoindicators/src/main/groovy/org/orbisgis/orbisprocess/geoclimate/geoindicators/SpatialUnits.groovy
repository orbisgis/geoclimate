package org.orbisgis.orbisprocess.geoclimate.geoindicators

import groovy.transform.BaseScript
import org.h2.value.ValueGeometry
import org.h2gis.functions.spatial.create.ST_MakeGrid
import org.h2gis.utilities.TableLocation
import org.locationtech.jts.geom.Geometry
import org.orbisgis.orbisdata.datamanager.api.dataset.DataBaseType
import org.orbisgis.orbisdata.datamanager.api.dataset.ISpatialTable
import org.orbisgis.orbisdata.datamanager.jdbc.JdbcDataSource
import org.orbisgis.orbisdata.datamanager.jdbc.h2gis.H2GIS
import org.orbisgis.orbisdata.datamanager.jdbc.postgis.POSTGIS
import org.orbisgis.orbisdata.processmanager.api.IProcess
import org.orbisgis.orbisdata.processmanager.process.GroovyProcessFactory

import java.sql.Connection
import java.sql.PreparedStatement
import java.sql.SQLException
import java.sql.Statement

import static org.h2gis.network.functions.ST_ConnectedComponents.getConnectedComponents

@BaseScript Geoindicators geoindicators

/**
 * This process is used to create the reference spatial units (RSU)
 *
 * @param inputTableName The input spatial table to be processed
 * @param inputZoneTableName The zone table to keep the RSU inside
 * Default value is empty so all RSU are kept.
 * @param prefixName A prefix used to name the output table
 * @param datasource A connection to a database
 * @param area RSU less or equals than area are removed
 * @return A database table name and the name of the column ID
 */
IProcess createRSU() {
    return create {
        title "Create reference spatial units (RSU)"
        id "createRSU"
        inputs inputTableName: String, inputZoneTableName: "", prefixName: "", datasource: JdbcDataSource, area: 0.1d
        outputs outputTableName: String, outputIdRsu: String
        run { inputTableName, inputZoneTableName, prefixName, datasource, area ->

            def COLUMN_ID_NAME = "id_rsu"
            def BASE_NAME = "rsu"

            info "Creating the reference spatial units"
            // The name of the outputTableName is constructed
            def outputTableName = prefix prefixName, BASE_NAME

            def epsg = datasource.getSpatialTable(inputTableName).srid

            if (area <= 0) {
                error "The area value to filter the RSU must be greater to 0"
                return null
            }

            if (inputZoneTableName) {
                datasource.getSpatialTable(inputTableName).the_geom.createSpatialIndex()
                datasource """
                    DROP TABLE IF EXISTS $outputTableName;
                    CREATE TABLE $outputTableName AS 
                        SELECT EXPLOD_ID AS $COLUMN_ID_NAME, ST_SETSRID(a.the_geom, $epsg) AS the_geom
                        FROM ST_EXPLODE('(
                                SELECT ST_POLYGONIZE(ST_UNION(ST_PRECISIONREDUCER(ST_NODE(ST_ACCUM(ST_FORCE2D(the_geom))), 3))) AS the_geom 
                                FROM $inputTableName)') AS a,
                            $inputZoneTableName AS b
                        WHERE a.the_geom && b.the_geom 
                        AND ST_INTERSECTS(ST_POINTONSURFACE(a.THE_GEOM), b.the_geom) and st_area(a.the_geom) > $area
            """
            } else {
                datasource """
                    DROP TABLE IF EXISTS $outputTableName;
                    CREATE TABLE $outputTableName AS 
                        SELECT EXPLOD_ID AS $COLUMN_ID_NAME, ST_SETSRID(ST_FORCE2D(the_geom), $epsg) AS the_geom 
                        FROM ST_EXPLODE('(
                                SELECT ST_POLYGONIZE(ST_UNION(ST_PRECISIONREDUCER(ST_NODE(ST_ACCUM(ST_FORCE2D(the_geom))), 3))) AS the_geom 
                                FROM $inputTableName)') where st_area(the_geom) > $area"""
            }

            info "Reference spatial units table created"

            [outputTableName: outputTableName, outputIdRsu: COLUMN_ID_NAME]
        }
    }
}

/**
 * This process is used to prepare the input abstract model
 * in order to compute the reference spatial units (RSU)
 *
 * @param zoneTable The area of zone to be processed
 * @param roadTable The road table to be processed
 * @param railTable The rail table to be processed
 * @param vegetationTable The vegetation table to be processed
 * @param hydrographicTable The hydrographic table to be processed
 * @param surface_vegetation A double value to select the vegetation geometry areas.
 * Expressed in geometry unit of the vegetationTable
 * @param surface_hydro  A double value to select the hydrographic geometry areas.
 * Expressed in geometry unit of the vegetationTable
 * @param prefixName A prefix used to name the output table
 * @param datasource A connection to a database
 * @param outputTableName The name of the output table
 * @return A database table name.
 */
IProcess prepareRSUData() {
    return create {
        title "Prepare the abstract model to build the RSU"
        id "prepareRSUData"
        inputs zoneTable: "", roadTable: "", railTable: "",
                vegetationTable: "", hydrographicTable: "", surface_vegetation: 100000,
                surface_hydro: 2500, prefixName: "unified_abstract_model", datasource: JdbcDataSource
        outputs outputTableName: String
        run { zoneTable, roadTable, railTable, vegetationTable, hydrographicTable, surface_vegetation,
              surface_hydrographic, prefixName, datasource ->

            def BASE_NAME = "prepared_rsu_data"

            info "Preparing the abstract model to build the RSU"

            // The name of the outputTableName is constructed
            def outputTableName = prefix prefixName, BASE_NAME

            // Create temporary table names (for tables that will be removed at the end of the IProcess)
            def vegetation_indice
            def vegetation_unified
            def vegetation_tmp
            def hydrographic_indice
            def hydrographic_unified
            def hydrographic_tmp

            def queryCreateOutputTable = [:]
            def dropTableList = []

            def numberZone = datasource.firstRow("SELECT COUNT(*) AS nb FROM $zoneTable").nb

            if (numberZone == 1) {
                def epsg = datasource."$zoneTable".srid
                if (vegetationTable && datasource.hasTable(vegetationTable)) {
                    if (datasource."$vegetationTable") {
                        info "Preparing vegetation..."
                        vegetation_indice = postfix vegetationTable
                        vegetation_unified = postfix "vegetation_unified"
                        vegetation_tmp = postfix "vegetation_tmp"

                        datasource "DROP TABLE IF EXISTS $vegetation_indice"
                        datasource "CREATE TABLE $vegetation_indice(THE_GEOM geometry, ID serial," +
                                " CONTACT integer) AS (SELECT ST_MAKEVALID(THE_GEOM) AS the_geom, NULL , 0 FROM ST_EXPLODE('" +
                                "(SELECT * FROM $vegetationTable)') " +
                                " WHERE ST_DIMENSION(the_geom)>0 AND ST_ISEMPTY(the_geom)=FALSE)"
                        datasource "CREATE INDEX IF NOT EXISTS veg_indice_idx ON $vegetation_indice USING RTREE(THE_GEOM)"
                        datasource "UPDATE $vegetation_indice SET CONTACT=1 WHERE ID IN(SELECT DISTINCT(a.ID)" +
                                " FROM $vegetation_indice a, $vegetation_indice b WHERE a.THE_GEOM && b.THE_GEOM AND " +
                                "ST_INTERSECTS(a.THE_GEOM, b.THE_GEOM) AND a.ID<>b.ID)"

                        datasource "DROP TABLE IF EXISTS $vegetation_unified"
                        datasource "CREATE TABLE $vegetation_unified AS " +
                                "(SELECT ST_SETSRID(the_geom, $epsg) AS the_geom FROM ST_EXPLODE('(SELECT ST_UNION(ST_ACCUM(THE_GEOM))" +
                                " AS THE_GEOM FROM $vegetation_indice WHERE CONTACT=1)') " +
                                "WHERE ST_DIMENSION(the_geom)>0 AND ST_ISEMPTY(the_geom)=FALSE AND " +
                                "ST_AREA(the_geom)> $surface_vegetation) " +
                                "UNION ALL (SELECT THE_GEOM FROM $vegetation_indice WHERE contact=0 AND " +
                                "ST_AREA(the_geom)> $surface_vegetation)"

                        datasource "CREATE INDEX IF NOT EXISTS veg_unified_idx ON $vegetation_unified USING RTREE(THE_GEOM)"

                        datasource "DROP TABLE IF EXISTS $vegetation_tmp"
                        datasource "CREATE TABLE $vegetation_tmp AS SELECT a.the_geom AS THE_GEOM FROM " +
                                "$vegetation_unified AS a, $zoneTable AS b WHERE a.the_geom && b.the_geom " +
                                "AND ST_INTERSECTS(a.the_geom, b.the_geom)"

                        queryCreateOutputTable += [vegetation_tmp: "(SELECT ST_FORCE2D(THE_GEOM) AS THE_GEOM FROM $vegetation_tmp)"]
                        dropTableList.addAll([vegetation_indice,
                                              vegetation_unified,
                                              vegetation_tmp])
                    }
                }

                if (hydrographicTable && datasource.hasTable(hydrographicTable)) {
                    if (datasource."$hydrographicTable") {
                        //Extract water
                        info "Preparing hydrographic..."
                        hydrographic_indice = postfix hydrographicTable
                        hydrographic_unified = postfix "hydrographic_unified"
                        hydrographic_tmp = postfix "hydrographic_tmp"

                        datasource "DROP TABLE IF EXISTS $hydrographic_indice"
                        datasource "CREATE TABLE $hydrographic_indice(THE_GEOM geometry, ID serial," +
                                " CONTACT integer) AS (SELECT st_makevalid(THE_GEOM) AS the_geom, NULL , 0 FROM " +
                                "ST_EXPLODE('(SELECT * FROM $hydrographicTable)')" +
                                " WHERE ST_DIMENSION(the_geom)>0 AND ST_ISEMPTY(the_geom)=false)"

                        datasource "CREATE INDEX IF NOT EXISTS hydro_indice_idx ON $hydrographic_indice USING RTREE(THE_GEOM)"


                        datasource "UPDATE $hydrographic_indice SET CONTACT=1 WHERE ID IN(SELECT DISTINCT(a.ID)" +
                                " FROM $hydrographic_indice a, $hydrographic_indice b WHERE a.THE_GEOM && b.THE_GEOM" +
                                " AND ST_INTERSECTS(a.THE_GEOM, b.THE_GEOM) AND a.ID<>b.ID)"
                        datasource "CREATE INDEX ON $hydrographic_indice USING BTREE(contact)"


                        datasource "DROP TABLE IF EXISTS $hydrographic_unified"
                        datasource "CREATE TABLE $hydrographic_unified AS (SELECT ST_SETSRID(the_geom, $epsg) as the_geom FROM " +
                                "ST_EXPLODE('(SELECT ST_UNION(ST_ACCUM(THE_GEOM)) AS THE_GEOM FROM" +
                                " $hydrographic_indice  WHERE CONTACT=1)') where st_dimension(the_geom)>0" +
                                " AND st_isempty(the_geom)=false AND st_area(the_geom)> $surface_hydrographic) " +
                                " UNION ALL (SELECT  the_geom FROM $hydrographic_indice WHERE contact=0 AND " +
                                " st_area(the_geom)> $surface_hydrographic)"


                        datasource "CREATE INDEX IF NOT EXISTS hydro_unified_idx ON $hydrographic_unified USING RTREE(THE_GEOM)"


                        datasource "DROP TABLE IF EXISTS $hydrographic_tmp"
                        datasource "CREATE TABLE $hydrographic_tmp AS SELECT a.the_geom" +
                                " AS THE_GEOM FROM $hydrographic_unified AS a, $zoneTable AS b " +
                                "WHERE a.the_geom && b.the_geom AND ST_INTERSECTS(a.the_geom, b.the_geom)"

                        queryCreateOutputTable += [hydrographic_tmp: "(SELECT st_force2d(THE_GEOM) as THE_GEOM FROM $hydrographic_tmp)"]
                        dropTableList.addAll([hydrographic_indice,
                                              hydrographic_unified,
                                              hydrographic_tmp])
                    }
                }

                if (roadTable && datasource.hasTable(roadTable)) {
                    if (datasource."$roadTable") {
                        info "Preparing road..."
                        queryCreateOutputTable += [road_tmp: "(SELECT ST_FORCE2D(THE_GEOM) AS THE_GEOM FROM $roadTable where zindex=0 or crossing = 'bridge')"]
                    }
                }

                if (railTable && datasource.hasTable(railTable) && !datasource."$railTable".isEmpty()) {
                    if (datasource."$railTable") {
                        info "Preparing rail..."
                        queryCreateOutputTable += [rail_tmp: "(SELECT ST_FORCE2D(THE_GEOM) AS THE_GEOM FROM $railTable where zindex=0 or crossing = 'bridge')"]
                    }
                }

                // The input table that contains the geometries to be transformed as RSU
                info "Grouping all tables..."
                if (queryCreateOutputTable) {
                    datasource """
                        DROP TABLE if exists $outputTableName;
                        CREATE TABLE $outputTableName(the_geom GEOMETRY) AS 
                            (
                                SELECT st_setsrid(ST_ToMultiLine(THE_GEOM),$epsg) 
                                FROM $zoneTable) 
                            UNION ${queryCreateOutputTable.values().join(' union ')};
                        DROP TABLE IF EXISTS ${queryCreateOutputTable.keySet().join(' , ')}
                """
                } else {
                    datasource """DROP TABLE if exists $outputTableName;
            CREATE TABLE $outputTableName(the_geom GEOMETRY) AS (SELECT st_setsrid(ST_ToMultiLine(THE_GEOM),$epsg) 
            FROM $zoneTable);"""

                }
                if (dropTableList) {
                    datasource "DROP TABLE IF EXISTS ${dropTableList.join(',')};"
                }
                info "RSU created..."

            } else {
                error "Cannot compute the RSU. The input zone table must have one row."
                outputTableName = null
            }
            [outputTableName: outputTableName]
        }
    }
}

/**
 * This process is used to merge the geometries that touch each other
 *
 * @param datasource A connexion to a database (H2GIS, PostGIS, ...) where are stored the input Table and in which
 * the resulting database will be stored
 * @param inputTableName The input table tos create the block (group of geometries)
 * @param distance A distance to group the geometries
 * @param prefixName A prefix used to name the output table
 * @param outputTableName The name of the output table
 * @return A database table name and the name of the column ID
 */
IProcess createBlocks() {
    return create {
        title "Merge the geometries that touch each other"
        id "createBlocks"
        inputs inputTableName: String, distance: 0.0d, prefixName: "block", datasource: JdbcDataSource
        outputs outputTableName: String, outputIdBlock: String
        run { inputTableName, distance, prefixName, JdbcDataSource datasource ->

            def BASE_NAME = "blocks"

            info "Creating the blocks..."

            def columnIdName = "id_block"

            // The name of the outputTableName is constructed
            def outputTableName = prefix prefixName, BASE_NAME

            //Find all neighbors for each building
            info "Building index to perform the process..."
            datasource."$inputTableName".the_geom.createSpatialIndex()
            datasource."$inputTableName".id_build.createIndex()

            info "Building spatial clusters..."

            // Create temporary table names (for tables that will be removed at the end of the IProcess)
            def graphTable = postfix "spatial_clusters"
            def subGraphTableNodes = postfix graphTable, "NODE_CC"
            def subGraphTableEdges = postfix graphTable, "EDGE_CC"
            def subGraphBlocks = postfix "subgraphblocks"

            datasource """
                DROP TABLE IF EXISTS $graphTable; 
                CREATE TABLE $graphTable (EDGE_ID SERIAL, START_NODE INT, END_NODE INT) AS 
                    SELECT null, a.id_build as START_NODE, b.id_build AS END_NODE 
                    FROM $inputTableName AS a, $inputTableName AS b 
                    WHERE a.id_build<>b.id_build AND a.the_geom && b.the_geom 
                    AND ST_DWITHIN(b.the_geom,a.the_geom, $distance);
        """

            datasource "DROP TABLE IF EXISTS $subGraphTableEdges, $subGraphTableNodes;"

            getConnectedComponents(datasource.getConnection(), graphTable, "undirected")

            //Unify buildings that share a boundary
            info "Merging spatial clusters..."

            if (distance > 0) {
                datasource """
                    CREATE INDEX ON $subGraphTableNodes USING BTREE(NODE_ID);
                    DROP TABLE IF EXISTS $subGraphBlocks;
                    CREATE TABLE $subGraphBlocks AS
                        SELECT ST_UNION(ST_ACCUM(ST_buffer(A.THE_GEOM, $distance))) AS THE_GEOM
                        FROM $inputTableName A, $subGraphTableNodes B
                        WHERE A.id_build=B.NODE_ID GROUP BY B.CONNECTED_COMPONENT;
            """
            } else {
                datasource """
        CREATE INDEX ON $subGraphTableNodes USING BTREE(NODE_ID);
        DROP TABLE IF EXISTS $subGraphBlocks;
        CREATE TABLE $subGraphBlocks
        AS SELECT ST_UNION(ST_ACCUM(ST_MAKEVALID(A.THE_GEOM))) AS THE_GEOM
        FROM $inputTableName A, $subGraphTableNodes B
        WHERE A.id_build=B.NODE_ID GROUP BY B.CONNECTED_COMPONENT;"""
            }


            //Create the blocks
            info "Creating the block table..."
            datasource """DROP TABLE IF EXISTS $outputTableName; 
        CREATE TABLE $outputTableName ($columnIdName SERIAL, THE_GEOM GEOMETRY) 
        AS (SELECT null, THE_GEOM FROM $subGraphBlocks) UNION ALL (SELECT null, a.the_geom FROM $inputTableName a 
        LEFT JOIN $subGraphTableNodes b ON a.id_build = b.NODE_ID WHERE b.NODE_ID IS NULL);"""

            // Temporary tables are deleted
            datasource "DROP TABLE IF EXISTS $graphTable, ${graphTable + "_EDGE_CC"}, " +
                    "$subGraphBlocks, ${subGraphBlocks + "_NODE_CC"};"

            info "The blocks have been created"
            [outputTableName: outputTableName, outputIdBlock: columnIdName]
        }
    }
}

/**
 * This process is used to spatially link polygons coming from two tables. It may be used to find the relationships
 * between a building and a block, a building and a RSU but also between a building from a first dataset and a building
 * from a second dataset (the datasets may come from a different data provider or from a different year).
 *
 * @param datasource A connexion to a database (H2GIS, PostGIS, ...) where are stored the input Table and in which
 * the resulting database will be stored
 * @param sourceTable A first input table where are stored polygons (note that all columns will be conserved in the resulting table)
 * @param targetTable A second input table where are stored polygons
 * @param idColumnTarget The column name where is stored the ID of table target
 * @param prefixName A prefix used to name the output table
 * @param pointOnSurface Whether or not the spatial join may be performed on pointOnSurfaceTypes of spatial join that may be used (default false):
 *          --> True: polygons from the first table are converted to points before to be spatially join with polygons from the second table
 *          --> False: polygons from the first table are directly spatially joined with polygons from the second table
 * @param nbRelations If 'pointOnSurface' is False, number of relations that one polygon in Table 2 may have with
 * polygons from Table 1 (e.g. if nbRelations = 1 for buildings and RSU, the buildings can have only one RSU as relation).
 * The selection of which polygon(s) need to be conserved is based on shared polygons area. By default, this parameter
 * has no value and thus all relations are conserved
 *
 * @return outputTableName A table name containing ID from table 1, ID from table 2 and AREA shared by the two objects (if pointOnSurface = false)
 * @return idColumnTarget The ID name of the target table
 */
IProcess spatialJoin() {
    return create {
        title "Creating the spatial join between two tables of polygons"
        id "spatialJoin"
        inputs sourceTable: String, targetTable: String,
                idColumnTarget: String, prefixName: String, pointOnSurface: false, nbRelations: Integer,
                datasource: JdbcDataSource
        outputs outputTableName: String, idColumnTarget: String
        run { sourceTable, targetTable, idColumnTarget, prefixName, pointOnSurface,
              nbRelations, datasource ->

            def GEOMETRIC_COLUMN_SOURCE = "the_geom"
            def GEOMETRIC_COLUMN_TARGET = "the_geom"

            info "Creating a spatial join between objects from two tables :  $sourceTable and $targetTable"

            // The name of the outputTableName is constructed (the prefix name is not added since it is already contained
            // in the inputLowerScaleTableName object
            def outputTableName = postfix "${sourceTable}_${targetTable}", "join"
            ISpatialTable sourceSpatialTable = datasource.getSpatialTable(sourceTable)
            datasource.getSpatialTable(sourceTable).the_geom.createSpatialIndex()
            datasource."$targetTable".the_geom.createSpatialIndex()

            if (pointOnSurface){
                datasource """    DROP TABLE IF EXISTS $outputTableName;
                                CREATE TABLE $outputTableName AS SELECT a.*, b.$idColumnTarget 
                                        FROM $sourceTable a, $targetTable b 
                                        WHERE   ST_POINTONSURFACE(a.$GEOMETRIC_COLUMN_SOURCE) && st_force2d(b.$GEOMETRIC_COLUMN_TARGET) AND 
                                                ST_INTERSECTS(ST_POINTONSURFACE(a.$GEOMETRIC_COLUMN_SOURCE), st_force2d(b.$GEOMETRIC_COLUMN_TARGET))"""
                }
            else {
                if (nbRelations != null) {
                    datasource """  DROP TABLE IF EXISTS $outputTableName;
                                    CREATE TABLE $outputTableName 
                                            AS SELECT   a.*, 
                                                        (SELECT b.$idColumnTarget 
                                                            FROM $targetTable b 
                                                            WHERE a.$GEOMETRIC_COLUMN_SOURCE && b.$GEOMETRIC_COLUMN_TARGET AND 
                                                                 ST_INTERSECTS(st_force2d(a.$GEOMETRIC_COLUMN_SOURCE), 
                                                                                            st_force2d(b.$GEOMETRIC_COLUMN_TARGET)) 
                                                        ORDER BY ST_AREA(ST_INTERSECTION(st_force2d(st_makevalid(a.$GEOMETRIC_COLUMN_SOURCE)),
                                                                                         st_force2d(st_makevalid(b.$GEOMETRIC_COLUMN_TARGET))))
                                                        DESC LIMIT $nbRelations) AS $idColumnTarget 
                                            FROM $sourceTable a"""
                } else {
                    def sourceColumns = sourceSpatialTable.getColumnsTypes().findAll {
                        it.value.toLowerCase() != 'geometry'
                    }.collect {"a."+it.key}
                    datasource """  DROP TABLE IF EXISTS $outputTableName;
                                    CREATE TABLE $outputTableName 
                                            AS SELECT   ${sourceColumns.join(",")}, b.$idColumnTarget,
                                                        ST_AREA(ST_INTERSECTION(st_force2d(st_makevalid(a.$GEOMETRIC_COLUMN_SOURCE)), 
                                                        st_force2d(st_makevalid(b.$GEOMETRIC_COLUMN_TARGET)))) AS AREA
                                            FROM    $sourceTable a, $targetTable b
                                            WHERE   a.$GEOMETRIC_COLUMN_SOURCE && b.$GEOMETRIC_COLUMN_TARGET AND 
                                                    ST_INTERSECTS(st_force2d(a.$GEOMETRIC_COLUMN_SOURCE), st_force2d(b.$GEOMETRIC_COLUMN_TARGET));"""
                }
            }

            info "The spatial join have been performed between :  $sourceTable and $targetTable"

            [outputTableName: outputTableName, idColumnTarget: idColumnTarget]
        }
    }
}

/**
<<<<<<< HEAD
 * This process is used to generate a continuous cartesian grid
 * on which indicators have to be aggregated.
 *
 * @param geometry A geometry that defines either Point, Line or Polygon
 * @param deltaX The horizontal spatial step of a cell in meter
 * @param deltaY The vertical spatial step of a cell in meter
 * @param tableName A Table that contains the geometry of the grid
=======
 * This process is used to generate a regular grid
 *
 * @param geometry The geometry defined as bounding box coordinates (e.g. POLYGON)
 * @param deltaX  The spatial horizontal resolution in meter
 * @param deltaY  The spatial vertical resolution in meter
 * @param prefixName A prefix used to name the output table
>>>>>>> e5ee8bdc
 * @param datasource A connexion to a database (H2GIS, POSTGIS, ...) where are stored the input Table and in which
 *        the resulting database will be stored
 * @return outputTableName The name of the created table
 *
 * @author Emmanuel Renault, CNRS, 2020
 * */
IProcess createGrid() {
    return create {
<<<<<<< HEAD
        title"Creating a regular grid in meter"
=======
        title "Creating a regular cartesian grid in meter"
>>>>>>> e5ee8bdc
        id "createGrid"
        inputs geometry: Geometry, deltaX: double, deltaY: double,
                prefixName: "", datasource: JdbcDataSource
        outputs outputTableName: String
        run { geometry, deltaX, deltaY, prefixName, datasource ->

            def BASENAME = "grid"
            def outputTableName = prefix prefixName, BASENAME
            datasource "DROP TABLE IF EXISTS $outputTableName;"

            if (datasource instanceof H2GIS) {
                info "Creating grid with H2GIS"
                datasource """
                           CREATE TABLE $outputTableName AS SELECT * FROM 
                           ST_MakeGrid(st_geomfromtext('$geometry',${geometry.getSRID()}), $deltaX, $deltaY);
                           """
            }
            else if (datasource instanceof POSTGIS) {
                info "Creating grid with POSTGIS"
                PreparedStatement preparedStatement = null
                Connection outputConnection = datasource.getConnection()
                try {
                    def createTable = "CREATE TABLE $outputTableName(THE_GEOM GEOMETRY(POLYGON), ID INT, ID_COL INT, ID_ROW INT);"
                    def insertTable = "INSERT INTO $outputTableName VALUES (?, ?, ?, ?);"
                    datasource.execute(createTable)
                    preparedStatement = outputConnection.prepareStatement(insertTable)
                    def result = ST_MakeGrid.createGrid(outputConnection, ValueGeometry.getFromGeometry(geometry), deltaX, deltaY)
                    long batch_size = 0
                    int batchSize = 1000

                    while (result.next()) {
                        preparedStatement.setObject( 1, result.getObject(1))
                        preparedStatement.setObject( 2, result.getInt(2))
                        preparedStatement.setObject( 3, result.getInt(3))
                        preparedStatement.setObject( 4, result.getInt(4))
                        preparedStatement.addBatch()
                        batch_size++
                        if (batch_size >= batchSize) {
                            preparedStatement.executeBatch()
                            preparedStatement.clearBatch()
                            batchSize = 0;
                        }
                    }
                    if (batch_size > 0) {
                        preparedStatement.executeBatch()
                    }
                } catch (SQLException e) {
                    error("Cannot create the grid with the parameters.\n", e)
                    return null
                } finally {
                    if (preparedStatement != null) {
                        preparedStatement.close()
                    }
                }
            }
<<<<<<< HEAD
            info "The table $outputTableName has been created"
=======
            info "The grid $outputTableName has been created"
>>>>>>> e5ee8bdc
            [outputTableName: outputTableName]
         }
    }
}<|MERGE_RESOLUTION|>--- conflicted
+++ resolved
@@ -452,22 +452,12 @@
 }
 
 /**
-<<<<<<< HEAD
- * This process is used to generate a continuous cartesian grid
- * on which indicators have to be aggregated.
- *
- * @param geometry A geometry that defines either Point, Line or Polygon
- * @param deltaX The horizontal spatial step of a cell in meter
- * @param deltaY The vertical spatial step of a cell in meter
- * @param tableName A Table that contains the geometry of the grid
-=======
  * This process is used to generate a regular grid
  *
  * @param geometry The geometry defined as bounding box coordinates (e.g. POLYGON)
  * @param deltaX  The spatial horizontal resolution in meter
  * @param deltaY  The spatial vertical resolution in meter
  * @param prefixName A prefix used to name the output table
->>>>>>> e5ee8bdc
  * @param datasource A connexion to a database (H2GIS, POSTGIS, ...) where are stored the input Table and in which
  *        the resulting database will be stored
  * @return outputTableName The name of the created table
@@ -476,11 +466,7 @@
  * */
 IProcess createGrid() {
     return create {
-<<<<<<< HEAD
         title"Creating a regular grid in meter"
-=======
-        title "Creating a regular cartesian grid in meter"
->>>>>>> e5ee8bdc
         id "createGrid"
         inputs geometry: Geometry, deltaX: double, deltaY: double,
                 prefixName: "", datasource: JdbcDataSource
@@ -536,11 +522,7 @@
                     }
                 }
             }
-<<<<<<< HEAD
             info "The table $outputTableName has been created"
-=======
-            info "The grid $outputTableName has been created"
->>>>>>> e5ee8bdc
             [outputTableName: outputTableName]
          }
     }
