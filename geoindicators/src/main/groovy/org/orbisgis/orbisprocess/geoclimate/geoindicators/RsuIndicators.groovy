--- conflicted
+++ resolved
@@ -1404,23 +1404,17 @@
                         i += 1
             }
 
-<<<<<<< HEAD
-            def query = """DROP TABLE IF EXISTS $outputTableName; CREATE TABLE $outputTableName AS SELECT b.ID_RSU """
-            def end_query = """ FROM $spatialRelationsTable AS a RIGHT JOIN $rsuTableArea b 
-=======
+
             def query = """DROP TABLE IF EXISTS $outputTableName; CREATE TABLE $outputTableName AS SELECT a.ID_RSU """
             def end_query = """ FROM $spatialRelationsTable AS a RIGHT JOIN $rsuTable b 
->>>>>>> 392afc17
                                 ON a.ID_RSU=b.ID_RSU GROUP BY b.ID_RSU;"""
             // Calculates the fraction of overlapped layers according to "superpositionsWithPriorities"
             superpositions.each{key, values ->
                 // Calculating the overlaying layer when it has no overlapped layer
                 def tempoLayers = LAYERS.minus([key])
-<<<<<<< HEAD
-                query += ", COALESCE(SUM(CASE WHEN a.$key =1 AND a.${tempoLayers.join(" =0 AND a.")} =0 THEN a.area ELSE 0 END),0)/b.area AS ${key}_fraction "
-=======
-                query += ", SUM(CASE WHEN a.$key =1 AND a.${tempoLayers.join(" =0 AND a.")} =0 THEN a.area ELSE 0 END)/st_area(b.the_geom) AS ${key}_fraction "
->>>>>>> 392afc17
+
+                query += ", COALESCE(SUM(CASE WHEN a.$key =1 AND a.${tempoLayers.join(" =0 AND a.")} =0 THEN a.area ELSE 0 END),0)/st_area(b.the_geom) AS ${key}_fraction "
+
                 // Calculate each combination of overlapped layer for the current overlaying layer
                 def notOverlappedLayers = priorities.minus(values).minus([key])
                 // If an non overlapped layer is prioritized, its number should be 0 for the overlapping to happen
@@ -1441,11 +1435,8 @@
                         if(!var2Zero.isEmpty()){
                             var2ZeroQuery = " AND a." + var2Zero.join("=0 AND a.") + " =0 "
                         }
-<<<<<<< HEAD
-                        query += ", COALESCE(SUM(CASE WHEN a.$key =1 AND a.$val =1 $var2ZeroQuery $nonOverlappedQuery THEN a.area ELSE 0 END), 0)/b.area AS ${key}_${val}_fraction "
-=======
-                        query += ", SUM(CASE WHEN a.$key =1 AND a.$val =1 $var2ZeroQuery $nonOverlappedQuery THEN a.area ELSE 0 END)/st_area(b.the_geom) AS ${key}_${val}_fraction "
->>>>>>> 392afc17
+                        query += ", COALESCE(SUM(CASE WHEN a.$key =1 AND a.$val =1 $var2ZeroQuery $nonOverlappedQuery THEN a.area ELSE 0 END),0)/st_area(b.the_geom) AS ${key}_${val}_fraction "
+
                     }
                     var2Zero.add(val)
                 }
@@ -1472,11 +1463,9 @@
                             nonOverlappedQuery += " AND a.$key =0 "
                         }
                     }
-<<<<<<< HEAD
-                    query += ", COALESCE(SUM(CASE WHEN a.$val =1 $var2ZeroQuery $varAlreadyUsedQuery $nonOverlappedQuery THEN a.area ELSE 0 END),0)/b.area AS ${val}_fraction "
-=======
-                    query += ", SUM(CASE WHEN a.$val =1 $var2ZeroQuery $varAlreadyUsedQuery $nonOverlappedQuery THEN a.area ELSE 0 END)/st_area(b.the_geom) AS ${val}_fraction "
->>>>>>> 392afc17
+
+                    query += ", COALESCE(SUM(CASE WHEN a.$val =1 $var2ZeroQuery $varAlreadyUsedQuery $nonOverlappedQuery THEN a.area ELSE 0 END),0)/st_area(b.the_geom) AS ${val}_fraction "
+
                 }
             }
             datasource.execute query + end_query
