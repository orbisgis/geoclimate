package org.orbisgis.orbisprocess.geoclimate.geoindicators

import com.thoughtworks.xstream.XStream
import groovy.transform.BaseScript
<<<<<<< HEAD
import org.h2.store.fs.FileUtils
import org.orbisgis.orbisdata.datamanager.api.dataset.ITable
=======
>>>>>>> fd90a4e5
import org.orbisgis.orbisdata.datamanager.dataframe.DataFrame
import org.orbisgis.orbisdata.datamanager.jdbc.JdbcDataSource
import org.orbisgis.orbisdata.processmanager.api.IProcess
import smile.base.cart.SplitRule
import smile.classification.DataFrameClassifier
import smile.classification.RandomForest
import smile.data.formula.Formula
<<<<<<< HEAD
import smile.data.vector.BaseVector
=======
>>>>>>> fd90a4e5
import smile.data.vector.IntVector
import smile.validation.Accuracy
import smile.validation.Validation
import org.apache.commons.io.FileUtils
import org.apache.commons.io.FilenameUtils

import java.util.zip.GZIPInputStream
import java.util.zip.GZIPOutputStream

@BaseScript Geoindicators geoindicators

/**
 * This process is used to assign to a Reference Spatial Unit (RSU) a Local Climate Zone type (Stewart et Oke, 2012).
 * This assignment is performed according to the 7 indicators used for LCZ classification. Each LCZ type has a
 * given range for each of the 7 indicators. Then the method to find the LCZ type that is the most appropriate for
 * a given RSU is based on the minimum distance to each LCZ (in the 7 dimensions space). In order to calculate this
 * distance, each dimension is normalized according to the mean and the standard deviation (or median and absolute median
 * deviation) of the interval values. Some of the indicators may be more important (or reliable) than the other
 * for the LCZ identification. In order to manage this point, a map containing weights may be passed and will be
 * used to multiply the distance due to a given indicator.
 *
 * @param rsuLczIndicators The table name where are stored ONLY the LCZ indicator such as defined by Stewart et Oke (2012),
 * the RSU id and the RSU geometries
 * @param rsuAllIndicators The table name where are stored all the RSU indicators (useful to improve the classification algorithm)
 * @param normalisationType The indicators used for normalisation of the indicators
 *          --> "AVG": the mean and the standard deviation are used
 *          --> "MEDIAN": the median and the mediane absolute deviation are used
 * @param mapOfWeights Values that will be used to increase or decrease the weight of an indicator (which are the key
 * of the map) for the LCZ classification step (default : all values to 1)
 * @param prefixName String use as prefix to name the output table
 * @param datasource A connection to a database
 * @param industrialFractionThreshold The fraction of industrial building area above which the RSU is considered as industrial type (LCZ10)
 *
 * References:
 * --> Stewart, Ian D., and Tim R. Oke. "Local climate zones for urban temperature studies." Bulletin of
 * the American Meteorological Society 93, no. 12 (2012): 1879-1900.
 *
 * @return A database table name.
 *
 * @author Jérémy Bernard
 */
IProcess identifyLczType() {
    return create {
        title "Set the LCZ type of each RSU"
        id "identifyLczType"
        inputs rsuLczIndicators: String, rsuAllIndicators: String, prefixName: String,
                datasource: JdbcDataSource, normalisationType: "AVG",
                mapOfWeights: ["sky_view_factor"             : 1, "aspect_ratio": 1, "building_surface_fraction": 1,
                               "impervious_surface_fraction" : 1, "pervious_surface_fraction": 1,
                               "height_of_roughness_elements": 1, "terrain_roughness_length": 1],
                industrialFractionThreshold: 0.3
        outputs outputTableName: String
        run { rsuLczIndicators, rsuAllIndicators, prefixName, datasource, normalisationType, mapOfWeights, industrialFractionThreshold ->

            def OPS = ["AVG", "MEDIAN"]
            def ID_FIELD_RSU = "id_rsu"
            def CENTER_NAME = "center"
            def VARIABILITY_NAME = "variability"
            def BASE_NAME = "RSU_LCZ"
            def GEOMETRIC_FIELD = "THE_GEOM"

            info "Set the LCZ type of each RSU"

            // List of possible operations

            if (OPS.contains(normalisationType)) {
                def centerValue = [:]
                def variabilityValue = [:]
                def queryRangeNorm = ""
                def queryValuesNorm = ""
                def queryForPivot = ""
                def queryPerkinsSkill = ""

                // The name of the outputTableName is constructed
                def outputTableName = prefix prefixName, BASE_NAME

                // To avoid overwriting the output files of this step, a unique identifier is created
                // Temporary table names are defined
                def LCZ_classes = postfix "LCZ_classes"
                def normalizedValues = postfix "normalizedValues"
                def normalizedRange = postfix "normalizedRange"
                def buffLczTable = postfix "buffLczTable"
                def ruralLCZ = postfix "ruralLCZ"
                def classifiedRuralLCZ = postfix "classifiedRuralLCZ"
                def urbanLCZ = postfix "urbanLCZ"
                def urbanLCZExceptIndus = postfix "urbanLCZExceptIndus"
                def allLczTable = postfix "allLczTable"
                def pivotedTable = postfix "pivotedTable"
                def mainLczTable = postfix "mainLczTable"
                def classifiedUrbanLcz = postfix "classifiedUrbanLcz"
                def classifiedLcz = postfix "classifiedLcz"
                def classifiedIndustrialLcz = postfix "classifiedIndustrialLcz"
                def ruralAndIndustrialLCZ = postfix "ruralAndIndustrialLCZ"


                // The LCZ definitions are created in a Table of the DataBase (note that the "terrain_roughness_class"
                // is replaced by the "terrain_roughness_length" in order to have a continuous interval of values)
                datasource "DROP TABLE IF EXISTS $LCZ_classes; " +
                        "CREATE TABLE $LCZ_classes(name VARCHAR," +
                        "sky_view_factor_low FLOAT, sky_view_factor_upp FLOAT," +
                        " aspect_ratio_low FLOAT,  aspect_ratio_upp FLOAT, " +
                        "building_surface_fraction_low FLOAT, building_surface_fraction_upp FLOAT, " +
                        "impervious_surface_fraction_low FLOAT, impervious_surface_fraction_upp FLOAT, " +
                        "pervious_surface_fraction_low FLOAT, pervious_surface_fraction_upp FLOAT," +
                        " height_of_roughness_elements_low FLOAT, height_of_roughness_elements_upp FLOAT," +
                        "terrain_roughness_length_low FLOAT, terrain_roughness_length_upp FLOAT);" +
                        "INSERT INTO $LCZ_classes VALUES " +
                        "('1',0.2,0.4,2.0,null,0.4,0.6,0.4,0.6,0.0,0.1,25.0,null,1.5,null)," +
                        "('2',0.3,0.6,0.8,2.0,0.4,0.7,0.3,0.5,0.0,0.2,10.0,25.0,0.375,1.5)," +
                        "('3',0.2,0.6,0.8,1.5,0.4,0.7,0.2,0.5,0.0,0.3,3.0,10.0,0.375,0.75)," +
                        "('4',0.5,0.7,0.8,1.3,0.2,0.4,0.3,0.4,0.3,0.4,25.0,null,0.75,null)," +
                        "('5',0.5,0.8,0.3,0.8,0.2,0.4,0.3,0.5,0.2,0.4,10.0,25.0,0.175,0.75)," +
                        "('6',0.6,0.9,0.3,0.8,0.2,0.4,0.2,0.5,0.3,0.6,3.0,10.0,0.175,0.75)," +
                        "('7',0.2,0.5,1.0,2.0,0.6,0.9,0.0,0.2,0.0,0.3,2.0,4.0,0.175,0.375)," +
                        "('8',0.7,1.0,0.1,0.3,0.3,0.5,0.4,0.5,0.0,0.2,3.0,10.0,0.175,0.375)," +
                        "('9',0.8,1.0,0.1,0.3,0.1,0.2,0.0,0.2,0.6,0.8,3.0,10.0,0.175,0.75);"
                /* The rural LCZ types (AND INDUSTRIAL) are excluded from the algorithm, they have their own one
                    "('10',0.6,0.9,0.2,0.5,0.2,0.3,0.2,0.4,0.4,0.5,5.0,15.0,0.175,0.75),"
                    "('101',0.0,0.4,1.0,null,0.0,0.1,0.0,0.1,0.9,1.0,3.0,30.0,1.5,null)," +
                    "('102',0.5,0.8,0.3,0.8,0.0,0.1,0.0,0.1,0.9,1.0,3.0,15.0,0.175,0.75)," +
                    "('103',0.7,0.9,0.3,1.0,0.0,0.1,0.0,0.1,0.9,1.0,0.0,2.0,0.065,0.375)," +
                    "('104',0.9,1.0,0.0,0.1,0.0,0.1,0.0,0.1,0.9,1.0,0.0,1.0,0.01525,0.175)," +
                    "('105',0.9,1.0,0.0,0.1,0.0,0.1,0.0,0.1,0.9,1.0,0.0,0.3,0,0.01525)," +
                    "('106',0.9,1.0,0.0,0.1,0.0,0.1,0.0,0.1,0.9,1.0,0.0,0.3,0,0.01525)," +
                    "('107',0.9,1.0,0.0,0.1,0.0,0.1,0.0,0.1,0.9,1.0,0.0,0.0,0,0.00035);"
            */

                // I. Rural LCZ types are classified according to a "manual" decision tree
                datasource."$rsuAllIndicators".BUILDING_FRACTION_LCZ.createIndex()
                datasource."$rsuAllIndicators".ASPECT_RATIO.createIndex()

                datasource """
                    DROP TABLE IF EXISTS $ruralLCZ; 
                    CREATE TABLE $ruralLCZ AS 
                        SELECT $ID_FIELD_RSU, 
                            IMPERVIOUS_FRACTION_LCZ, 
                            PERVIOUS_FRACTION_LCZ, 
                            WATER_FRACTION_LCZ, 
                            IMPERVIOUS_FRACTION,
                            CASE 
                                WHEN IMPERVIOUS_FRACTION_LCZ+WATER_FRACTION_LCZ+BUILDING_FRACTION_LCZ=1
                                    THEN null
                                    ELSE HIGH_VEGETATION_FRACTION_LCZ/(1-IMPERVIOUS_FRACTION_LCZ-WATER_FRACTION_LCZ-BUILDING_FRACTION_LCZ)
                                    END
                                AS HIGH_ALL_VEGETATION,
                            LOW_VEGETATION_FRACTION_LCZ+HIGH_VEGETATION_FRACTION_LCZ AS ALL_VEGETATION
                        FROM $rsuAllIndicators
                        WHERE (BUILDING_FRACTION_LCZ < 0.1 OR BUILDING_FRACTION_LCZ IS NULL) 
                        AND ASPECT_RATIO < 0.1;"""

                datasource."$ruralLCZ".IMPERVIOUS_FRACTION_LCZ.createIndex()
                datasource."$ruralLCZ".PERVIOUS_FRACTION_LCZ.createIndex()
                datasource."$ruralLCZ".HIGH_ALL_VEGETATION.createIndex()
                datasource."$ruralLCZ".ALL_VEGETATION.createIndex()
                datasource """DROP TABLE IF EXISTS $classifiedRuralLCZ;
                                CREATE TABLE $classifiedRuralLCZ
                                        AS SELECT   $ID_FIELD_RSU,
                                                    CASE WHEN IMPERVIOUS_FRACTION_LCZ>PERVIOUS_FRACTION_LCZ AND IMPERVIOUS_FRACTION_LCZ>0.05
                                                            THEN 105
                                                            ELSE CASE WHEN ALL_VEGETATION<WATER_FRACTION_LCZ
                                                                    THEN 107
                                                                    ELSE CASE WHEN HIGH_ALL_VEGETATION IS NULL OR HIGH_ALL_VEGETATION<0.05
                                                                            THEN 104
                                                                            ELSE CASE WHEN HIGH_ALL_VEGETATION<0.75
                                                                                    THEN 102
                                                                                    ELSE 101 END END END END AS LCZ1,
                                                    null AS LCZ2, null AS min_distance, null AS PSS 
                                        FROM $ruralLCZ"""

                // II. Urban LCZ types are classified

                // Keep only the RSU that have not been classified as rural
                datasource """DROP TABLE IF EXISTS $urbanLCZ;
                                CREATE TABLE $urbanLCZ
                                        AS SELECT a.*
                                        FROM $rsuAllIndicators a
                                        LEFT JOIN $ruralLCZ b
                                        ON a.$ID_FIELD_RSU = b.$ID_FIELD_RSU
                                        WHERE b.$ID_FIELD_RSU IS NULL;"""

                // 0. Set as industrial areas having more than 'industrialFractionThreshold' % of their building surface being industrial type
                if (datasource."$urbanLCZ".columns.contains("AREA_FRACTION_INDUSTRIAL")) {
                    datasource """DROP TABLE IF EXISTS $classifiedIndustrialLcz;
                                CREATE TABLE $classifiedIndustrialLcz
                                        AS SELECT   $ID_FIELD_RSU,
                                                    10 AS LCZ1,
                                                    null AS LCZ2, null AS min_distance, null AS PSS 
                                        FROM $urbanLCZ 
                                        WHERE AREA_FRACTION_INDUSTRIAL > $industrialFractionThreshold;
                                DROP TABLE IF EXISTS $ruralAndIndustrialLCZ;
                                CREATE TABLE $ruralAndIndustrialLCZ
                                            AS SELECT * 
                                            FROM $classifiedIndustrialLcz 
                                        UNION ALL 
                                            SELECT *
                                            FROM $classifiedRuralLCZ"""
                } else {
                    datasource """ALTER TABLE $classifiedRuralLCZ RENAME TO $ruralAndIndustrialLCZ"""
                }
                datasource."$ruralAndIndustrialLCZ"."$ID_FIELD_RSU".createIndex()
                datasource."$rsuLczIndicators"."$ID_FIELD_RSU".createIndex()

                datasource """DROP TABLE IF EXISTS $urbanLCZExceptIndus;
                                CREATE TABLE $urbanLCZExceptIndus
                                        AS SELECT a.*
                                        FROM $rsuLczIndicators a
                                        LEFT JOIN $ruralAndIndustrialLCZ b
                                        ON a.$ID_FIELD_RSU = b.$ID_FIELD_RSU
                                        WHERE b.$ID_FIELD_RSU IS NULL;"""

                // 1. Each dimension (each of the 7 indicators) is normalized according to average and standard deviation
                // (or median and median of the variability)

                // For each LCZ indicator...
                datasource."$urbanLCZExceptIndus".columns.collect { indicCol ->
                    if (!indicCol.equalsIgnoreCase(ID_FIELD_RSU) && !indicCol.equalsIgnoreCase(GEOMETRIC_FIELD)) {
                        // The values used for normalization ("mean" and "standard deviation") are calculated
                        // (for each column) and stored into maps
                        centerValue[indicCol] = datasource.firstRow("SELECT ${normalisationType}(all_val) " +
                                "AS $CENTER_NAME FROM (SELECT ${indicCol}_low AS all_val FROM $LCZ_classes " +
                                "WHERE ${indicCol}_low IS NOT NULL UNION ALL SELECT ${indicCol}_upp AS all_val " +
                                "FROM $LCZ_classes WHERE ${indicCol}_upp IS NOT NULL)")."$CENTER_NAME"
                        if (normalisationType == "AVG") {
                            variabilityValue[indicCol] = datasource.firstRow("SELECT STDDEV_POP(all_val) " +
                                    "AS $VARIABILITY_NAME FROM (SELECT ${indicCol}_low AS all_val " +
                                    "FROM $LCZ_classes WHERE ${indicCol}_low IS NOT NULL UNION ALL " +
                                    "SELECT ${indicCol}_upp AS all_val FROM $LCZ_classes WHERE ${indicCol}_upp " +
                                    "IS NOT NULL)")."$VARIABILITY_NAME"
                        } else {
                            variabilityValue[indicCol] = datasource.firstRow("SELECT MEDIAN(ABS(all_val-" +
                                    "${centerValue[indicCol]})) AS $VARIABILITY_NAME FROM " +
                                    "(SELECT ${indicCol}_low AS all_val FROM $LCZ_classes WHERE ${indicCol}_low " +
                                    "IS NOT NULL UNION ALL SELECT ${indicCol}_upp AS all_val FROM $LCZ_classes " +
                                    "WHERE ${indicCol}_upp IS NOT NULL)")."$VARIABILITY_NAME"
                        }
                        // Piece of query useful for normalizing the LCZ indicator intervals
                        queryRangeNorm += " (${indicCol}_low-${centerValue[indicCol]})/${variabilityValue[indicCol]}" +
                                " AS ${indicCol}_low, (${indicCol}_upp-${centerValue[indicCol]})/" +
                                "${variabilityValue[indicCol]} AS ${indicCol}_upp, "

                        // Piece of query useful for normalizing the LCZ input values
                        queryValuesNorm += " ($indicCol-${centerValue[indicCol]})/${variabilityValue[indicCol]} AS " +
                                "$indicCol, "
                    }
                }
                // The indicator interval of the LCZ types are normalized according to "center" and "variability" values
                datasource "DROP TABLE IF EXISTS $normalizedRange; CREATE TABLE $normalizedRange " +
                        "AS SELECT name, ${queryRangeNorm[0..-3]} FROM $LCZ_classes"

                // The input indicator values are normalized according to "center" and "variability" values
                datasource "DROP TABLE IF EXISTS $normalizedValues; CREATE TABLE $normalizedValues " +
                        "AS SELECT $ID_FIELD_RSU, ${queryValuesNorm[0..-3]} FROM $urbanLCZExceptIndus"


                // 2. The distance of each RSU to each of the LCZ types is calculated in the normalized interval.
                // The two LCZ types being the closest to the RSU indicators are associated to this RSU. An indicator
                // of uncertainty based on the Perkin Skill Score method is also associated to this "assignment".

                // Create the table where will be stored the distance to each LCZ for each RSU
                datasource "DROP TABLE IF EXISTS $allLczTable; CREATE TABLE $allLczTable(" +
                        "pk serial, $ID_FIELD_RSU integer, lcz varchar, distance float);"


                // For each LCZ type...
                datasource.eachRow("SELECT * FROM $normalizedRange") { LCZ ->
                    def queryLczDistance = ""
                    // For each indicator...
                    datasource."$urbanLCZExceptIndus".columns.collect { indic ->
                        if (!indic.equalsIgnoreCase(ID_FIELD_RSU) && !indic.equalsIgnoreCase(GEOMETRIC_FIELD)) {
                            // Define columns names where are stored lower and upper range values of the current LCZ
                            // and current indicator
                            def valLow = indic + "_low"
                            def valUpp = indic + "_upp"
                            // Piece of query useful for calculating the RSU distance to the current LCZ
                            // for the current indicator
                            queryLczDistance +=
                                    "${mapOfWeights[indic.toLowerCase()]}*POWER(CASEWHEN(${LCZ[valLow]} IS NULL," +
                                            "CASEWHEN($indic<${LCZ[valUpp]}, 0, ${LCZ[valUpp]}-$indic)," +
                                            "CASEWHEN(${LCZ[valUpp]} IS NULL," +
                                            "CASEWHEN($indic>${LCZ[valLow]},0,${LCZ[valLow]}-$indic)," +
                                            "CASEWHEN($indic<${LCZ[valLow]},${LCZ[valLow]}-$indic," +
                                            "CASEWHEN($indic<${LCZ[valUpp]},0,${LCZ[valUpp]}-$indic)))),2)+"
                        }
                    }

                    // Fill the table where are stored the distance of each RSU to each LCZ type
                    datasource "DROP TABLE IF EXISTS $buffLczTable; ALTER TABLE $allLczTable RENAME TO $buffLczTable;" +
                            "DROP TABLE IF EXISTS $allLczTable; " +
                            "CREATE TABLE $allLczTable(pk serial, $ID_FIELD_RSU integer, lcz varchar, distance float) " +
                            "AS (SELECT pk, $ID_FIELD_RSU, lcz, distance FROM $buffLczTable UNION ALL " +
                            "SELECT null, $ID_FIELD_RSU, '${LCZ.name}', SQRT(${queryLczDistance[0..-2]}) FROM $normalizedValues)"

                }

                // The name of the two closest LCZ types are conserved
                datasource "DROP TABLE IF EXISTS $mainLczTable;" +
                        "CREATE INDEX IF NOT EXISTS all_id ON $allLczTable USING BTREE($ID_FIELD_RSU); " +
                        "CREATE TABLE $mainLczTable AS SELECT a.$ID_FIELD_RSU, " +
                        "CAST(SELECT b.lcz FROM $allLczTable b " +
                        "WHERE a.$ID_FIELD_RSU = b.$ID_FIELD_RSU " +
                        "ORDER BY b.distance ASC LIMIT 1 AS INTEGER) AS LCZ1," +
                        "CAST(SELECT b.lcz FROM $allLczTable b " +
                        "WHERE a.$ID_FIELD_RSU = b.$ID_FIELD_RSU " +
                        "ORDER BY b.distance ASC LIMIT 1 OFFSET 1 AS INTEGER) AS LCZ2 " +
                        "FROM $allLczTable a GROUP BY $ID_FIELD_RSU"

                // Recover the LCZ TYPES list and the number of types in a map
                def lczTypeTempo = datasource.rows "SELECT name FROM $LCZ_classes"
                def lczType = []
                lczTypeTempo.each { l ->
                    lczType.add("${l["NAME"]}")
                }
                // For each LCZ type...
                datasource.eachRow("SELECT name FROM $LCZ_classes") { LCZ ->
                    // Piece of query that will be useful for pivoting the LCZ distance table
                    queryForPivot += "MAX(CASEWHEN(lcz = '${LCZ.name}', distance, null)) AS \"${LCZ.name}\","

                    // Piece of query that will be useful for the calculation of the Perkins Skill Score
                    queryPerkinsSkill += "LEAST(1./${lczType.size()}, b.\"${LCZ.name}\"/(b.\"${lczType.join("\"+b.\"")}\"))+"
                }

                // The table is pivoted in order to have the distance for each LCZ type as column and for each RSU as row.
                // Then for each RSU, the distance to the closest LCZ type is stored and the Perkins Skill Score is calculated
                datasource "DROP TABLE IF EXISTS $pivotedTable;" +
                        "CREATE TABLE $pivotedTable AS SELECT $ID_FIELD_RSU," +
                        "${queryForPivot[0..-2]} FROM $allLczTable GROUP BY $ID_FIELD_RSU;" +
                        "DROP TABLE IF EXISTS $outputTableName;" +
                        "CREATE INDEX IF NOT EXISTS main_id ON $mainLczTable USING BTREE($ID_FIELD_RSU);" +
                        "CREATE INDEX IF NOT EXISTS piv_id ON $pivotedTable USING BTREE($ID_FIELD_RSU);" +
                        "CREATE TABLE $classifiedUrbanLcz AS SELECT a.*, LEAST(b.\"${lczType.join("\",b.\"")}\") AS min_distance, " +
                        "${queryPerkinsSkill[0..-2]} AS PSS FROM $mainLczTable a LEFT JOIN " +
                        "$pivotedTable b ON a.$ID_FIELD_RSU = b.$ID_FIELD_RSU;"

                // Then urban and rural LCZ types are merged into a single table
                datasource """DROP TABLE IF EXISTS $classifiedLcz;
                                CREATE TABLE $classifiedLcz 
                                        AS SELECT   * 
                                        FROM        $classifiedUrbanLcz
                                        UNION ALL   SELECT * FROM $ruralAndIndustrialLCZ b;"""

                // If the input tables contain a geometric field, we add it to the output table
                if (datasource."$rsuAllIndicators".columns.contains(GEOMETRIC_FIELD)) {
                    datasource """DROP TABLE IF EXISTS $outputTableName;
                                    CREATE TABLE $outputTableName
                                            AS SELECT   a.*, b.$GEOMETRIC_FIELD
                                            FROM        $classifiedLcz a
                                            LEFT JOIN   $rsuAllIndicators b
                                            ON          a.$ID_FIELD_RSU=b.$ID_FIELD_RSU"""
                } else if (datasource."$rsuLczIndicators".columns.contains(GEOMETRIC_FIELD)) {
                    datasource """DROP TABLE IF EXISTS $outputTableName;
                                    CREATE TABLE $outputTableName
                                            AS SELECT   a.*, b.$GEOMETRIC_FIELD
                                            FROM        $classifiedLcz a
                                            LEFT JOIN   $rsuLczIndicators b
                                            ON          a.$ID_FIELD_RSU=b.$ID_FIELD_RSU"""
                } else {
                    datasource """ALTER TABLE $classifiedLcz RENAME TO $outputTableName;"""
                }

                // Temporary tables are deleted
                datasource """DROP TABLE IF EXISTS $LCZ_classes, $normalizedValues, $normalizedRange,
                    $buffLczTable, $allLczTable, $pivotedTable, $mainLczTable, $classifiedLcz, $classifiedUrbanLcz,
                    $classifiedRuralLCZ;"""

                info "The LCZ classification has been performed."

                [outputTableName: outputTableName]
            } else {
                error "The 'normalisationType' argument is not valid."
            }
        }
    }
}

/**
 * This process is used to create a classification model based on a RandomForest algorithm.
 * The training dataset and the variables to use for the training may be gathered in a
 * same table. All parameters of the randomForest algorithm have default values but may be
 * modified. The resulting model is returned and may also be saved into a file.
 *
 * Note that the algorithm is based on the Smile library (cf. https://github.com/haifengl/smile)
 *
 * @param trainingTableName The name of the training table where are stored ONLY the explicative variables
 * and the one to model
 * @param varToModel Name of the field to model
 * @param explicativeVariables List of the explicative variables to use in the training. If empty, all columns in
 * the training table (except 'varToModel') are used (default []).
 * @param save Boolean to save the model into a file if needed
 * @param pathAndFileName String of the path and name where the model has to be saved (default "/home/RfModel")
 * @param ntrees The number of trees to build the forest
 * @param mtry The number of input variables to be used to determine the decision
 * at a node of the tree. p/3 seems to give generally good performance,
 * where p is the number of variables
 * @param rule Decision tree split rule (The function to measure the quality of a split. Supported rules
 * are “gini” for the Gini impurity and “entropy” for the information gain)
 * @param maxDepth The maximum depth of the tree.
 * @param maxNodes The maximum number of leaf nodes in the tree.
 * @param nodeSize The number of instances in a node below which the tree will
 * not split, setting nodeSize = 5 generally gives good results.
 * @param subsample The sampling rate for training tree. 1.0 means sampling with replacement. < 1.0 means
 * sampling without replacement.
 * @param datasource A connection to a database
 *
 * @return RfModel A randomForest model (see smile library for further information about the object)
 *
 * @author Jérémy Bernard
 */
IProcess createRandomForestClassif() {
    return create {
        title "Create a Random Forest model"
        id "createRandomForestClassif"
        inputs trainingTableName: String, varToModel: String, explicativeVariables: [], save: boolean, pathAndFileName: String, ntrees: int,
                mtry: int, rule: "GINI", maxDepth: int, maxNodes: int, nodeSize: int, subsample: double,
                datasource: JdbcDataSource
        outputs RfModel: RandomForest
        run { String trainingTableName, String varToModel, explicativeVariables, save, pathAndFileName, ntrees, mtry, rule, maxDepth,
              maxNodes, nodeSize, subsample, JdbcDataSource datasource ->

            def splitRule
            if (rule) {
                switch (rule.toUpperCase()) {
                    case "GINI":
                    case "ENTROPY":
                        splitRule = SplitRule.valueOf(rule)
                        break
                    default:
                        error "The rule value ${rule} is not supported. Please use 'GINI' or 'ENTROPY'"
                        return
                }
            } else {
                error "The rule value cannot be null or empty. Please use 'GINI' or 'ENTROPY'"
                return
            }
            info "Create a Random Forest model"

            def trainingTable = datasource."$trainingTableName"

            //Check if the column names exists
            if (!trainingTable.hasColumn(varToModel, String)) {
                error "The training table should have a String column name $varToModel"
                return
            }

            // If needed, select only some specific columns for the training in the dataframe
            def df
            if (explicativeVariables){
                def tabFin = datasource.select(explicativeVariables).from(trainingTableName).getTable()
                df = DataFrame.of(tabFin)
            }
            else{
                def tabFin = datasource.select().from(trainingTableName).getTable()
                df = DataFrame.of(tabFin)
            }
            def formula = Formula.lhs(varToModel)

            // Convert the variable to model into factors (if string for example) and remove rows containing null values
            df = df.factorize(varToModel).omitNullRows()

            // Create the randomForest
            def model = RandomForest.fit(formula, df, ntrees, mtry, splitRule, maxDepth, maxNodes, nodeSize, subsample)



            // Calculate the prediction using the same sample in order to identify what is the
            // data rate that has been well classified
            int[] prediction = Validation.test(model, df)
            int[] truth = df.apply(varToModel).toIntArray()
            def accuracy = Accuracy.of(truth, prediction)
            info "The percentage of the data that have been well classified is : ${accuracy * 100}%"

            try {
                if (save) {
                    def zOut = new GZIPOutputStream(new FileOutputStream(pathAndFileName));
                    def xs = new XStream()
                    xs.toXML(model, zOut)
                    zOut.close()
                }
            }
            catch (Exception e) {
                error "Cannot save the model", e
                return
            }
            [RfModel: model]
        }
    }

}

/**
 * This process is used to apply a RandomForest model on a given dataset (the model may be downloaded on a default
 * folder or provided by the user). A table containing the predicted values and the id is returned.
 *
 * @param explicativeVariablesTableName The name of the table containing the indicators used by the random forest model
<<<<<<< HEAD
 * @param defaultModelUrl String containing the URL of the default model to use (if the user does not have its own model - default: "")
=======
>>>>>>> fd90a4e5
 * @param pathAndFileName If the user wants to use its own model, URL of the model file on the user machine (default: "")
 * @param idName Name of the ID column (which will be removed for the application of the random Forest)
 * @param prefixName String use as prefix to name the output table

 * @param datasource A connection to a database
 *
 * @return RfModel A randomForest model (see smile library for further information about the object)
 *
 * @author Jérémy Bernard
 */
IProcess applyRandomForestClassif() {
    return create {
        title "Apply a Random Forest classification"
        id "applyRandomForestClassif"
<<<<<<< HEAD
        inputs explicativeVariablesTableName: String, defaultModelUrl: "", pathAndFileName: "", idName: String,
                prefixName: String, datasource: JdbcDataSource
        outputs outputTableName: String
        run { String explicativeVariablesTableName, String defaultModelUrl, String pathAndFileName, String idName,
              String prefixName, JdbcDataSource datasource ->

            info "Apply a Random Forest model"

            // Define the location and the name of the file where will be stored the downloaded model
            def modelNameFile = defaultModelUrl.split("/")[-1]
            def modelName = modelNameFile.split("\\.")[0]
            def modelFolderPath = System.getProperty("user.home")+File.separator+"geoclimate"+File.separator+modelNameFile

            // The name of the outputTableName is constructed
            def outputTableName = prefix prefixName, modelName

            // Load the RandomForest model
            def xs = new XStream()
            def fileInputStream
            // Check if at least a default value has been set for loading a model either locally or on the internet
            if(!(pathAndFileName!="" && defaultModelUrl!="")){
                // In case the user uses the default model
                if(pathAndFileName==""){
                    File file = new File(modelFolderPath)
                    // Do not download the file if it is already in its computer
                    if(!file.exists()){
                        info "Download the default model used for RandomForest Classification and store it in a folder called" +
                                "geoclimate and located in the home directory of the user"
                        FileUtils.copyURLToFile(new URL(defaultModelUrl), modelFolderPath)
                    }
                    fileInputStream = new FileInputStream(modelFolderPath)
                }
                // In case the user provides its own model
                else{
                    fileInputStream = new FileInputStream(pathAndFileName)
                }

                /*// Check if all the model explicative variables are in the 'explicativeVariablesTableName'
                if(!trainingTable.hasColumn(varToModel, String)){
                    error "The training table should have a String column name $varToModel"
                    return
                }*/

                // Load the model and recover the name of the variable to model
                def gzipInputStream = new GZIPInputStream(fileInputStream)
                def model = xs.fromXML(gzipInputStream)
                def var2model = model.formula.toString().split("~")[0][0..-2]

                // We need to add the name of the predicted variable in order to use the model
                datasource.execute """ALTER TABLE $explicativeVariablesTableName ADD COLUMN $var2model INTEGER DEFAULT 0"""
                datasource."$explicativeVariablesTableName".reload()

                // The table containing explicative variables is recovered
                def explicativeVariablesTable = datasource."$explicativeVariablesTableName"

                // Read the table containing the explicative variables as a DataFrame
                def df = DataFrame.of(explicativeVariablesTable)

                int[] prediction = Validation.test(model, df)

                df.merge(IntVector.of("name", prediction))

                df.save(datasource, outputTableName, true)
            }
            else{
                error "Either 'pathAndFileName' or 'defaultModelUrl' should be filled"
            }

=======
        inputs explicativeVariablesTableName: String, pathAndFileName: "", idName: String,
                prefixName: String, datasource: JdbcDataSource
        outputs outputTableName: String
        run { String explicativeVariablesTableName, String pathAndFileName, String idName,
              String prefixName, JdbcDataSource datasource ->

            info "Apply a Random Forest model"
            //The model is not provided by the user is used
            def modelName;
            File inputModelFile;
            if (!pathAndFileName) {
                //We look for the default model
                //Default model name
                modelName = "LCZ_OSM_RF_1.0";
                def modelURL = "https://github.com/orbisgis/geoclimate/raw/master/models/${modelName}.model"
                inputModelFile = new File(System.getProperty("user.home") + File.separator + ".geoclimate" + File.separator + modelName + ".model")
                //The model doesn't exist on the local folder we download it
                if (!inputModelFile.exists()) {
                    FileUtils.copyURLToFile(new URL(modelURL, inputModelFile))
                    if (!inputModelFile.exists()) {
                        error "Cannot find any model file to apply the classification tree"
                        return null
                    }
                }
            } else {
                inputModelFile = new File(pathAndFileName);
                if (!inputModelFile.exists()) {
                    error "Cannot find any model file to apply the classification tree"
                    return null
                } else {
                    modelName = FilenameUtils.getBaseName(pathAndFileName)
                }
            }
            def fileInputStream = new FileInputStream(inputModelFile)
            // The name of the outputTableName is constructed
            def outputTableName = prefix prefixName, modelName.toLowerCase();
            // Load the RandomForest model
            def xs = new XStream()
            /*// Check if all the model explicative variables are in the 'explicativeVariablesTableName'
           if(!trainingTable.hasColumn(varToModel, String)){
               error "The training table should have a String column name $varToModel"
               return
           }*/
            // Load the model and recover the name of the variable to model
            def gzipInputStream = new GZIPInputStream(fileInputStream)
            def model = xs.fromXML(gzipInputStream)
            def var2model = model.formula.toString().split("~")[0][0..-2]

            // We need to add the name of the predicted variable in order to use the model
            datasource.execute """ALTER TABLE $explicativeVariablesTableName ADD COLUMN $var2model INTEGER DEFAULT 0"""
            datasource."$explicativeVariablesTableName".reload()

            // The table containing explicative variables is recovered
            def explicativeVariablesTable = datasource."$explicativeVariablesTableName"

            // Read the table containing the explicative variables as a DataFrame
            def df = DataFrame.of(explicativeVariablesTable)

            int[] prediction = Validation.test(model, df)
            df.merge(IntVector.of("name", prediction))
            df.save(datasource, outputTableName, true)
>>>>>>> fd90a4e5
            [outputTableName: outputTableName]
        }
    }
}<|MERGE_RESOLUTION|>--- conflicted
+++ resolved
@@ -2,22 +2,12 @@
 
 import com.thoughtworks.xstream.XStream
 import groovy.transform.BaseScript
-<<<<<<< HEAD
-import org.h2.store.fs.FileUtils
-import org.orbisgis.orbisdata.datamanager.api.dataset.ITable
-=======
->>>>>>> fd90a4e5
 import org.orbisgis.orbisdata.datamanager.dataframe.DataFrame
 import org.orbisgis.orbisdata.datamanager.jdbc.JdbcDataSource
 import org.orbisgis.orbisdata.processmanager.api.IProcess
 import smile.base.cart.SplitRule
-import smile.classification.DataFrameClassifier
 import smile.classification.RandomForest
 import smile.data.formula.Formula
-<<<<<<< HEAD
-import smile.data.vector.BaseVector
-=======
->>>>>>> fd90a4e5
 import smile.data.vector.IntVector
 import smile.validation.Accuracy
 import smile.validation.Validation
@@ -511,10 +501,6 @@
  * folder or provided by the user). A table containing the predicted values and the id is returned.
  *
  * @param explicativeVariablesTableName The name of the table containing the indicators used by the random forest model
-<<<<<<< HEAD
- * @param defaultModelUrl String containing the URL of the default model to use (if the user does not have its own model - default: "")
-=======
->>>>>>> fd90a4e5
  * @param pathAndFileName If the user wants to use its own model, URL of the model file on the user machine (default: "")
  * @param idName Name of the ID column (which will be removed for the application of the random Forest)
  * @param prefixName String use as prefix to name the output table
@@ -529,76 +515,6 @@
     return create {
         title "Apply a Random Forest classification"
         id "applyRandomForestClassif"
-<<<<<<< HEAD
-        inputs explicativeVariablesTableName: String, defaultModelUrl: "", pathAndFileName: "", idName: String,
-                prefixName: String, datasource: JdbcDataSource
-        outputs outputTableName: String
-        run { String explicativeVariablesTableName, String defaultModelUrl, String pathAndFileName, String idName,
-              String prefixName, JdbcDataSource datasource ->
-
-            info "Apply a Random Forest model"
-
-            // Define the location and the name of the file where will be stored the downloaded model
-            def modelNameFile = defaultModelUrl.split("/")[-1]
-            def modelName = modelNameFile.split("\\.")[0]
-            def modelFolderPath = System.getProperty("user.home")+File.separator+"geoclimate"+File.separator+modelNameFile
-
-            // The name of the outputTableName is constructed
-            def outputTableName = prefix prefixName, modelName
-
-            // Load the RandomForest model
-            def xs = new XStream()
-            def fileInputStream
-            // Check if at least a default value has been set for loading a model either locally or on the internet
-            if(!(pathAndFileName!="" && defaultModelUrl!="")){
-                // In case the user uses the default model
-                if(pathAndFileName==""){
-                    File file = new File(modelFolderPath)
-                    // Do not download the file if it is already in its computer
-                    if(!file.exists()){
-                        info "Download the default model used for RandomForest Classification and store it in a folder called" +
-                                "geoclimate and located in the home directory of the user"
-                        FileUtils.copyURLToFile(new URL(defaultModelUrl), modelFolderPath)
-                    }
-                    fileInputStream = new FileInputStream(modelFolderPath)
-                }
-                // In case the user provides its own model
-                else{
-                    fileInputStream = new FileInputStream(pathAndFileName)
-                }
-
-                /*// Check if all the model explicative variables are in the 'explicativeVariablesTableName'
-                if(!trainingTable.hasColumn(varToModel, String)){
-                    error "The training table should have a String column name $varToModel"
-                    return
-                }*/
-
-                // Load the model and recover the name of the variable to model
-                def gzipInputStream = new GZIPInputStream(fileInputStream)
-                def model = xs.fromXML(gzipInputStream)
-                def var2model = model.formula.toString().split("~")[0][0..-2]
-
-                // We need to add the name of the predicted variable in order to use the model
-                datasource.execute """ALTER TABLE $explicativeVariablesTableName ADD COLUMN $var2model INTEGER DEFAULT 0"""
-                datasource."$explicativeVariablesTableName".reload()
-
-                // The table containing explicative variables is recovered
-                def explicativeVariablesTable = datasource."$explicativeVariablesTableName"
-
-                // Read the table containing the explicative variables as a DataFrame
-                def df = DataFrame.of(explicativeVariablesTable)
-
-                int[] prediction = Validation.test(model, df)
-
-                df.merge(IntVector.of("name", prediction))
-
-                df.save(datasource, outputTableName, true)
-            }
-            else{
-                error "Either 'pathAndFileName' or 'defaultModelUrl' should be filled"
-            }
-
-=======
         inputs explicativeVariablesTableName: String, pathAndFileName: "", idName: String,
                 prefixName: String, datasource: JdbcDataSource
         outputs outputTableName: String
@@ -660,7 +576,6 @@
             int[] prediction = Validation.test(model, df)
             df.merge(IntVector.of("name", prediction))
             df.save(datasource, outputTableName, true)
->>>>>>> fd90a4e5
             [outputTableName: outputTableName]
         }
     }
