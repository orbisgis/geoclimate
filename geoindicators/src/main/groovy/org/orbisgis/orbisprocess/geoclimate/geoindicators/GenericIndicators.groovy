--- conflicted
+++ resolved
@@ -1000,34 +1000,6 @@
         outputs outputTableName: String
         run { upperTableName, upperColumnId, lowerTableName, lowerColumnName, prefixName, datasource ->
 
-<<<<<<< HEAD
-/**
-* This process is used to compute aggregate the area of a specific variable to a upper scale from a lower scale (for
-* example the LCZs variables within a Reference Spatial Unit)
-*
-* @param upperTableName the name of the upper scale table
-* @param upperColumnId unique identifier for the upper scale table
-* @param lowerTableName the table of the lower scale to be aggregated
-* @param lowerColumName the name of the column to be aggregated
-* @param prefixName String used as prefix to name the output table
-* @param datasource A connexion to a database (H2GIS, PostGIS, ...) where are stored the input Table and in which
-*        the resulting database will be stored
-* @return A database table name.
-*
-* @author Emmanuel Renault, CNRS, 2020
-* @author Erwan Bocher, CNRS, 2020
-*/
-IProcess upperScaleAreaStatistics() {
-    return create {
-        title "Statistics on zonal area for a given indicator"
-        id "upperScaleStatisticArea"
-        inputs upperTableName: String, upperColumnId: String, lowerTableName: String, lowerColumnName: String,
-                prefixName: String, datasource: JdbcDataSource
-        outputs outputTableName: String
-        run { upperTableName, upperColumnId, lowerTableName, lowerColumnName, prefixName, datasource ->
-
-=======
->>>>>>> e5ee8bdc
             ISpatialTable upperTable = datasource.getSpatialTable(upperTableName)
             def upperGeometryColumn = upperTable.getGeometricColumns().first()
             if(!upperGeometryColumn) {
@@ -1119,16 +1091,9 @@
                      ON (a.$upperColumnId = b.$upperColumnId);
                      """
             datasource.execute(qjoin)
-<<<<<<< HEAD
-            // Drop intermediate tables created during process
-            datasource.execute("DROP TABLE IF EXISTS $spatialJoinTable, $pivotTable;")
-            info "The zonal area table have been created"
-=======
-
             // Drop intermediate tables created during process
             datasource "DROP TABLE IF EXISTS $spatialJoinTable, $pivotTable;"
             info "The table '$outputTableName' has been created"
->>>>>>> e5ee8bdc
             [outputTableName: outputTableName]
         }
     }
