--- conflicted
+++ resolved
@@ -975,130 +975,6 @@
 }
 
 
-
-<<<<<<< HEAD
-    /**
-     * This process is used to compute aggregate the area of a specific variable to a upper scale from a lower scale (for
-     * example the LCZs variables within a Reference Spatial Unit)
-     *
-     * @param upperTableName the name of the upper scale table
-     * @param upperColumnId unique identifier for the upper scale table
-     * @param lowerTableName the table of the lower scale to be aggregated
-     * @param lowerColumName the name of the column to be aggregated
-     * @param prefixName String used as prefix to name the output table
-     * @param datasource A connexion to a database (H2GIS, PostGIS, ...) where are stored the input Table and in which
-     *        the resulting database will be stored
-     * @return A database table name.
-     *
-     * @author Emmanuel Renault, CNRS, 2020
-     * @author Erwan Bocher, CNRS, 2020
-     */
-    IProcess upperScaleAreaStatistics() {
-        return create {
-            title "Statistics on zonal area for a given indicator"
-            id "upperScaleStatisticArea"
-            inputs upperTableName: String, upperColumnId: String, lowerTableName: String, lowerColumName: String,
-                    prefixName: String, datasource: JdbcDataSource
-            outputs outputTableName: String
-            run { upperTableName, upperColumnId, lowerTableName, lowerColumName, prefixName, datasource ->
-
-                ISpatialTable upperTable = datasource.getSpatialTable(upperTableName)
-                def upperGeometryColumn = upperTable.getGeometricColumns().first()
-                if(!upperGeometryColumn) {
-                    error "The upper scale table must contain a geometry column"
-                    return
-                }
-                ISpatialTable lowerTable = datasource.getSpatialTable(lowerTableName)
-                def lowerGeometryColumn = lowerTable.getGeometricColumns().first()
-                if(!lowerGeometryColumn) {
-                    error "The lower scale table must contain a geometry column"
-                    return
-                }
-                upperTable."$upperGeometryColumn".createSpatialIndex()
-                upperTable."$upperColumnId".createIndex()
-                lowerTable."$lowerGeometryColumn".createSpatialIndex()
-
-                def spatialJoinTable = "gridSpatialJoin"
-                def spatialJoin = """
-                                  DROP TABLE IF EXISTS $spatialJoinTable;
-                                  CREATE TABLE $spatialJoinTable 
-                                  AS SELECT b.$upperColumnId, a.$lowerColumName,
-                                            ST_AREA(ST_INTERSECTION(st_force2d(st_makevalid(a.$lowerGeometryColumn)), 
-                                            st_force2d(st_makevalid(b.$upperGeometryColumn)))) AS area
-                                  FROM $lowerTableName a, $upperTableName b
-                                  WHERE a.$lowerGeometryColumn && b.$upperGeometryColumn AND 
-                                  ST_INTERSECTS(st_force2d(a.$lowerGeometryColumn), st_force2d(b.$upperGeometryColumn));
-                                  """
-                datasource.execute(spatialJoin)
-                datasource "CREATE INDEX ON $spatialJoinTable USING BTREE($lowerColumName)"
-                datasource "CREATE INDEX ON $spatialJoinTable USING BTREE($upperColumnId)"
-
-                // Creation of a list which contains all indicators of distinct values
-                def qIndicator = """
-                                 SELECT DISTINCT $lowerColumName 
-                                 AS val FROM $spatialJoinTable
-                                 """
-                def listValues = datasource.rows(qIndicator)
-
-                // Creation of the pivot table which contains for each upper geometry
-                def pivotTable = "tmpZonalArea"
-                def query = """
-                            DROP TABLE IF EXISTS $pivotTable;
-                            CREATE TABLE $pivotTable
-                            AS SELECT $upperColumnId
-                            """
-                listValues.each {
-                    def aliasColumn = "${lowerColumName}_${it.val.toString().replace('.','_')}"
-                    query += """
-                             , SUM($aliasColumn)
-                             AS $aliasColumn
-                             """
-                }
-                query += " FROM (SELECT $upperColumnId"
-                listValues.each {
-                    def aliasColumn = "${lowerColumName}_${it.val.toString().replace('.','_')}"
-                    query += """
-                             , CASE WHEN $lowerColumName=${it.val}
-                             THEN SUM(area) ELSE 0 END
-                             AS $aliasColumn
-                             """
-                    }
-                query += """
-                         FROM $spatialJoinTable
-                         GROUP BY $upperColumnId, $lowerColumName)
-                         GROUP BY $upperColumnId;
-                         """
-                datasource.execute(query)
-                //Build indexes
-                datasource "CREATE INDEX ON $pivotTable USING BTREE($upperColumnId)"
-
-                // Creation of a table which is built from
-                // the union of the grid and pivot tables based on the same cell 'id'
-                def outputTableName = prefix prefixName, "upper_scale_statistics_area"
-                def qjoin = """
-                            DROP TABLE IF EXISTS $outputTableName;
-                            CREATE TABLE $outputTableName
-                            AS SELECT b.$upperColumnId, b.$upperGeometryColumn
-                            """
-                listValues.each {
-                    def aliasColumn = "${lowerColumName}_${it.val.toString().replace('.','_')}"
-                    qjoin += """
-                             , NVL($aliasColumn, 0)
-                             AS $aliasColumn
-                             """
-                }
-                qjoin += """
-                         FROM $upperTableName b
-                         LEFT JOIN $pivotTable a
-                         ON (a.$upperColumnId = b.$upperColumnId);
-                         """
-                datasource.execute(qjoin)
-                // Drop intermediate tables created during process
-                datasource.execute("DROP TABLE IF EXISTS $spatialJoinTable, $pivotTable;")
-                info "The zonal area table have been created"
-                [outputTableName: outputTableName]
-            }
-=======
 /**
  * This process is used to aggregate the area of a specific variable to a upper scale from a lower scale (for
  * example the LCZs variables within a Reference Spatial Unit)
@@ -1119,7 +995,7 @@
     return create {
         title "Statistics on zonal area for a given indicator"
         id "upperScaleStatisticArea"
-        inputs upperTableName: String, upperColumnId: String, lowerTableName: String, lowerColumName: String,
+        inputs upperTableName: String, upperColumnId: String, lowerTableName: String, lowerColumnName: String,
                 prefixName: String, datasource: JdbcDataSource
         outputs outputTableName: String
         run { upperTableName, upperColumnId, lowerTableName, lowerColumnName, prefixName, datasource ->
@@ -1142,54 +1018,54 @@
 
             def spatialJoinTable = "gridSpatialJoin"
             def spatialJoin = """
-                DROP TABLE IF EXISTS $spatialJoinTable;
-                CREATE TABLE $spatialJoinTable 
-                AS SELECT b.$upperColumnId, a.$lowerColumnName,
-                          ST_AREA(ST_INTERSECTION(st_force2d(st_makevalid(a.$lowerGeometryColumn)), 
-                          st_force2d(st_makevalid(b.$upperGeometryColumn)))) AS area
-                FROM $lowerTableName a, $upperTableName b
-                WHERE a.$lowerGeometryColumn && b.$upperGeometryColumn AND 
-                ST_INTERSECTS(st_force2d(a.$lowerGeometryColumn), st_force2d(b.$upperGeometryColumn));
-                """
+                              DROP TABLE IF EXISTS $spatialJoinTable;
+                              CREATE TABLE $spatialJoinTable 
+                              AS SELECT b.$upperColumnId, a.$lowerColumnName,
+                                        ST_AREA(ST_INTERSECTION(st_force2d(st_makevalid(a.$lowerGeometryColumn)), 
+                                        st_force2d(st_makevalid(b.$upperGeometryColumn)))) AS area
+                              FROM $lowerTableName a, $upperTableName b
+                              WHERE a.$lowerGeometryColumn && b.$upperGeometryColumn AND 
+                              ST_INTERSECTS(st_force2d(a.$lowerGeometryColumn), st_force2d(b.$upperGeometryColumn));
+                              """
             datasource.execute(spatialJoin)
             datasource "CREATE INDEX ON $spatialJoinTable USING BTREE($lowerColumnName)"
             datasource "CREATE INDEX ON $spatialJoinTable USING BTREE($upperColumnId)"
 
             // Creation of a list which contains all indicators of distinct values
             def qIndicator = """
-                SELECT DISTINCT $lowerColumnName 
-                AS val FROM $spatialJoinTable
-                """
+                             SELECT DISTINCT $lowerColumnName 
+                             AS val FROM $spatialJoinTable
+                             """
             def listValues = datasource.rows(qIndicator)
 
             // Creation of the pivot table which contains for each upper geometry
             def pivotTable = "tmpZonalArea"
             def query = """
-                DROP TABLE IF EXISTS $pivotTable;
-                CREATE TABLE $pivotTable
-                AS SELECT $upperColumnId
-                """
+                        DROP TABLE IF EXISTS $pivotTable;
+                        CREATE TABLE $pivotTable
+                        AS SELECT $upperColumnId
+                        """
             listValues.each {
                 def aliasColumn = "${lowerColumnName}_${it.val.toString().replace('.','_')}"
                 query += """
-                    , SUM($aliasColumn)
-                    AS $aliasColumn
-                    """
+                         , SUM($aliasColumn)
+                         AS $aliasColumn
+                         """
             }
             query += " FROM (SELECT $upperColumnId"
             listValues.each {
                 def aliasColumn = "${lowerColumnName}_${it.val.toString().replace('.','_')}"
                 query += """
-                    , CASE WHEN $lowerColumnName=${it.val}
-                    THEN SUM(area) ELSE 0 END
-                    AS $aliasColumn
-                    """
+                         , CASE WHEN $lowerColumnName=${it.val}
+                         THEN SUM(area) ELSE 0 END
+                         AS $aliasColumn
+                         """
             }
             query += """
-                FROM $spatialJoinTable
-                GROUP BY $upperColumnId, $lowerColumnName)
-                GROUP BY $upperColumnId;
-                """
+                     FROM $spatialJoinTable
+                     GROUP BY $upperColumnId, $lowerColumnName)
+                     GROUP BY $upperColumnId;
+                     """
             datasource.execute(query)
             //Build indexes
             datasource "CREATE INDEX ON $pivotTable USING BTREE($upperColumnId)"
@@ -1198,30 +1074,28 @@
             // the union of the grid and pivot tables based on the same cell 'id'
             def outputTableName = prefix prefixName, "upper_scale_statistics_area"
             def qjoin = """
-                DROP TABLE IF EXISTS $outputTableName;
-                CREATE TABLE $outputTableName
-                AS SELECT b.$upperColumnId, b.$upperGeometryColumn
-                """
+                        DROP TABLE IF EXISTS $outputTableName;
+                        CREATE TABLE $outputTableName
+                        AS SELECT b.$upperColumnId, b.$upperGeometryColumn
+                        """
             listValues.each {
                 def aliasColumn = "${lowerColumnName}_${it.val.toString().replace('.','_')}"
                 qjoin += """
-                    , NVL($aliasColumn, 0)
-                    AS $aliasColumn
-                    """
+                         , NVL($aliasColumn, 0)
+                         AS $aliasColumn
+                         """
             }
             qjoin += """
-                FROM $upperTableName b
-                LEFT JOIN $pivotTable a
-                ON (a.$upperColumnId = b.$upperColumnId);
-                """
+                     FROM $upperTableName b
+                     LEFT JOIN $pivotTable a
+                     ON (a.$upperColumnId = b.$upperColumnId);
+                     """
             datasource.execute(qjoin)
 
             // Drop intermediate tables created during process
-            datasource"""DROP TABLE IF EXISTS $spatialJoinTable, $pivotTable;"""
-
+            datasource "DROP TABLE IF EXISTS $spatialJoinTable, $pivotTable;"
             info "The table '$outputTableName' has been created"
             [outputTableName: outputTableName]
->>>>>>> fca38bfa
         }
     }
 }