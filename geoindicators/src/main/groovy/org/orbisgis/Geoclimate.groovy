--- conflicted
+++ resolved
@@ -14,9 +14,7 @@
 
     public static BuildingIndicators = new BuildingIndicators()
 
-<<<<<<< HEAD
     public static RsuIndicators = new RsuIndicators()
-=======
+
     public static BlockIndicators = new BlockIndicators()
->>>>>>> 872336c4
 }