package org.orbisgis.geoclimate.geoindicators

import groovy.transform.BaseScript
import org.apache.commons.io.FileUtils
import org.apache.commons.io.FilenameUtils
import org.locationtech.jts.geom.Envelope
import org.orbisgis.data.jdbc.*
import org.orbisgis.process.api.IProcess
import org.orbisgis.geoclimate.Geoindicators

@BaseScript Geoindicators geoindicators

/**
 * Compute the geoindicators at building scale
 *
 * @param indicatorUse The use defined for the indicator. Depending on this use, only a part of the indicators could
 * be calculated (default is all indicators : ["LCZ", "UTRF", "TEB"])
 *
 * @return
 */
IProcess computeBuildingsIndicators() {
    return create {
        title "Compute the geoindicators at building scale"
        id "computeBuildingsIndicators"
        inputs datasource: JdbcDataSource, inputBuildingTableName: String, inputRoadTableName: String,
                indicatorUse: ["LCZ", "UTRF", "TEB"], prefixName: ""
        outputs outputTableName: String
        run { datasource, inputBuildingTableName, inputRoadTableName, indicatorUse, prefixName ->

            info "Start computing building indicators..."

            def idColumnBu = "id_build"
            def BASE_NAME = "building_indicators"

            // Maps for intermediate or final joins
            def finalTablesToJoin = [:]
            finalTablesToJoin.put(inputBuildingTableName, idColumnBu)

            // The name of the outputTableName is constructed
            def outputTableName = prefix prefixName, BASE_NAME
            def buildingPrefixName = "building_indicator_"
            def buildTableJoinNeighbors = postfix "A"

            // building_area + building_perimeter
            def geometryOperations = ["st_area"]
            if (indicatorUse*.toUpperCase().contains("UTRF")) {
                geometryOperations = ["st_perimeter", "st_area"]
            }
            def computeGeometryProperties = Geoindicators.GenericIndicators.geometryProperties()
            if (!computeGeometryProperties([inputTableName: inputBuildingTableName, inputFields: ["id_build"],
                                            operations    : geometryOperations, prefixName: buildingPrefixName,
                                            datasource    : datasource])) {
                info "Cannot compute the length,perimeter,area properties of the buildings"
                return
            }
            def buildTableGeometryProperties = computeGeometryProperties.results.outputTableName
            finalTablesToJoin.put(buildTableGeometryProperties, idColumnBu)

            // For indicators that are useful for UTRF OR for LCZ classification
            if (indicatorUse*.toUpperCase().contains("LCZ") || indicatorUse*.toUpperCase().contains("UTRF")) {
                // building_volume + building_floor_area + building_total_facade_length
                def sizeOperations = ["volume", "floor_area", "total_facade_length"]
                if (!indicatorUse*.toUpperCase().contains("UTRF")) {
                    sizeOperations = ["total_facade_length"]
                }
                def computeSizeProperties = Geoindicators.BuildingIndicators.sizeProperties()
                if (!computeSizeProperties([inputBuildingTableName: inputBuildingTableName,
                                            operations            : sizeOperations,
                                            prefixName            : buildingPrefixName,
                                            datasource            : datasource])) {
                    info "Cannot compute the building_volume, building_floor_area, building_total_facade_length " +
                            "indicators for the buildings"
                    return
                }
                def buildTableSizeProperties = computeSizeProperties.results.outputTableName
                finalTablesToJoin.put(buildTableSizeProperties, idColumnBu)

                // building_contiguity + building_common_wall_fraction + building_number_building_neighbor
                def neighborOperations = ["contiguity", "common_wall_fraction", "number_building_neighbor"]
                if (indicatorUse*.toUpperCase().contains("LCZ") && !indicatorUse*.toUpperCase().contains("UTRF")) {
                    neighborOperations = ["contiguity"]
                }
                def computeNeighborsProperties = Geoindicators.BuildingIndicators.neighborsProperties()
                if (!computeNeighborsProperties([inputBuildingTableName: inputBuildingTableName,
                                                 operations            : neighborOperations,
                                                 prefixName            : buildingPrefixName,
                                                 datasource            : datasource])) {
                    info "Cannot compute the building_contiguity, building_common_wall_fraction, " +
                            "number_building_neighbor indicators for the buildings"
                    return
                }
                def buildTableComputeNeighborsProperties = computeNeighborsProperties.results.outputTableName
                finalTablesToJoin.put(buildTableComputeNeighborsProperties, idColumnBu)

                if (indicatorUse*.toUpperCase().contains("UTRF")) {
                    // area_concavity + building_form_factor + building_raw_compactness + perimeter_convexity
                    def computeFormProperties = Geoindicators.BuildingIndicators.formProperties()
                    if (!computeFormProperties([inputBuildingTableName: inputBuildingTableName,
                                                operations            : ["area_concavity", "form_factor",
                                                                         "raw_compactness",
                                                                         "perimeter_convexity"],
                                                prefixName            : buildingPrefixName,
                                                datasource            : datasource])) {
                        info "Cannot compute the area_concavity, form_factor, raw_compactness, " +
                                "perimeter_convexity indicators for the buildings"
                        return
                    }
                    def buildTableFormProperties = computeFormProperties.results.outputTableName
                    finalTablesToJoin.put(buildTableFormProperties, idColumnBu)

                    // building_minimum_building_spacing
                    def computeMinimumBuildingSpacing = Geoindicators.BuildingIndicators.minimumBuildingSpacing()
                    if (!computeMinimumBuildingSpacing([inputBuildingTableName: inputBuildingTableName,
                                                        bufferDist            : 100,
                                                        prefixName            : buildingPrefixName, datasource: datasource])) {
                        info "Cannot compute the minimum building spacing indicator"
                        return
                    }
                    def buildTableComputeMinimumBuildingSpacing = computeMinimumBuildingSpacing.results.outputTableName
                    finalTablesToJoin.put(buildTableComputeMinimumBuildingSpacing, idColumnBu)

                    // building_road_distance
                    def computeRoadDistance = Geoindicators.BuildingIndicators.roadDistance()
                    if (!computeRoadDistance([inputBuildingTableName: inputBuildingTableName,
                                              inputRoadTableName    : inputRoadTableName,
                                              bufferDist            : 100,
                                              prefixName            : buildingPrefixName,
                                              datasource            : datasource])) {
                        info "Cannot compute the closest minimum distance to a road at 100 meters."
                        return
                    }
                    def buildTableComputeRoadDistance = computeRoadDistance.results.outputTableName
                    finalTablesToJoin.put(buildTableComputeRoadDistance, idColumnBu)

                    // Join for building_likelihood
                    def computeJoinNeighbors = Geoindicators.DataUtils.joinTables()
                    if (!computeJoinNeighbors([inputTableNamesWithId: [(buildTableComputeNeighborsProperties): idColumnBu,
                                                                       (inputBuildingTableName)              : idColumnBu],
                                               outputTableName      : buildingPrefixName + "_neighbors",
                                               datasource           : datasource])) {
                        info "Cannot join the number of neighbors of a building."
                        return
                    }
                    buildTableJoinNeighbors = computeJoinNeighbors.results.outputTableName

                    // building_likelihood_large_building
                    def computeLikelihoodLargeBuilding = Geoindicators.BuildingIndicators.likelihoodLargeBuilding()
                    if (!computeLikelihoodLargeBuilding([inputBuildingTableName: buildTableJoinNeighbors,
                                                         nbOfBuildNeighbors    : "number_building_neighbor",
                                                         prefixName            : buildingPrefixName,
                                                         datasource            : datasource])) {
                        info "Cannot compute the like lihood large building indicator."
                        return
                    }
                    def buildTableComputeLikelihoodLargeBuilding = computeLikelihoodLargeBuilding.results.outputTableName
                    finalTablesToJoin.put(buildTableComputeLikelihoodLargeBuilding, idColumnBu)
                }
            }

            def buildingTableJoin = Geoindicators.DataUtils.joinTables()
            if (!buildingTableJoin([inputTableNamesWithId: finalTablesToJoin,
                                    outputTableName      : buildingPrefixName,
                                    datasource           : datasource])) {
                info "Cannot merge all indicator in the table $buildingPrefixName."
                return
            }

            // Rename the last table to the right output table name
            datasource.execute """DROP TABLE IF EXISTS $outputTableName;
                    ALTER TABLE ${buildingTableJoin.results.outputTableName} RENAME TO $outputTableName""".toString()

            // Remove all intermediate tables (indicators alone in one table)
            // Recover all created tables in an array
            def finTabNames = finalTablesToJoin.keySet().toArray()
            // Remove the block table from the list of "tables to remove" (since it needs to be conserved)
            finTabNames = finTabNames - inputBuildingTableName
            datasource.execute """DROP TABLE IF EXISTS ${finTabNames.join(",")}, $buildTableJoinNeighbors""".toString()

            [outputTableName: outputTableName]

        }
    }
}

/**
 * Compute the geoindicators at block scale
 *
 * @return
 */
IProcess computeBlockIndicators() {
    return create {
        title "Compute the geoindicators at block scale"
        id "computeBlockIndicators"
        inputs datasource: JdbcDataSource, inputBuildingTableName: String, inputBlockTableName: String, prefixName: ""
        outputs outputTableName: String
        run { datasource, inputBuildingTableName, inputBlockTableName, prefixName ->

            def BASE_NAME = "block_indicators"

            info "Start computing block indicators..."
            // The name of the outputTableName is constructed
            def outputTableName = prefix prefixName, BASE_NAME
            def blockPrefixName = "block_indicator_"
            def id_block = "id_block"
            def id_build = "id_build"

            // Maps for intermediate or final joins
            def finalTablesToJoin = [:]
            finalTablesToJoin.put(inputBlockTableName, id_block)

            //Compute :
            //Sum of the building area
            //Sum of the building volume composing the block
            //Sum of block floor area
            def computeSimpleStats = Geoindicators.GenericIndicators.unweightedOperationFromLowerScale()
            if (!computeSimpleStats([inputLowerScaleTableName: inputBuildingTableName,
                                     inputUpperScaleTableName: inputBlockTableName,
                                     inputIdUp               : id_block,
                                     inputIdLow              : id_build,
                                     inputVarAndOperations   : ["area"      : ["SUM"],
                                                                "floor_area": ["SUM"],
                                                                "volume"    : ["SUM"]],
                                     prefixName              : blockPrefixName,
                                     datasource              : datasource])) {
                info "Cannot compute the sum of of the building area, building volume and block floor area."
                return
            }

            finalTablesToJoin.put(computeSimpleStats.results.outputTableName, id_block)

            //Ratio between the holes area and the blocks area
            // block_hole_area_density
            def computeHoleAreaDensity = Geoindicators.BlockIndicators.holeAreaDensity()
            if (!computeHoleAreaDensity(blockTable: inputBlockTableName,
                    prefixName: blockPrefixName,
                    datasource: datasource)) {
                info "Cannot compute the hole area density."
                return
            }
            finalTablesToJoin.put(computeHoleAreaDensity.results.outputTableName, id_block)

            //Perkins SKill Score of the distribution of building direction within a block
            // block_perkins_skill_score_building_direction
            def computePerkinsSkillScoreBuildingDirection = Geoindicators.GenericIndicators.buildingDirectionDistribution()
            if (!computePerkinsSkillScoreBuildingDirection([buildingTableName: inputBuildingTableName,
                                                            tableUp          : inputBlockTableName,
                                                            inputIdUp        : id_block,
                                                            angleRangeSize   : 15,
                                                            prefixName       : blockPrefixName,
                                                            datasource       : datasource])) {
                info "Cannot compute perkins skill indicator. "
                return
            }
            finalTablesToJoin.put(computePerkinsSkillScoreBuildingDirection.results.outputTableName, id_block)


            //Block closingness
            def computeClosingness = Geoindicators.BlockIndicators.closingness()
            if (!computeClosingness(correlationTableName: inputBuildingTableName,
                    blockTable: inputBlockTableName,
                    prefixName: blockPrefixName,
                    datasource: datasource)) {
                info "Cannot compute closingness indicator. "
                return
            }
            finalTablesToJoin.put(computeClosingness.results.outputTableName, id_block)

            //Block net compactness
            def computeNetCompactness = Geoindicators.BlockIndicators.netCompactness()
            if (!computeNetCompactness([buildTable             : inputBuildingTableName,
                                        buildingVolumeField    : "volume",
                                        buildingContiguityField: "contiguity",
                                        prefixName             : blockPrefixName,
                                        datasource             : datasource])) {
                info "Cannot compute the net compactness indicator. "
                return
            }
            finalTablesToJoin.put(computeNetCompactness.results.outputTableName, id_block)

            //Block mean building height
            //Block standard deviation building height
            def computeWeightedAggregatedStatistics = Geoindicators.GenericIndicators.weightedAggregatedStatistics()
            if (!computeWeightedAggregatedStatistics([inputLowerScaleTableName : inputBuildingTableName,
                                                      inputUpperScaleTableName : inputBlockTableName,
                                                      inputIdUp                : id_block,
                                                      inputVarWeightsOperations: ["height_roof": ["area": ["AVG", "STD"]]],
                                                      prefixName               : blockPrefixName,
                                                      datasource               : datasource])) {
                info "Cannot compute the block mean building height and standard deviation building height indicators. "
                return
            }
            finalTablesToJoin.put(computeWeightedAggregatedStatistics.results.outputTableName, id_block)

            //Merge all in one table
            def blockTableJoin = Geoindicators.DataUtils.joinTables()
            if (!blockTableJoin([inputTableNamesWithId: finalTablesToJoin,
                                 outputTableName      : blockPrefixName,
                                 datasource           : datasource])) {
                info "Cannot merge all tables in $blockPrefixName. "
                return
            }

            // Rename the last table to the right output table name
            datasource.execute """DROP TABLE IF EXISTS $outputTableName;
                    ALTER TABLE ${blockTableJoin.results.outputTableName} RENAME TO $outputTableName""".toString()

            // Modify all indicators which do not have the expected name
            def listColumnNames = datasource.getTable(outputTableName).columns
            def mapIndic2Change = ["SUM_AREA"  : "AREA", "SUM_FLOOR_AREA": "FLOOR_AREA",
                                   "SUM_VOLUME": "VOLUME"]
            def query2ModifyNames = ""
            for (ind in mapIndic2Change.keySet()) {
                if (listColumnNames.contains(ind)) {
                    query2ModifyNames += "ALTER TABLE $outputTableName RENAME COLUMN $ind TO ${mapIndic2Change[ind]};"
                }
            }
            if (query2ModifyNames != "") {
                datasource.execute query2ModifyNames.toString()
            }

            // Remove all intermediate tables (indicators alone in one table)
            // Recover all created tables in an array
            def finTabNames = finalTablesToJoin.keySet().toArray()
            // Remove the block table from the list of "tables to remove" (since it needs to be conserved)
            finTabNames = finTabNames - inputBlockTableName
            datasource.execute """DROP TABLE IF EXISTS ${finTabNames.join(",")}""".toString()

            [outputTableName: outputTableName]
        }
    }
}

/**
 * Compute the geoindicators at RSU scale
 *
 * @param buildingTable The table where are stored informations concerning buildings (and the id of the corresponding rsu)
 * @param rsuTable The table where are stored informations concerning RSU
 * @param roadTable The table where are stored informations concerning roads
 * @param vegetationTable The table where are stored informations concerning vegetation
 * @param hydrographicTable The table where are stored informations concerning water
 * @param imperviousTable The table where are stored the impervious areas
 * @param facadeDensListLayersBottom the list of height corresponding to the bottom of each vertical layers used for calculation
 * of the rsu_projected_facade_area_density which is then used to calculate the height of roughness (default [0, 10, 20, 30, 40, 50])
 * @param facadeDensNumberOfDirection The number of directions used for the calculation - according to the method used it should
 * be divisor of 360 AND a multiple of 2 (default 12)
 * @param pointDensity The density of points (nb / free m²) used to calculate the spatial average SVF (default 0.008)
 * @param rayLength The maximum distance to consider an obstacle as potential sky cover (default 100)
 * @param numberOfDirection the number of directions considered to calculate the SVF (default 60)
 * @param heightColumnName The name of the column (in the building table) used for roughness length calculation (default "height_roof")
 * @param fractionTypePervious The type of surface that should be consider to calculate the fraction of pervious soil
 * (default ["low_vegetation", "water"] but possible parameters are ["low_vegetation", "high_vegetation", "water"])
 * @param fractionTypeImpervious The type of surface that should be consider to calculate the fraction of impervious soil
 * (default ["road"] but possible parameters are ["road", "building"])
 * @param inputFields The fields of the buildingTable that should be kept in the analysis (default ["the_geom", "id_build"]
 * @param levelForRoads If the road surfaces are considered for the calculation of the impervious fraction,
 * you should give the list of road zindex to consider (default [0])
 * @param angleRangeSizeBuDirection The range size (in °) of each interval angle used to calculate the distribution
 * of building direction (used in the Perkins Skill Score direction - should be a divisor of 180 - default 15°)
 * @param prefixName A prefix used to name the output table
 * @param svfSimplified A boolean to use a simplified version of the SVF calculation (default false)
 * @param indicatorUse The use defined for the indicator. Depending on this use, only a part of the indicators could
 * be calculated (default is all indicators : ["LCZ", "UTRF", "TEB"])
 * @param surfSuperpositions Map where are stored the overlaying layers as keys and the overlapped
 * layers as values. Note that the priority order for the overlapped layers is taken according to the priority variable
 * name and (default ["high_vegetation": ["water", "building", "low_vegetation", "road", "impervious"]])
 * @param surfPriorities List indicating the priority order to set between layers in order to remove potential double count
 * of overlapped layers (for example a geometry containing water and low_vegetation must be either water
 * or either low_vegetation, not both (default ["water", "building", "high_vegetation", "low_vegetation",
 * "road", "impervious"]
 * @param buildingAreaTypeAndComposition Building type proportion that should be calculated (default: ["light_industry": ["light_industry"],
 *                                                                                                      "heavy_industry": ["heavy_industry"],
 *                                                                                                       "commercial":["commercial"],
 *                                                                                                      "residential": ["residential"]])
 * @param floorAreaTypeAndComposition Building floor area type proportion that should be calculated (default: ["residential": ["residential"]])
 * @param utrfSurfFraction Map containing as key the name of the fraction indicators useful for the urban typology classification
 * and as value a list of the fractions that have to be summed up to calculate the indicator. No need to modify
 * these values if not interested by the urban typology
 * @param lczSurfFraction Map containing as key the name of the fraction indicators useful for the LCZ classification
 * and as value a list of the fractions that have to be summed up to calculate the indicator. No need to modify
 * these values if not interested by the lcz classification.
 * @param buildingFractions List of fractions to sum to calculate the total building fraction which is useful as input of the aspect ratio
 * @param datasource A connection to a database
 *
 * @return
 */
IProcess computeRSUIndicators() {
    return create {
        title "Compute the geoindicators at RSU scale"
        id "computeRSUIndicators"
        inputs datasource: JdbcDataSource, buildingTable: "",
                rsuTable: "", prefixName: "",
                vegetationTable: "", roadTable: "",
                hydrographicTable: "", imperviousTable: "",
                facadeDensListLayersBottom: [0, 10, 20, 30, 40, 50],
                facadeDensNumberOfDirection: 12, svfPointDensity: 0.008,
                svfRayLength: 100, svfNumberOfDirection: 60,
                heightColumnName: "height_roof",
                inputFields: ["id_build", "the_geom"],
                levelForRoads: [0], angleRangeSizeBuDirection: 30,
                svfSimplified: false,
                indicatorUse: ["LCZ", "UTRF", "TEB"],
                surfSuperpositions: ["high_vegetation": ["water", "building", "low_vegetation", "road", "impervious"]],
                surfPriorities: ["water", "building", "high_vegetation", "low_vegetation", "road", "impervious"],
                buildingAreaTypeAndComposition: ["light_industry": ["light_industry"],
                                                 "heavy_industry": ["heavy_industry"],
                                                 "commercial"    : ["commercial"],
                                                 "residential"   : ["residential"]],
                floorAreaTypeAndComposition: ["residential": ["residential"]],
                utrfSurfFraction: ["vegetation_fraction_utrf"                : ["high_vegetation_fraction",
                                                                                "low_vegetation_fraction",
                                                                                "high_vegetation_low_vegetation_fraction",
                                                                                "high_vegetation_road_fraction",
                                                                                "high_vegetation_impervious_fraction",
                                                                                "high_vegetation_water_fraction",
                                                                                "high_vegetation_building_fraction"],
                                   "low_vegetation_fraction_utrf"            : ["low_vegetation_fraction"],
                                   "high_vegetation_impervious_fraction_utrf": ["high_vegetation_road_fraction",
                                                                                "high_vegetation_impervious_fraction"],
                                   "high_vegetation_pervious_fraction_utrf"  : ["high_vegetation_fraction",
                                                                                "high_vegetation_low_vegetation_fraction",
                                                                                "high_vegetation_water_fraction"],
                                   "road_fraction_utrf"                      : ["road_fraction",
                                                                                "high_vegetation_road_fraction"],
                                   "impervious_fraction_utrf"                : ["road_fraction",
                                                                                "high_vegetation_road_fraction",
                                                                                "impervious_fraction",
                                                                                "high_vegetation_impervious_fraction"]],
                lczSurfFraction: ["building_fraction_lcz"       : ["building_fraction",
                                                                   "high_vegetation_building_fraction"],
                                  "pervious_fraction_lcz"       : ["high_vegetation_fraction",
                                                                   "low_vegetation_fraction",
                                                                   "water_fraction",
                                                                   "high_vegetation_low_vegetation_fraction",
                                                                   "high_vegetation_water_fraction"],
                                  "high_vegetation_fraction_lcz": ["high_vegetation_fraction",
                                                                   "high_vegetation_low_vegetation_fraction",
                                                                   "high_vegetation_road_fraction",
                                                                   "high_vegetation_impervious_fraction",
                                                                   "high_vegetation_water_fraction",
                                                                   "high_vegetation_building_fraction"],
                                  "low_vegetation_fraction_lcz" : ["low_vegetation_fraction"],
                                  "impervious_fraction_lcz"     : ["impervious_fraction",
                                                                   "road_fraction",
                                                                   "high_vegetation_impervious_fraction",
                                                                   "high_vegetation_road_fraction"],
                                  "water_fraction_lcz"          : ["water_fraction",
                                                                   "high_vegetation_water_fraction"]],
                buildingFractions: ["high_vegetation_building_fraction", "building_fraction"]
        outputs outputTableName: String
        run { datasource, buildingTable, rsuTable,
              prefixName, vegetationTable, roadTable,
              hydrographicTable, imperviousTable,
              facadeDensListLayersBottom, facadeDensNumberOfDirection,
              svfPointDensity, svfRayLength, svfNumberOfDirection,
              heightColumnName, inputFields, levelForRoads,
              angleRangeSizeBuDirection, svfSimplified, indicatorUse,
              surfSuperpositions, surfPriorities, buildingAreaTypeAndComposition,
              floorAreaTypeAndComposition,
              utrfSurfFraction, lczSurfFraction, buildingFractions ->

            info "Start computing RSU indicators..."
            def to_start = System.currentTimeMillis()

            def columnIdRsu = "id_rsu"
            def columnIdBuild = "id_build"
            def BASE_NAME = "rsu_indicators"

            // Maps for intermediate or final joins
            def finalTablesToJoin = [:]
            def intermediateJoin = [:]
            finalTablesToJoin.put(rsuTable, columnIdRsu)
            intermediateJoin.put(rsuTable, columnIdRsu)

            // Name of the output table
            def outputTableName = prefix prefixName, BASE_NAME

            // PrefixName for intermediate table (start with a letter to avoid table name issue if start with a number)
            def temporaryPrefName = "rsu_indicator"

            // Other temporary tables that have to be deleted at the end of the process
            def utrfFractionIndic = "utrf_fraction_indic"
            def lczFractionIndic = "lcz_fraction_indic"
            def preAspectRatioTable = "pre_HW_table"

            // Intermediate table that needs to be delete at the end
            def SVF = "SVF"
            def computeExtFF

            //Re-use the surface fraction table if it has been already calculated
            //Useful when the building height is estimated.
            def surfaceFractions = getCachedTableName("GEOCLIMATE_TABLE_RSU_SURFACE_FRACTIONS")
            if (!surfaceFractions) {
                // Calculate all surface fractions indicators
                // Need to create the smallest geometries used as input of the surface fraction process
                def computeSmallestGeom = Geoindicators.RsuIndicators.smallestCommunGeometry()
                if (!computeSmallestGeom.execute([
                        rsuTable       : rsuTable, buildingTable: buildingTable, roadTable: roadTable, vegetationTable: vegetationTable, waterTable: hydrographicTable,
                        imperviousTable: imperviousTable,
                        prefixName     : temporaryPrefName, datasource: datasource])) {
                    info "Cannot compute the smallest commun geometries"
                    return
                }
                def superpositionsTable = computeSmallestGeom.results.outputTableName
                // Calculate the surface fractions from the commun geom
                def computeSurfaceFractions = Geoindicators.RsuIndicators.surfaceFractions()
                if (!computeSurfaceFractions.execute([
                        rsuTable      : rsuTable, spatialRelationsTable: superpositionsTable,
                        superpositions: surfSuperpositions,
                        priorities    : surfPriorities,
                        prefixName    : temporaryPrefName, datasource: datasource])) {
                    info "Cannot compute the surface fractions"
                    return
                }
                surfaceFractions = computeSurfaceFractions.results.outputTableName
            }
            finalTablesToJoin.put(surfaceFractions, columnIdRsu)

            // Get all column names from the surfaceFraction IProcess to make verifications
            def surfFracList = datasource.getTable(surfaceFractions).getColumns()

            // Calculate the surface fractions needed for the urban typology classification
            if (indicatorUse*.toUpperCase().contains("UTRF")) {
                info """Processing urban typology surface fraction calculation"""
                // Get all columns needed for the calculations and verify that they exist
                def neededSurfUrb = utrfSurfFraction.findResults { k, v -> true ? v : null }.flatten()
                def missingElementsUrb = neededSurfUrb - neededSurfUrb.findAll { indUrb -> surfFracList.contains(indUrb.toUpperCase()) }
                if (missingElementsUrb.size() == 0) {
                    def queryUrbSurfFrac = """DROP TABLE IF EXISTS $utrfFractionIndic;
                                        CREATE TABLE $utrfFractionIndic AS SELECT $columnIdRsu, """
                    utrfSurfFraction.each { urbIndicator, indicatorList ->
                        queryUrbSurfFrac += "${indicatorList.join("+")} AS $urbIndicator, "
                    }
                    queryUrbSurfFrac += " FROM $surfaceFractions"
                    datasource.execute queryUrbSurfFrac.toString()
                    finalTablesToJoin.put(utrfFractionIndic, columnIdRsu)
                } else {
                    error """'utrfSurfFraction' and 'surfSuperpositions' parameters given by the user are not consistent.
                                Impossible to find the following indicators in the surface fractions table: ${missingElementsUrb.join(", ")}"""
                }
            }


            // Calculate the surface fractions needed for the LCZ classification
            if (indicatorUse*.toUpperCase().contains("LCZ")) {
                info """Processing LCZ surface fraction indicators calculation"""
                // Get all columns needed for the calculations and verify that they exist
                def neededSurfLcz = utrfSurfFraction.findResults { k, v -> true ? v : null }.flatten()
                def missingElementsLcz = neededSurfLcz - neededSurfLcz.findAll { indLcz -> surfFracList.contains(indLcz.toUpperCase()) }
                if (missingElementsLcz.size() == 0) {
                    def querylczSurfFrac = """DROP TABLE IF EXISTS $lczFractionIndic;
                                            CREATE TABLE $lczFractionIndic AS SELECT $columnIdRsu, """
                    lczSurfFraction.each { urbIndicator, indicatorList ->
                        querylczSurfFrac += "${indicatorList.join("+")} AS $urbIndicator, "
                    }
                    querylczSurfFrac += " FROM $surfaceFractions"
                    datasource.execute querylczSurfFrac.toString()
                    finalTablesToJoin.put(lczFractionIndic, columnIdRsu)
                } else {
                    error """'lczSurfFraction' and 'surfSuperpositions' parameters given by the user are not consistent.
                                Impossible to find the following indicators in the surface fractions table: ${missingElementsLcz.join(", ")}"""
                }
            }

            // building type fractions
            if (indicatorUse*.toUpperCase().contains("UTRF") || indicatorUse*.toUpperCase().contains("LCZ")) {
                def computeTypeProportion = Geoindicators.GenericIndicators.typeProportion()
                if (!computeTypeProportion([
                        inputTableName             : buildingTable,
                        idField                    : columnIdRsu,
                        inputUpperTableName        : rsuTable,
                        typeFieldName              : "type",
                        areaTypeAndComposition     : buildingAreaTypeAndComposition,
                        floorAreaTypeAndComposition: floorAreaTypeAndComposition,
                        prefixName                 : temporaryPrefName,
                        datasource                 : datasource])) {
                    info "Cannot compute the building type proportion of the RSU"
                    return
                }
                def rsuTableTypeProportion = computeTypeProportion.results.outputTableName
                finalTablesToJoin.put(rsuTableTypeProportion, columnIdRsu)
            }

            // rsu_area (note that the uuid is used as prefix for intermediate tables - indicator alone in a table)
            if (indicatorUse*.toUpperCase().contains("UTRF")) {
                def computeGeometryProperties = Geoindicators.GenericIndicators.geometryProperties()
                if (!computeGeometryProperties([inputTableName: rsuTable, inputFields: [columnIdRsu],
                                                operations    : ["st_area"], prefixName: temporaryPrefName,
                                                datasource    : datasource])) {
                    info "Cannot compute the area of the RSU"
                    return
                }
                def rsuTableGeometryProperties = computeGeometryProperties.results.outputTableName
                finalTablesToJoin.put(rsuTableGeometryProperties, columnIdRsu)
            }


            // Building free external facade density
            if (indicatorUse*.toUpperCase().contains("UTRF") || indicatorUse*.toUpperCase().contains("LCZ")) {
                def computeFreeExtDensity = Geoindicators.RsuIndicators.freeExternalFacadeDensity()
                if (!computeFreeExtDensity([buildingTable            : buildingTable, rsuTable: rsuTable,
                                            buContiguityColumn       : "contiguity",
                                            buTotalFacadeLengthColumn: "total_facade_length",
                                            prefixName               : temporaryPrefName,
                                            datasource               : datasource])) {
                    info "Cannot compute the free external facade density for the RSU"
                    return
                }
                def rsu_free_ext_density = computeFreeExtDensity.results.outputTableName
                intermediateJoin.put(rsu_free_ext_density, columnIdRsu)
            }

            // rsu_building_density + rsu_building_volume_density + rsu_mean_building_volume
            // + rsu_mean_building_neighbor_number + rsu_building_floor_density + rsu_roughness_length
            // + rsu_building_number_density (RSU number of buildings divided RSU area)
            def inputVarAndOperations = [:]
            if (indicatorUse*.toUpperCase().contains("LCZ") || indicatorUse*.toUpperCase().contains("TEB")) {
                inputVarAndOperations = inputVarAndOperations << [(heightColumnName): ["GEOM_AVG"]]
            }
            if (indicatorUse*.toUpperCase().contains("UTRF")) {
                inputVarAndOperations = inputVarAndOperations << ["volume"                  : ["DENS", "AVG"],
                                                                  (heightColumnName)        : ["GEOM_AVG"],
                                                                  "number_building_neighbor": ["AVG"],
                                                                  "floor_area"              : ["DENS"],
                                                                  "minimum_building_spacing": ["AVG"],
                                                                  "building"                : ["NB_DENS"],
                                                                  "pop"                     : ["SUM", "DENS"]]
            }
            def computeRSUStatisticsUnweighted = Geoindicators.GenericIndicators.unweightedOperationFromLowerScale()
            if (!computeRSUStatisticsUnweighted([inputLowerScaleTableName: buildingTable,
                                                 inputUpperScaleTableName: rsuTable,
                                                 inputIdUp               : columnIdRsu,
                                                 inputIdLow              : columnIdBuild,
                                                 inputVarAndOperations   : inputVarAndOperations,
                                                 prefixName              : temporaryPrefName,
                                                 datasource              : datasource])) {
                info "Cannot compute the statistics : building, building volume densities, building number density" +
                        " and mean building neighbor number for the RSU"
                return
            }
            def rsuStatisticsUnweighted = computeRSUStatisticsUnweighted.results.outputTableName
            // Join in an intermediate table (for perviousness fraction)
            intermediateJoin.put(rsuStatisticsUnweighted, columnIdRsu)


            // rsu_mean_building_height weighted by their area + rsu_std_building_height weighted by their area.
            if (indicatorUse*.toUpperCase().contains("UTRF") || indicatorUse*.toUpperCase().contains("LCZ")) {
                def computeRSUStatisticsWeighted = Geoindicators.GenericIndicators.weightedAggregatedStatistics()
                if (!computeRSUStatisticsWeighted([inputLowerScaleTableName : buildingTable,
                                                   inputUpperScaleTableName : rsuTable,
                                                   inputIdUp                : columnIdRsu,
                                                   inputVarWeightsOperations: ["height_roof": ["area": ["AVG", "STD"]],
                                                                               "nb_lev"     : ["area": ["AVG"]]],
                                                   prefixName               : temporaryPrefName,
                                                   datasource               : datasource])) {
                    info "Cannot compute the weighted indicators mean, std height building and \n\
                mean volume building."
                    return
                }
                def rsuStatisticsWeighted = computeRSUStatisticsWeighted.results.outputTableName
                finalTablesToJoin.put(rsuStatisticsWeighted, columnIdRsu)
            }

            // rsu_linear_road_density + rsu_road_direction_distribution
            if (indicatorUse*.toUpperCase().contains("UTRF") || indicatorUse*.toUpperCase().contains("TEB")) {
                def roadOperations = ["linear_road_density"]
                if (indicatorUse*.toUpperCase().contains("TEB")) {
                    roadOperations = ["road_direction_distribution", "linear_road_density"]
                }
                def computeLinearRoadOperations = Geoindicators.RsuIndicators.linearRoadOperations()
                if (!computeLinearRoadOperations([rsuTable         : rsuTable,
                                                  roadTable        : roadTable,
                                                  operations       : roadOperations,
                                                  levelConsiderated: [0],
                                                  datasource       : datasource,
                                                  prefixName       : temporaryPrefName])) {
                    info "Cannot compute the linear road density and road direction distribution"
                    return
                }
                def linearRoadOperations = computeLinearRoadOperations.results.outputTableName
                finalTablesToJoin.put(linearRoadOperations, columnIdRsu)
            }

            // rsu_free_vertical_roof_area_distribution + rsu_free_non_vertical_roof_area_distribution
            if (indicatorUse*.toUpperCase().contains("TEB")) {
                def computeRoofAreaDist = Geoindicators.RsuIndicators.roofAreaDistribution()
                if (!computeRoofAreaDist([rsuTable        : rsuTable,
                                          buildingTable   : buildingTable,
                                          listLayersBottom: facadeDensListLayersBottom,
                                          prefixName      : temporaryPrefName,
                                          datasource      : datasource])) {
                    info "Cannot compute the roof area distribution. "
                    return
                }
                def roofAreaDist = computeRoofAreaDist.results.outputTableName
                finalTablesToJoin.put(roofAreaDist, columnIdRsu)
            }

            // rsu_projected_facade_area_distribution
            if (indicatorUse*.toUpperCase().contains("LCZ") || indicatorUse*.toUpperCase().contains("TEB")) {
                if (!indicatorUse*.toUpperCase().contains("TEB")) {
                    facadeDensListLayersBottom:
                    [0, 50, 200]
                    facadeDensNumberOfDirection: 8
                }
                def computeProjFacadeDist = Geoindicators.RsuIndicators.projectedFacadeAreaDistribution()
                if (!computeProjFacadeDist([buildingTable    : buildingTable,
                                            rsuTable         : rsuTable,
                                            listLayersBottom : facadeDensListLayersBottom,
                                            numberOfDirection: facadeDensNumberOfDirection,
                                            prefixName       : temporaryPrefName,
                                            datasource       : datasource])) {
                    info "Cannot compute the projected facade distribution. "
                    return
                }
                def projFacadeDist = computeProjFacadeDist.results.outputTableName
                intermediateJoin.put(projFacadeDist, columnIdRsu)
            }

            // // Need to have the total building fraction in one indicator (by default building alone fraction and building high vegetation fractions are separated)
            if (indicatorUse*.toUpperCase().contains("LCZ") || indicatorUse*.toUpperCase().contains("UTRF")) {
                datasource.execute """DROP TABLE IF EXISTS $preAspectRatioTable;
                               CREATE TABLE $preAspectRatioTable 
                                    AS SELECT $columnIdRsu, ${buildingFractions.join("+")} AS BUILDING_TOTAL_FRACTION 
                                    FROM $surfaceFractions""".toString()
                intermediateJoin.put(preAspectRatioTable, columnIdRsu)
            }

            // Create an intermediate join tables to have all needed input fields for future indicator calculation
            def computeIntermediateJoin = Geoindicators.DataUtils.joinTables()
            if (!computeIntermediateJoin([inputTableNamesWithId: intermediateJoin,
                                          outputTableName      : "tab4aspratio",
                                          datasource           : datasource])) {
                info "Cannot merge the tables used for aspect ratio calculation. "
                return
            }
            def intermediateJoinTable = computeIntermediateJoin.results.outputTableName
            finalTablesToJoin.put(intermediateJoinTable, columnIdRsu)


            // rsu_aspect_ratio
            if (indicatorUse*.toUpperCase().contains("LCZ") || indicatorUse*.toUpperCase().contains("UTRF")) {
                def computeAspectRatio = Geoindicators.RsuIndicators.aspectRatio()
                if (!computeAspectRatio([rsuTable                          : intermediateJoinTable,
                                         rsuFreeExternalFacadeDensityColumn: "free_external_facade_density",
                                         rsuBuildingDensityColumn          : "BUILDING_TOTAL_FRACTION",
                                         prefixName                        : temporaryPrefName,
                                         datasource                        : datasource])) {
                    info "Cannot compute the aspect ratio calculation "
                    return
                }
                def aspectRatio = computeAspectRatio.results.outputTableName
                finalTablesToJoin.put(aspectRatio, columnIdRsu)
            }

            // rsu_ground_sky_view_factor
            if (indicatorUse*.toUpperCase().contains("LCZ")) {
                // If the fast version is chosen (SVF derived from extended RSU free facade fraction
                if (svfSimplified == true) {
                    computeExtFF = Geoindicators.RsuIndicators.extendedFreeFacadeFraction()
                    if (!computeExtFF([buildingTable            : buildingTable,
                                       rsuTable                 : intermediateJoinTable,
                                       buContiguityColumn       : "contiguity",
                                       buTotalFacadeLengthColumn: "total_facade_length",
                                       prefixName               : temporaryPrefName, buffDist: 10, datasource: datasource])) {
                        info "Cannot compute the SVF calculation. "
                        return
                    }
                    datasource.execute """DROP TABLE IF EXISTS $SVF; CREATE TABLE SVF 
                            AS SELECT 1-extended_free_facade_fraction AS GROUND_SKY_VIEW_FACTOR, $columnIdRsu 
                            FROM ${computeExtFF.results.outputTableName}""".toString()
                } else {
                    def computeSVF = Geoindicators.RsuIndicators.groundSkyViewFactor()
                    if (!computeSVF([rsuTable                : intermediateJoinTable,
                                     correlationBuildingTable: buildingTable,
                                     pointDensity            : svfPointDensity,
                                     rayLength               : svfRayLength,
                                     numberOfDirection       : svfNumberOfDirection,
                                     prefixName              : temporaryPrefName,
                                     datasource              : datasource])) {
                        info "Cannot compute the SVF calculation. "
                        return
                    }
                    SVF = computeSVF.results.outputTableName
                }
                finalTablesToJoin.put(SVF, columnIdRsu)
            }

            // rsu_effective_terrain_roughness
            if (indicatorUse*.toUpperCase().contains("LCZ") || indicatorUse*.toUpperCase().contains("TEB")) {
                // Create the join tables to have all needed input fields for aspect ratio computation
                def computeEffRoughHeight = Geoindicators.RsuIndicators.effectiveTerrainRoughnessLength()
                if (!computeEffRoughHeight([rsuTable                       : intermediateJoinTable,
                                            projectedFacadeAreaName        : "projected_facade_area_distribution",
                                            geometricMeanBuildingHeightName: "geom_avg_$heightColumnName",
                                            prefixName                     : temporaryPrefName,
                                            listLayersBottom               : facadeDensListLayersBottom,
                                            numberOfDirection              : facadeDensNumberOfDirection,
                                            datasource                     : datasource])) {
                    info "Cannot compute the projected_facade_area_distribution."
                    return
                }
                def effRoughHeight = computeEffRoughHeight.results.outputTableName
                finalTablesToJoin.put(effRoughHeight, columnIdRsu)

                // rsu_terrain_roughness_class
                if (indicatorUse*.toUpperCase().contains("LCZ")) {
                    def computeRoughClass = Geoindicators.RsuIndicators.effectiveTerrainRoughnessClass()
                    if (!computeRoughClass([datasource                     : datasource,
                                            rsuTable                       : effRoughHeight,
                                            effectiveTerrainRoughnessLength: "effective_terrain_roughness_length",
                                            prefixName                     : temporaryPrefName])) {
                        info "Cannot compute the SVF calculation."
                        return
                    }
                    def roughClass = computeRoughClass.results.outputTableName
                    finalTablesToJoin.put(roughClass, columnIdRsu)
                }
            }

            // rsu_perkins_skill_score_building_direction_variability
            if (indicatorUse*.toUpperCase().contains("UTRF")) {
                def computePerkinsDirection = Geoindicators.GenericIndicators.buildingDirectionDistribution()
                if (!computePerkinsDirection([buildingTableName: buildingTable,
                                              tableUp          : rsuTable,
                                              inputIdUp        : columnIdRsu,
                                              angleRangeSize   : angleRangeSizeBuDirection, prefixName: temporaryPrefName,
                                              datasource       : datasource])) {
                    info "Cannot compute the perkins Skill Score building direction distribution."
                    return
                }
                def perkinsDirection = computePerkinsDirection.results.outputTableName
                finalTablesToJoin.put(perkinsDirection, columnIdRsu)
            }

            // Merge all in one table
            // To avoid duplicate the_geom in the join table, remove it from the intermediate table
            datasource.execute("ALTER TABLE $intermediateJoinTable DROP COLUMN the_geom;".toString())
            def rsuTableJoin = Geoindicators.DataUtils.joinTables()
            if (!rsuTableJoin([inputTableNamesWithId: finalTablesToJoin,
                               outputTableName      : outputTableName,
                               datasource           : datasource])) {
                info "Cannot merge all tables. "
                return
            }

            // Modify all indicators which do not have the expected name
            def listColumnNames = datasource.getTable(outputTableName).columns
            def mapIndic2Change = ["FLOOR_AREA_DENSITY"    : "BUILDING_FLOOR_AREA_DENSITY",
                                   "VOLUME_DENSITY"        : "BUILDING_VOLUME_DENSITY",
                                   "LINEAR_ROAD_DENSITY_H0": "GROUND_LINEAR_ROAD_DENSITY"]
            def query2ModifyNames = ""
            for (ind in mapIndic2Change.keySet()) {
                if (listColumnNames.contains(ind)) {
                    query2ModifyNames += "ALTER TABLE $outputTableName RENAME COLUMN $ind TO ${mapIndic2Change[ind]};"
                }
            }
            if (query2ModifyNames != "") {
                datasource.execute query2ModifyNames.toString()
            }

            // Remove all intermediate tables (indicators alone in one table)
            // Do not drop cached tables. The drop must be done at the end of the chain
            def interTabNames = removeAllCachedTableNames(intermediateJoin.keySet())
            def finTabNames = removeAllCachedTableNames(finalTablesToJoin.keySet())
            // Remove the RSU table from the list of "tables to remove" (since it needs to be conserved)
            interTabNames = interTabNames - rsuTable
            finTabNames = finTabNames - rsuTable
            datasource.execute """DROP TABLE IF EXISTS ${interTabNames.join(",")}, 
                                                ${finTabNames.join(",")}, $SVF""".toString()

            def tObis = System.currentTimeMillis() - to_start

            info "Geoindicators calculation time: ${tObis / 1000} s"
            [outputTableName: outputTableName]
        }
    }
}
/** The processing chain creates the units used to describe the territory at three scales: Reference Spatial
 * Unit (RSU), block and building. The creation of the RSU needs several layers such as the hydrology,
 * the vegetation, the roads and the rail network and the boundary of the study zone. The blocks are created
 * from the buildings that are in contact.
 * Then the relationships between each scale is initialized in each unit table: the RSU ID is stored in
 * the block and in the building tables whereas the block ID is stored only in the building table.
 *
 * @param zoneTable The area of zone to be processed *
 * @param buildingTable The building table to be processed
 * @param roadTable The road table to be processed
 * @param railTable The rail table to be processed
 * @param vegetationTable The vegetation table to be processed
 * @param hydrographicTable The hydrographic table to be processed
 * @param surface_vegetation The minimum area of vegetation that will be considered to delineate the RSU (default 100,000 m²)
 * @param surface_hydro The minimum area of water that will be considered to delineate the RSU (default 2,500 m²)
 * @param snappingTolerance A distance to group the geometries (e.g. two buildings in a block - default 0.01 m)
 * @param prefixName A prefix used to name the output table
 * @param datasource A connection to a database
 * @param indicatorUse The use defined for the indicator. Depending on this use, only a part of the indicators could
 * be calculated (default is all indicators : ["LCZ", "UTRF", "TEB"])
 *
 * @return outputTableBuildingName Table name where are stored the buildings and the RSU and block ID
 * @return outputTableBlockName Table name where are stored the blocks and the RSU ID
 * @return outputTableRsuName Table name where are stored the RSU
 */
IProcess createUnitsOfAnalysis() {
    return create {
        title "Create all new spatial units and their relations : building, block and RSU"
        id "createUnitsOfAnalysis"
        inputs datasource: JdbcDataSource, zoneTable: String, rsuType: "TSU", buildingTable: String,
                roadTable: String, railTable: String, vegetationTable: String,
                hydrographicTable: String, seaLandMaskTableName: "", surface_vegetation: 10000, surface_hydro: 2500,
                snappingTolerance: 0.01d, prefixName: "", indicatorUse: ["LCZ", "UTRF", "TEB"]
        outputs outputTableBuildingName: String, outputTableBlockName: String, outputTableRsuName: String
        run { datasource, zoneTable, rsuType, buildingTable, roadTable, railTable, vegetationTable, hydrographicTable,
              seaLandMaskTableName, surface_vegetation, surface_hydro, snappingTolerance, prefixName, indicatorUse ->
            info "Create the units of analysis..."
            // Create the RSU
            def createRSU = Geoindicators.SpatialUnits.createRSU()
            if (!createRSU([inputZoneTableName  : zoneTable,
                            prefixName          : prefixName,
                            datasource          : datasource,
                            rsuType             : rsuType,
                            roadTable           : roadTable,
                            railTable           : railTable,
                            vegetationTable     : vegetationTable,
                            hydrographicTable   : hydrographicTable,
                            seaLandMaskTableName: seaLandMaskTableName,
                            surface_vegetation  : surface_vegetation,
                            surface_hydro       : surface_hydro])) {
                info "Cannot compute the RSU."
                return
            }

            // By default, the building table is used to calculate the relations between buildings and RSU
            def inputLowerScaleBuRsu = buildingTable
            // And the block / RSU table does not exists
            def tableRsuBlocks = null
            // If the urban typology is needed
            if (indicatorUse.contains("UTRF")) {
                // Create the blocks
                def createBlocks = Geoindicators.SpatialUnits.createBlocks()
                if (!createBlocks([datasource       : datasource,
                                   inputTableName   : buildingTable,
                                   prefixName       : prefixName,
                                   snappingTolerance: snappingTolerance])) {
                    info "Cannot create the blocks."
                    return
                }

                // Create the relations between RSU and blocks (store in the block table)
                def createScalesRelationsRsuBl = Geoindicators.SpatialUnits.spatialJoin()
                if (!createScalesRelationsRsuBl([datasource    : datasource,
                                                 sourceTable   : createBlocks.results.outputTableName,
                                                 targetTable   : createRSU.results.outputTableName,
                                                 idColumnTarget: createRSU.results.outputIdRsu,
                                                 prefixName    : prefixName,
                                                 nbRelations   : 1])) {
                    info "Cannot compute the scales relations between blocks and RSU."
                    return
                }

                // Create the relations between buildings and blocks (store in the buildings table)
                def createScalesRelationsBlBu = Geoindicators.SpatialUnits.spatialJoin()
                if (!createScalesRelationsBlBu([datasource    : datasource,
                                                sourceTable   : buildingTable,
                                                targetTable   : createBlocks.results.outputTableName,
                                                idColumnTarget: createBlocks.results.outputIdBlock,
                                                prefixName    : prefixName,
                                                nbRelations   : 1])) {
                    info "Cannot compute the scales relations between blocks and buildings."
                    return
                }
                inputLowerScaleBuRsu = createScalesRelationsBlBu.results.outputTableName
                tableRsuBlocks = createScalesRelationsRsuBl.results.outputTableName
            }


            // Create the relations between buildings and RSU (store in the buildings table)
            // WARNING : if the blocks are used, the building table will contain the id_block and id_rsu for each of its
            // id_build but the relations between id_block and i_rsu should not been consider in this Table
            // the relationships may indeed be different from the one in the block Table
            def createScalesRelationsRsuBlBu = Geoindicators.SpatialUnits.spatialJoin()
            if (!createScalesRelationsRsuBlBu([datasource    : datasource,
                                               sourceTable   : inputLowerScaleBuRsu,
                                               targetTable   : createRSU.results.outputTableName,
                                               idColumnTarget: createRSU.results.outputIdRsu,
                                               prefixName    : prefixName,
                                               nbRelations   : 1])) {
                info "Cannot compute the scales relations between buildings and RSU."
                return
            }


            [outputTableBuildingName: createScalesRelationsRsuBlBu.results.outputTableName,
             outputTableBlockName   : tableRsuBlocks,
             outputTableRsuName     : createRSU.results.outputTableName]
        }
    }
}


/**
 * Compute all geoindicators at the 3 scales :
 * building, block and RSU
 * Compute also the LCZ classification and the urban typology
 *
 * @return 5 tables outputTableBuildingIndicators, outputTableBlockIndicators, outputTableRsuIndicators,
 * outputTableRsuLcz, buildingTableName. The first three tables contains the geoindicators and the last table the LCZ classification.
 * The last table returns the new building table if the height model is set to true
 * This table can be empty if the user decides not to calculate it.
 *
 */
IProcess computeAllGeoIndicators() {
    return create {
        title "Compute all geoindicators"
        id "computeAllGeoIndicators"
        inputs datasource: JdbcDataSource, zoneTable: String, buildingTable: String,
                roadTable: "", railTable: "", vegetationTable: "",
                hydrographicTable: "", imperviousTable: "",
                buildingEstimateTableName: "", seaLandMaskTableName: "",
                surface_vegetation: 10000, surface_hydro: 2500,
                snappingTolerance: 0.01, indicatorUse: ["LCZ", "UTRF", "TEB"], svfSimplified: false, prefixName: "",
                mapOfWeights: ["sky_view_factor"             : 1, "aspect_ratio": 1, "building_surface_fraction": 1,
                               "impervious_surface_fraction" : 1, "pervious_surface_fraction": 1,
                               "height_of_roughness_elements": 1, "terrain_roughness_length": 1],
                utrfModelName: "",
                buildingHeightModelName: ""
        outputs outputTableBuildingIndicators: String, outputTableBlockIndicators: String,
                outputTableRsuIndicators: String, outputTableRsuLcz: String, zoneTableName: String,
                outputTableRsuUtrfArea: String, outputTableRsuUtrfFloorArea: String,
                outputTableBuildingUtrf: String, buildingTableName: String
        run { datasource, zoneTable, buildingTable, roadTable, railTable, vegetationTable, hydrographicTable,
              imperviousTable, buildingEstimateTableName, seaLandMaskTableName,
              surface_vegetation, surface_hydro, snappingTolerance, indicatorUse, svfSimplified, prefixName, mapOfWeights,
              utrfModelName, buildingHeightModelName ->
            //Estimate height
            if (buildingHeightModelName && datasource.getTable(buildingTable).getRowCount() > 0) {
                def start = System.currentTimeMillis()
                enableTableCache()
                if (!buildingEstimateTableName) {
                    error "To estimate the building height a table that contains the list of building to estimate must be provided"
                    return
                }
                info "Geoclimate will try to estimate the building heights with the model $buildingHeightModelName."
                if (!modelCheck(buildingHeightModelName)) {
                    return
                }
                IProcess geoIndicators = computeGeoclimateIndicators()
                if (!geoIndicators.execute(datasource: datasource, zoneTable: zoneTable,
                        buildingTable: buildingTable,
                        roadTable: roadTable,
                        railTable: railTable, vegetationTable: vegetationTable,
                        hydrographicTable: hydrographicTable, imperviousTable: imperviousTable,
                        seaLandMaskTableName: seaLandMaskTableName,
                        surface_vegetation: surface_vegetation, surface_hydro: surface_hydro,
                        indicatorUse: ["UTRF"],
                        svfSimplified: true, prefixName: prefixName,
                        mapOfWeights: mapOfWeights,
                        utrfModelName: "")) {
                    error "Cannot build the geoindicators to estimate the building height"
                    return
                }
                //Let's go to select the building's id that must be processed to fix the height
                info "Extracting the building having no height information and estimate it"
                def results = geoIndicators.results;
                //Select indicators we need at building scales
                def buildingIndicatorsTableName = results.outputTableBuildingIndicators;
                datasource.getTable(buildingEstimateTableName).id_build.createIndex()
                datasource.getTable(buildingIndicatorsTableName).id_build.createIndex()
                datasource.getTable(buildingIndicatorsTableName).id_rsu.createIndex()

                def estimated_building_with_indicators = "ESTIMATED_BUILDING_INDICATORS_${UUID.randomUUID().toString().replaceAll("-", "_")}"

                datasource.execute """DROP TABLE IF EXISTS $estimated_building_with_indicators;
                                           CREATE TABLE $estimated_building_with_indicators 
                                                    AS SELECT a.*
                                                    FROM $buildingIndicatorsTableName a 
                                                        RIGHT JOIN $buildingEstimateTableName b 
                                                        ON a.id_build=b.id_build
                                                    WHERE b.ESTIMATED = true AND a.ID_RSU IS NOT NULL;""".toString()

                info "Collect building indicators to estimate the height"

                def applygatherScales = Geoindicators.GenericIndicators.gatherScales()
                applygatherScales.execute([
                        buildingTable    : estimated_building_with_indicators,
                        blockTable       : results.outputTableBlockIndicators,
                        rsuTable         : results.outputTableRsuIndicators,
                        targetedScale    : "BUILDING",
                        operationsToApply: ["AVG", "STD"],
                        prefixName       : prefixName,
                        datasource       : datasource])
                def gatheredScales = applygatherScales.results.outputTableName

                //We use the existing spatial units
                def relationBlocks = results.outputTableBlockIndicators
                def relationRSU = results.outputTableRsuIndicators

                def buildingTableName = "BUILDING_TABLE_WITH_RSU_AND_BLOCK_ID"
                def nbBuildingEstimated
                if (datasource.getTable(gatheredScales).isEmpty()) {
                    info "No building height to estimate"
                    nbBuildingEstimated = 0
                    datasource.execute """DROP TABLE IF EXISTS $buildingTableName;
                                       CREATE TABLE $buildingTableName 
                                            AS SELECT  THE_GEOM, ID_BUILD, ID_SOURCE, HEIGHT_WALL ,
                                                HEIGHT_ROOF, NB_LEV, TYPE, MAIN_USE, ZINDEX, ID_BLOCK, ID_RSU from $buildingIndicatorsTableName""".toString()
                } else {
                    info "Start estimating the building height"
                    //Apply RF model
                    def applyRF = Geoindicators.TypologyClassification.applyRandomForestModel()
                    if (!applyRF.execute([
                            explicativeVariablesTableName: gatheredScales,
                            pathAndFileName              : buildingHeightModelName,
                            idName                       : "id_build",
                            prefixName                   : prefixName,
                            datasource                   : datasource])) {
                        error "Cannot apply the building height model $buildingHeightModelName"
                        return
                    }

                    //Update the abstract building table
                    info "Replace the input building table by the estimated height"
                    def buildEstimatedHeight = applyRF.results.outputTableName

                    nbBuildingEstimated = datasource.firstRow("select count(*) as count from $buildEstimatedHeight".toString()).count

                    datasource.getTable(buildEstimatedHeight).id_build.createIndex()

                    def newEstimatedHeigthWithIndicators = "NEW_BUILDING_INDICATORS_${UUID.randomUUID().toString().replaceAll("-", "_")}"

                    //Use build table indicators
                    datasource.execute """DROP TABLE IF EXISTS $newEstimatedHeigthWithIndicators;
                                           CREATE TABLE $newEstimatedHeigthWithIndicators as 
                                            SELECT  a.THE_GEOM, a.ID_BUILD,a.ID_SOURCE,
                                        CASE WHEN b.HEIGHT_ROOF IS NULL THEN a.HEIGHT_WALL ELSE 0 END AS HEIGHT_WALL ,
                                                COALESCE(b.HEIGHT_ROOF, a.HEIGHT_ROOF) AS HEIGHT_ROOF,
                                                CASE WHEN b.HEIGHT_ROOF IS NULL THEN a.NB_LEV ELSE 0 END AS NB_LEV, a.TYPE,a.MAIN_USE, a.ZINDEX, a.ID_BLOCK, a.ID_RSU from $buildingIndicatorsTableName
                                        a LEFT JOIN $buildEstimatedHeight b on a.id_build=b.id_build""".toString()

                    //We must format only estimated buildings
                    //Apply format on the new abstract table
                    def epsg = datasource."$newEstimatedHeigthWithIndicators".srid;
                    IProcess formatEstimatedBuilding = formatEstimatedBuilding()
                    formatEstimatedBuilding.execute([
                            datasource    : datasource,
                            inputTableName: newEstimatedHeigthWithIndicators,
                            epsg          : epsg])

                    buildingTableName = formatEstimatedBuilding.results.outputTableName

                    //This is a shortcut to extract building with estimated height
                    if (indicatorUse.isEmpty()) {
                        //Clean the System properties that stores intermediate table names
                        clearTablesCache()
                        return [outputTableBuildingIndicators: results.outputTableBuildingIndicators,
                                outputTableBlockIndicators   : relationBlocks,
                                outputTableRsuIndicators     : relationRSU,
                                outputTableRsuLcz            : null,
                                zoneTableName                : zoneTable,
                                outputTableRsuUtrfArea       : null,
                                outputTableRsuUtrfFloorArea  : null,
                                outputTableBuildingUtrf      : null,
                                buildingTableName            : buildingTableName]
                    }

                    //Drop tables
                    datasource.execute """DROP TABLE IF EXISTS $estimated_building_with_indicators,
                                        $newEstimatedHeigthWithIndicators, $buildEstimatedHeight,
                                        $gatheredScales""".toString()
                }

                //The spatial relation tables RSU and BLOCK  must be filtered to keep only necessary columns
                def rsuRelationFiltered = prefix prefixName, "RSU_RELATION_"
                datasource.execute """DROP TABLE IF EXISTS $rsuRelationFiltered;
            CREATE TABLE $rsuRelationFiltered AS SELECT ID_RSU, THE_GEOM FROM $relationRSU;
            DROP TABLE $relationRSU;""".toString()

                def relationBlocksFiltered = prefix prefixName, "BLOCK_RELATION_"
                datasource.execute """DROP TABLE IF EXISTS $relationBlocksFiltered;
            CREATE TABLE $relationBlocksFiltered AS SELECT ID_BLOCK,  THE_GEOM,ID_RSU FROM $relationBlocks;
            DROP TABLE $relationBlocks;""".toString()

                // Temporary (and output tables) are created
                def lczIndicTable = postfix "LCZ_INDIC_TABLE"
                def baseNameUtrfRsu = prefix prefixName, "UTRF_RSU_"
                def utrfBuilding
                def distribNotPercent = "DISTRIB_NOT_PERCENT"
                def COLUMN_ID_RSU = "id_rsu"
                def COLUMN_ID_BUILD = "id_build"
                def GEOMETRIC_COLUMN = "the_geom"
                def CORRESPONDENCE_TAB_UTRF = ["ba"  : 1, "bgh": 2, "icif": 3, "icio": 4, "id": 5, "local": 6, "pcif": 7,
                                               "pcio": 8, "pd": 9, "psc": 10]
                def nameColTypoMaj = "TYPO_MAJ"

                // Output Lcz (and urbanTypo) table names are set to null in case LCZ indicators (and urban typo) are not calculated
                def rsuLcz = null
                def utrfArea = baseNameUtrfRsu + "AREA"
                def utrfFloorArea = baseNameUtrfRsu + "FLOOR_AREA"
                def rsuLczWithoutGeom = "rsu_lcz_without_geom"

                //Compute building indicators
                def computeBuildingsIndicators = Geoindicators.WorkflowGeoIndicators.computeBuildingsIndicators()
                if (!computeBuildingsIndicators.execute([datasource            : datasource,
                                                         inputBuildingTableName: buildingTableName,
                                                         inputRoadTableName    : roadTable,
                                                         indicatorUse          : indicatorUse,
                                                         prefixName            : prefixName])) {
                    error "Cannot compute the building indicators"
                    return null
                }

                def buildingIndicators = computeBuildingsIndicators.results.outputTableName

                //Compute block indicators
                def blockIndicators = null
                if (indicatorUse*.toUpperCase().contains("UTRF")) {
                    def computeBlockIndicators = Geoindicators.WorkflowGeoIndicators.computeBlockIndicators()
                    if (!computeBlockIndicators.execute([datasource            : datasource,
                                                         inputBuildingTableName: buildingIndicators,
                                                         inputBlockTableName   : relationBlocksFiltered,
                                                         prefixName            : prefixName])) {
                        error "Cannot compute the block indicators"
                        return null
                    }
                    blockIndicators = computeBlockIndicators.results.outputTableName
                }

                //Compute RSU indicators
                def rsuIndicators = null
                def computeRSUIndicators = Geoindicators.WorkflowGeoIndicators.computeRSUIndicators()
                if (!computeRSUIndicators.execute([datasource       : datasource,
                                                   buildingTable    : buildingIndicators,
                                                   rsuTable         : rsuRelationFiltered,
                                                   vegetationTable  : vegetationTable,
                                                   roadTable        : roadTable,
                                                   hydrographicTable: hydrographicTable,
                                                   imperviousTable  : imperviousTable,
                                                   indicatorUse     : indicatorUse,
                                                   svfSimplified    : svfSimplified,
                                                   prefixName       : prefixName])) {
                    error "Cannot compute the RSU indicators"
                    return null
                }
                rsuIndicators = computeRSUIndicators.results.outputTableName
                info "All geoindicators have been computed"

                // If the LCZ indicators should be calculated, we only affect a LCZ class to each RSU
                if (indicatorUse.contains("LCZ")) {
                    info """ The LCZ classification is performed """

                    def lczIndicNames = ["GEOM_AVG_HEIGHT_ROOF"              : "HEIGHT_OF_ROUGHNESS_ELEMENTS",
                                         "BUILDING_FRACTION_LCZ"             : "BUILDING_SURFACE_FRACTION",
                                         "ASPECT_RATIO"                      : "ASPECT_RATIO",
                                         "GROUND_SKY_VIEW_FACTOR"            : "SKY_VIEW_FACTOR",
                                         "PERVIOUS_FRACTION_LCZ"             : "PERVIOUS_SURFACE_FRACTION",
                                         "IMPERVIOUS_FRACTION_LCZ"           : "IMPERVIOUS_SURFACE_FRACTION",
                                         "EFFECTIVE_TERRAIN_ROUGHNESS_LENGTH": "TERRAIN_ROUGHNESS_LENGTH"]

                    // Get into a new table the ID, geometry column and the 7 indicators defined by Stewart and Oke (2012)
                    // for LCZ classification (rename the indicators with the real names)
                    def queryReplaceNames = []
                    lczIndicNames.each { oldIndic, newIndic ->
                        queryReplaceNames << "$oldIndic as $newIndic"
                    }
                    datasource.execute """DROP TABLE IF EXISTS $lczIndicTable;
                                CREATE TABLE $lczIndicTable 
                                        AS SELECT $COLUMN_ID_RSU, $GEOMETRIC_COLUMN, ${queryReplaceNames.join(",")} 
                                        FROM ${computeRSUIndicators.results.outputTableName};""".toString()


                    // The classification algorithm is called
                    def classifyLCZ = Geoindicators.TypologyClassification.identifyLczType()
                    if (!classifyLCZ([rsuLczIndicators : lczIndicTable,
                                      rsuAllIndicators : computeRSUIndicators.results.outputTableName,
                                      normalisationType: "AVG",
                                      mapOfWeights     : mapOfWeights,
                                      prefixName       : prefixName,
                                      datasource       : datasource,
                                      prefixName       : prefixName])) {
                        info "Cannot compute the LCZ classification."
                        return
                    }
                    rsuLcz = classifyLCZ.results.outputTableName
                    datasource.execute "DROP TABLE IF EXISTS $lczIndicTable".toString()

                }
                // If the UTRF indicators should be calculated, we only affect a URBAN typo class
                // to each building and then to each RSU
                if (indicatorUse.contains("UTRF") && utrfModelName) {
                    info """ The URBAN TYPOLOGY classification is performed """
                    applygatherScales = Geoindicators.GenericIndicators.gatherScales()
                    applygatherScales.execute([
                            buildingTable    : buildingIndicators,
                            blockTable       : blockIndicators,
                            rsuTable         : rsuIndicators,
                            targetedScale    : "BUILDING",
                            operationsToApply: ["AVG", "STD"],
                            prefixName       : prefixName,
                            datasource       : datasource])
                    gatheredScales = applygatherScales.results.outputTableName
                    if (!datasource.getTable(gatheredScales).isEmpty()) {
                        def applyRF = Geoindicators.TypologyClassification.applyRandomForestModel()
                        if (!applyRF.execute([
                                explicativeVariablesTableName: gatheredScales,
                                pathAndFileName              : utrfModelName,
                                idName                       : COLUMN_ID_BUILD,
                                prefixName                   : prefixName,
                                datasource                   : datasource])) {
                            error "Cannot apply the urban typology model $utrfModelName"
                            return
                        }
                        def utrfBuild = applyRF.results.outputTableName

                        // Creation of a list which contains all types of the urban typology (in their string version)
                        def urbTypoCorrespondenceTabInverted = [:]
                        CORRESPONDENCE_TAB_UTRF.each { fin, ini ->
                            urbTypoCorrespondenceTabInverted[ini] = fin
                        }
                        datasource."$utrfBuild".I_TYPO.createIndex()
                        def queryDistinct = """SELECT DISTINCT I_TYPO AS I_TYPO FROM $utrfBuild"""
                        def mapTypos = datasource.rows(queryDistinct)
                        def listTypos = []
                        mapTypos.each {
                            listTypos.add(urbTypoCorrespondenceTabInverted[it.I_TYPO])
                        }

                        // Join the geometry field to the building typology table and replace integer by string values
                        def queryCaseWhenReplace = ""
                        def endCaseWhen = ""
                        urbTypoCorrespondenceTabInverted.each { ini, fin ->
                            queryCaseWhenReplace += "CASE WHEN b.I_TYPO=$ini THEN '$fin' ELSE "
                            endCaseWhen += " END"
                        }
                        queryCaseWhenReplace = queryCaseWhenReplace + " 'unknown' " + endCaseWhen
                        utrfBuilding = prefix prefixName, "UTRF_BUILDING"
                        datasource."$utrfBuild"."$COLUMN_ID_BUILD".createIndex()
                        datasource."$buildingIndicators"."$COLUMN_ID_BUILD".createIndex()
                        datasource """  DROP TABLE IF EXISTS $utrfBuilding;
                                CREATE TABLE $utrfBuilding
                                    AS SELECT   a.$COLUMN_ID_BUILD, a.$COLUMN_ID_RSU, a.THE_GEOM,
                                                $queryCaseWhenReplace AS I_TYPO
                                    FROM $buildingIndicators a LEFT JOIN $utrfBuild b
                                    ON a.$COLUMN_ID_BUILD = b.$COLUMN_ID_BUILD
                                    WHERE a.$COLUMN_ID_RSU IS NOT NULL""".toString()

                        // Create a distribution table (for each RSU, contains the % area OR floor area of each urban typo)
                        def queryCasewhen = [:]
                        queryCasewhen["AREA"] = ""
                        queryCasewhen["FLOOR_AREA"] = ""
                        queryCasewhen.keySet().each { ind ->
                            def querySum = ""
                            listTypos.each { typoCol ->
                                queryCasewhen[ind] += """ SUM(CASE WHEN a.I_TYPO='$typoCol' THEN b.$ind ELSE 0 END) AS TYPO_$typoCol,"""
                                querySum = querySum + " COALESCE(b.TYPO_${typoCol}/(b.TYPO_${listTypos.join("+b.TYPO_")}), 0) AS TYPO_$typoCol,"
                            }
                            // Calculates the distribution per RSU
                            datasource."$buildingIndicators"."$COLUMN_ID_RSU".createIndex()
                            datasource."$utrfBuilding"."$COLUMN_ID_BUILD".createIndex()
                            datasource.execute """  DROP TABLE IF EXISTS $distribNotPercent;
                                            CREATE TABLE $distribNotPercent
                                                AS SELECT   b.$COLUMN_ID_RSU,
                                                            ${queryCasewhen[ind][0..-2]} 
                                                FROM $utrfBuilding a RIGHT JOIN $buildingIndicators b
                                                ON a.$COLUMN_ID_BUILD = b.$COLUMN_ID_BUILD
                                                WHERE b.$COLUMN_ID_RSU IS NOT NULL 
                                                GROUP BY b.$COLUMN_ID_RSU
                                                """.toString()
                            // Calculates the frequency by RSU
                            datasource."$distribNotPercent"."$COLUMN_ID_RSU".createIndex()
                            datasource."$rsuIndicators"."$COLUMN_ID_RSU".createIndex()
                            datasource.execute """  DROP TABLE IF EXISTS TEMPO_DISTRIB;
                                            CREATE TABLE TEMPO_DISTRIB
                                                AS SELECT   a.$COLUMN_ID_RSU, a.the_geom,
                                                            ${querySum[0..-2]} 
                                                FROM $rsuIndicators a LEFT JOIN $distribNotPercent b
                                                ON a.$COLUMN_ID_RSU = b.$COLUMN_ID_RSU""".toString()

                            // Characterize the distribution to identify the most frequent type within a RSU
                            def computeDistribChar = Geoindicators.GenericIndicators.distributionCharacterization()
                            computeDistribChar([distribTableName: "TEMPO_DISTRIB",
                                                inputId         : COLUMN_ID_RSU,
                                                initialTable    : "TEMPO_DISTRIB",
                                                distribIndicator: ["uniqueness"],
                                                extremum        : "GREATEST",
                                                keep2ndCol      : false,
                                                keepColVal      : false,
                                                prefixName      : "${prefixName}$ind",
                                                datasource      : datasource])
                            def resultsDistrib = computeDistribChar.results.outputTableName

                            // Join main typo table with distribution table and replace typo by null when it has been set
                            // while there is no building in the RSU
                            datasource."$resultsDistrib"."$COLUMN_ID_RSU".createIndex()
                            datasource.tempo_distrib."$COLUMN_ID_RSU".createIndex()
                            datasource """  DROP TABLE IF EXISTS $baseNameUtrfRsu$ind;
                                    CREATE TABLE $baseNameUtrfRsu$ind
                                        AS SELECT   a.*, 
                                                    CASE WHEN   b.UNIQUENESS_VALUE=-1
                                                    THEN        NULL
                                                    ELSE        b.UNIQUENESS_VALUE END AS UNIQUENESS_VALUE,
                                                    CASE WHEN   b.UNIQUENESS_VALUE=-1
                                                    THEN        NULL
                                                    ELSE        LOWER(SUBSTRING(b.EXTREMUM_COL FROM 6)) END AS $nameColTypoMaj
                                        FROM    TEMPO_DISTRIB a LEFT JOIN $resultsDistrib b
                                        ON a.$COLUMN_ID_RSU=b.$COLUMN_ID_RSU""".toString()
                        }
                        // Drop temporary tables
                        datasource """DROP TABLE IF EXISTS $utrfBuild, $gatheredScales, $distribNotPercent, TEMPO_DISTRIB""".toString()
                    }
                } else {
                    utrfArea = null
                    utrfFloorArea = null
                    utrfBuilding = null
                }

                datasource.execute "DROP TABLE IF EXISTS $rsuLczWithoutGeom;".toString()
                //Drop all cached tables
                def cachedTableNames = getCachedTableNames()
                if (cachedTableNames) {
                    datasource.execute "DROP TABLE IF EXISTS ${cachedTableNames.join(",")}".toString()
                }

                //Populate reporting

                def nbBuilding = datasource.firstRow("select count(*) as count from ${computeBuildingsIndicators.getResults().outputTableName} WHERE ID_RSU IS NOT NULL".toString()).count

                def nbBlock = 0
                if (blockIndicators) {
                    nbBlock = datasource.firstRow("select count(*) as count from ${blockIndicators}".toString()).count
                }
                def nbRSU = datasource.firstRow("select count(*) as count from ${computeRSUIndicators.getResults().outputTableName}".toString()).count

                def computation_time = (System.currentTimeMillis() - start) / 1000;
                //Update reporting to the zone table
                datasource.execute """update ${zoneTable} 
                set nb_estimated_building = ${nbBuildingEstimated}, 
                nb_building = ${nbBuilding}, 
                nb_block =  ${nbBlock},
                nb_rsu = ${nbRSU},
                computation_time = ${computation_time},
                last_update = CAST(now() AS VARCHAR)""".toString()

                //Clean the System properties that stores intermediate table names
                clearTablesCache()
                return [outputTableBuildingIndicators: computeBuildingsIndicators.getResults().outputTableName,
                        outputTableBlockIndicators   : blockIndicators,
                        outputTableRsuIndicators     : computeRSUIndicators.getResults().outputTableName,
                        outputTableRsuLcz            : rsuLcz,
                        zoneTableName                : zoneTable,
                        outputTableRsuUtrfArea       : utrfArea,
                        outputTableRsuUtrfFloorArea  : utrfFloorArea,
                        outputTableBuildingUtrf      : utrfBuilding,
                        buildingTableName            : buildingTableName]

            } else {
                clearTablesCache()
                IProcess geoIndicators = computeGeoclimateIndicators()
                if (!geoIndicators.execute(datasource: datasource, zoneTable: zoneTable,
                        buildingTable: buildingTable,
                        roadTable: roadTable,
                        railTable: railTable, vegetationTable: vegetationTable,
                        hydrographicTable: hydrographicTable, imperviousTable: imperviousTable,
                        seaLandMaskTableName: seaLandMaskTableName,
                        surface_vegetation: surface_vegetation, surface_hydro: surface_hydro,
                        indicatorUse: indicatorUse,
                        svfSimplified: svfSimplified, prefixName: prefixName,
                        mapOfWeights: mapOfWeights,
                        utrfModelName: utrfModelName)) {
                    error "Cannot build the geoindicators"
                    return
                } else {
                    def results = geoIndicators.getResults()
                    results.put("buildingTableName", buildingTable)
                    return results
                }
            }
        }
    }
}

/**
 * Compute all geoclimate indicators at the 3 scales :
 * building, block and RSU
 * The LCZ classification  and the urban typology
 *
 * @return 8 tables outputTableBuildingIndicators, outputTableBlockIndicators, outputTableRsuIndicators,
 * outputTableRsuLcz, zoneTableName ,
 * outputTableRsuUtrfArea, outputTableRsuUtrfFloorArea,
 * outputTableBuildingUtrf.
 * The first three tables contains the geoindicators and the last tables the LCZ and urban typology classifications.
 * This table can be empty if the user decides not to calculate it.
 *
 */
IProcess computeGeoclimateIndicators() {
    return create {
        title "Compute geoclimate indicators"
        id "computeGeoclimateIndicators"
        inputs datasource: JdbcDataSource, zoneTable: String, buildingTable: String,
                roadTable: "", railTable: "", vegetationTable: "",
                hydrographicTable: "", imperviousTable: "",
                seaLandMaskTableName: "", surface_vegetation: 10000, surface_hydro: 2500,
                snappingTolerance: 0.01, indicatorUse: ["LCZ", "UTRF", "TEB"], svfSimplified: false, prefixName: "",
                mapOfWeights: ["sky_view_factor"             : 1, "aspect_ratio": 1, "building_surface_fraction": 1,
                               "impervious_surface_fraction" : 1, "pervious_surface_fraction": 1,
                               "height_of_roughness_elements": 1, "terrain_roughness_length": 1],
                utrfModelName: ""
        outputs outputTableBuildingIndicators: String, outputTableBlockIndicators: String,
                outputTableRsuIndicators: String, outputTableRsuLcz: String, zoneTableName: String,
                outputTableRsuUtrfArea: String, outputTableRsuUtrfFloorArea: String,
                outputTableBuildingUtrf: String
        run { datasource, zoneTable, buildingTable, roadTable, railTable, vegetationTable, hydrographicTable,
              imperviousTable, seaLandMaskTableName,
              surface_vegetation, surface_hydro, snappingTolerance, indicatorUse, svfSimplified, prefixName, mapOfWeights,
              utrfModelName ->
            info "Start computing the geoindicators..."
            def start = System.currentTimeMillis()
            //Sanity check for URTF model
            def runUTRFTypology = true
            if (indicatorUse*.toUpperCase().contains("UTRF")) {
                if (!utrfModelName) {
                    runUTRFTypology = false
                } else if (!modelCheck(utrfModelName)) {
                    return
                }
            }
            // Temporary (and output tables) are created
            def lczIndicTable = postfix "LCZ_INDIC_TABLE"
            def baseNameUtrfRsu = prefix prefixName, "UTRF_RSU_"
            def utrfBuilding
            def distribNotPercent = "DISTRIB_NOT_PERCENT"

            def COLUMN_ID_RSU = "id_rsu"
            def COLUMN_ID_BUILD = "id_build"
            def GEOMETRIC_COLUMN = "the_geom"
            def CORRESPONDENCE_TAB_UTRF = ["ba"  : 1, "bgh": 2, "icif": 3, "icio": 4, "id": 5, "local": 6, "pcif": 7,
                                           "pcio": 8, "pd": 9, "psc": 10]
            def nameColTypoMaj = "TYPO_MAJ"
            //Check data before computing indicators
            if (!zoneTable && !buildingTable && !roadTable) {
                error "To compute the geoindicators the zone, building and road tables must not be null or empty"
                return null
            }

            // Output Lcz (and urbanTypo) table names are set to null in case LCZ indicators (and urban typo) are not calculated
            def rsuLcz = null
            def utrfArea = baseNameUtrfRsu + "AREA"
            def utrfFloorArea = baseNameUtrfRsu + "FLOOR_AREA"

            //Create spatial units and relations : building, block, rsu
            IProcess spatialUnits = createUnitsOfAnalysis()
            if (!spatialUnits.execute([datasource        : datasource, zoneTable: zoneTable,
                                       buildingTable     : buildingTable, roadTable: roadTable,
                                       railTable         : railTable, vegetationTable: vegetationTable,
                                       hydrographicTable : hydrographicTable, seaLandMaskTableName: seaLandMaskTableName,
                                       surface_vegetation: surface_vegetation,
                                       surface_hydro     : surface_hydro, snappingTolerance: snappingTolerance,
                                       prefixName        : prefixName,
                                       indicatorUse      : indicatorUse])) {
                error "Cannot create the spatial units"
                return null
            }
            def relationBuildings = spatialUnits.getResults().outputTableBuildingName
            def relationBlocks = spatialUnits.getResults().outputTableBlockName
            def relationRSU = spatialUnits.getResults().outputTableRsuName


            //Compute building indicators
            def computeBuildingsIndicators = computeBuildingsIndicators()
            if (!computeBuildingsIndicators.execute([datasource            : datasource,
                                                     inputBuildingTableName: relationBuildings,
                                                     inputRoadTableName    : roadTable,
                                                     indicatorUse          : indicatorUse,
                                                     prefixName            : prefixName])) {
                error "Cannot compute the building indicators"
                return null
            }

            def buildingIndicators = computeBuildingsIndicators.results.outputTableName

            //Compute block indicators
            def blockIndicators = null
            if (indicatorUse*.toUpperCase().contains("UTRF")) {
                def computeBlockIndicators = computeBlockIndicators()
                if (!computeBlockIndicators.execute([datasource            : datasource,
                                                     inputBuildingTableName: buildingIndicators,
                                                     inputBlockTableName   : relationBlocks,
                                                     prefixName            : prefixName])) {
                    error "Cannot compute the block indicators"
                    return null
                }
                blockIndicators = computeBlockIndicators.results.outputTableName
            }

            //Compute RSU indicators
            def rsuIndicators = null
            def computeRSUIndicators = computeRSUIndicators()
            if (!computeRSUIndicators.execute([datasource       : datasource,
                                               buildingTable    : buildingIndicators,
                                               rsuTable         : relationRSU,
                                               vegetationTable  : vegetationTable,
                                               roadTable        : roadTable,
                                               hydrographicTable: hydrographicTable,
                                               imperviousTable  : imperviousTable,
                                               indicatorUse     : indicatorUse,
                                               svfSimplified    : svfSimplified,
                                               prefixName       : prefixName])) {
                error "Cannot compute the RSU indicators"
                return null
            }
            rsuIndicators = computeRSUIndicators.results.outputTableName
            info "All geoindicators have been computed"

            // If the LCZ indicators should be calculated, we only affect a LCZ class to each RSU
            if (indicatorUse.contains("LCZ")) {
                info """ The LCZ classification is performed """
                def lczIndicNames = ["GEOM_AVG_HEIGHT_ROOF"              : "HEIGHT_OF_ROUGHNESS_ELEMENTS",
                                     "BUILDING_FRACTION_LCZ"             : "BUILDING_SURFACE_FRACTION",
                                     "ASPECT_RATIO"                      : "ASPECT_RATIO",
                                     "GROUND_SKY_VIEW_FACTOR"            : "SKY_VIEW_FACTOR",
                                     "PERVIOUS_FRACTION_LCZ"             : "PERVIOUS_SURFACE_FRACTION",
                                     "IMPERVIOUS_FRACTION_LCZ"           : "IMPERVIOUS_SURFACE_FRACTION",
                                     "EFFECTIVE_TERRAIN_ROUGHNESS_LENGTH": "TERRAIN_ROUGHNESS_LENGTH"]

                // Get into a new table the ID, geometry column and the 7 indicators defined by Stewart and Oke (2012)
                // for LCZ classification (rename the indicators with the real names)
                def queryReplaceNames = []
                lczIndicNames.each { oldIndic, newIndic ->
                    queryReplaceNames << "$oldIndic as $newIndic"
                }
                datasource.execute """DROP TABLE IF EXISTS $lczIndicTable;
                                CREATE TABLE $lczIndicTable 
                                        AS SELECT $COLUMN_ID_RSU, $GEOMETRIC_COLUMN, ${queryReplaceNames.join(",")} 
                                        FROM ${rsuIndicators};""".toString()

                // The classification algorithm is called
                def classifyLCZ = Geoindicators.TypologyClassification.identifyLczType()
                if (!classifyLCZ([rsuLczIndicators : lczIndicTable,
                                  rsuAllIndicators : rsuIndicators,
                                  normalisationType: "AVG",
                                  mapOfWeights     : mapOfWeights,
                                  prefixName       : prefixName,
                                  datasource       : datasource,
                                  prefixName       : prefixName])) {
                    info "Cannot compute the LCZ classification."
                    return
                }
                rsuLcz = classifyLCZ.results.outputTableName
                datasource.execute "DROP TABLE IF EXISTS $lczIndicTable".toString()

            }
            // If the UTRF indicators should be calculated, we only affect a URBAN typo class
            // to each building and then to each RSU
            if (indicatorUse.contains("UTRF") && runUTRFTypology) {
                info """ The URBAN TYPOLOGY classification is performed """
                def applygatherScales = Geoindicators.GenericIndicators.gatherScales()
                applygatherScales.execute([
                        buildingTable    : buildingIndicators,
                        blockTable       : blockIndicators,
                        rsuTable         : rsuIndicators,
                        targetedScale    : "BUILDING",
                        operationsToApply: ["AVG", "STD"],
                        prefixName       : prefixName,
                        datasource       : datasource])
                def gatheredScales = applygatherScales.results.outputTableName
                if (!datasource.getTable(gatheredScales).isEmpty()) {
                    def applyRF = Geoindicators.TypologyClassification.applyRandomForestModel()
                    if (!applyRF.execute([
                            explicativeVariablesTableName: gatheredScales,
                            pathAndFileName              : utrfModelName,
                            idName                       : COLUMN_ID_BUILD,
                            prefixName                   : prefixName,
                            datasource                   : datasource])) {
                        error "Cannot apply the urban typology model $utrfModelName"
                        return
                    }
                    def utrfBuild = applyRF.results.outputTableName

                    // Creation of a list which contains all types of the urban typology (in their string version)
                    def urbTypoCorrespondenceTabInverted = [:]
                    CORRESPONDENCE_TAB_UTRF.each { fin, ini ->
                        urbTypoCorrespondenceTabInverted[ini] = fin
                    }
                    datasource."$utrfBuild".I_TYPO.createIndex()
                    def queryDistinct = """SELECT DISTINCT I_TYPO AS I_TYPO FROM $utrfBuild"""
                    def mapTypos = datasource.rows(queryDistinct)
                    def listTypos = []
                    mapTypos.each {
                        listTypos.add(urbTypoCorrespondenceTabInverted[it.I_TYPO])
                    }

                    // Join the geometry field to the building typology table and replace integer by string values
                    def queryCaseWhenReplace = ""
                    def endCaseWhen = ""
                    urbTypoCorrespondenceTabInverted.each { ini, fin ->
                        queryCaseWhenReplace += "CASE WHEN b.I_TYPO=$ini THEN '$fin' ELSE "
                        endCaseWhen += " END"
                    }
                    queryCaseWhenReplace = queryCaseWhenReplace + " 'unknown' " + endCaseWhen
                    utrfBuilding = prefix prefixName, "UTRF_BUILDING"
                    datasource."$utrfBuild"."$COLUMN_ID_BUILD".createIndex()
                    datasource."$buildingIndicators"."$COLUMN_ID_BUILD".createIndex()
                    datasource """  DROP TABLE IF EXISTS $utrfBuilding;
                                CREATE TABLE $utrfBuilding
                                    AS SELECT   a.$COLUMN_ID_BUILD, a.$COLUMN_ID_RSU, a.THE_GEOM,
                                                $queryCaseWhenReplace AS I_TYPO
                                    FROM $buildingIndicators a LEFT JOIN $utrfBuild b
                                    ON a.$COLUMN_ID_BUILD = b.$COLUMN_ID_BUILD
                                    WHERE a.$COLUMN_ID_RSU IS NOT NULL""".toString()

                    // Create a distribution table (for each RSU, contains the % area OR floor area of each urban typo)
                    def queryCasewhen = [:]
                    queryCasewhen["AREA"] = ""
                    queryCasewhen["FLOOR_AREA"] = ""
                    queryCasewhen.keySet().each { ind ->
                        def querySum = ""
                        listTypos.each { typoCol ->
                            queryCasewhen[ind] += """ SUM(CASE WHEN a.I_TYPO='$typoCol' THEN b.$ind ELSE 0 END) AS TYPO_$typoCol,"""
                            querySum = querySum + " COALESCE(b.TYPO_${typoCol}/(b.TYPO_${listTypos.join("+b.TYPO_")}), 0) AS TYPO_$typoCol,"
                        }
                        // Calculates the distribution per RSU
                        datasource."$buildingIndicators"."$COLUMN_ID_RSU".createIndex()
                        datasource."$utrfBuilding"."$COLUMN_ID_BUILD".createIndex()
                        datasource.execute """  DROP TABLE IF EXISTS $distribNotPercent;
                                            CREATE TABLE $distribNotPercent
                                                AS SELECT   b.$COLUMN_ID_RSU,
                                                            ${queryCasewhen[ind][0..-2]} 
                                                FROM $utrfBuilding a RIGHT JOIN $buildingIndicators b
                                                ON a.$COLUMN_ID_BUILD = b.$COLUMN_ID_BUILD
                                                WHERE b.$COLUMN_ID_RSU IS NOT NULL 
                                                GROUP BY b.$COLUMN_ID_RSU
                                                """.toString()
                        // Calculates the frequency by RSU
                        datasource."$distribNotPercent"."$COLUMN_ID_RSU".createIndex()
                        datasource."$rsuIndicators"."$COLUMN_ID_RSU".createIndex()
                        datasource.execute """  DROP TABLE IF EXISTS TEMPO_DISTRIB;
                                            CREATE TABLE TEMPO_DISTRIB
                                                AS SELECT   a.$COLUMN_ID_RSU, a.the_geom,
                                                            ${querySum[0..-2]} 
                                                FROM $rsuIndicators a LEFT JOIN $distribNotPercent b
                                                ON a.$COLUMN_ID_RSU = b.$COLUMN_ID_RSU""".toString()

                        // Characterize the distribution to identify the most frequent type within a RSU
                        def computeDistribChar = Geoindicators.GenericIndicators.distributionCharacterization()
                        computeDistribChar([distribTableName: "TEMPO_DISTRIB",
                                            inputId         : COLUMN_ID_RSU,
                                            initialTable    : "TEMPO_DISTRIB",
                                            distribIndicator: ["uniqueness"],
                                            extremum        : "GREATEST",
                                            keep2ndCol      : false,
                                            keepColVal      : false,
                                            prefixName      : "${prefixName}$ind",
                                            datasource      : datasource])
                        def resultsDistrib = computeDistribChar.results.outputTableName

                        // Join main typo table with distribution table and replace typo by null when it has been set
                        // while there is no building in the RSU
                        datasource."$resultsDistrib"."$COLUMN_ID_RSU".createIndex()
                        datasource.tempo_distrib."$COLUMN_ID_RSU".createIndex()
                        datasource """  DROP TABLE IF EXISTS $baseNameUtrfRsu$ind;
                                    CREATE TABLE $baseNameUtrfRsu$ind
                                        AS SELECT   a.*, 
                                                    CASE WHEN   b.UNIQUENESS_VALUE=-1
                                                    THEN        NULL
                                                    ELSE        b.UNIQUENESS_VALUE END AS UNIQUENESS_VALUE,
                                                    CASE WHEN   b.UNIQUENESS_VALUE=-1
                                                    THEN        NULL
                                                    ELSE        LOWER(SUBSTRING(b.EXTREMUM_COL FROM 6)) END AS $nameColTypoMaj
                                        FROM    TEMPO_DISTRIB a LEFT JOIN $resultsDistrib b
                                        ON a.$COLUMN_ID_RSU=b.$COLUMN_ID_RSU""".toString()
                    }
                    // Drop temporary tables
                    datasource """DROP TABLE IF EXISTS $utrfBuild, $gatheredScales, $distribNotPercent, TEMPO_DISTRIB"""
                }
            } else {
                utrfArea = null
                utrfFloorArea = null
                utrfBuilding = null
            }

            //Populate reporting
            def nbBuilding = datasource.firstRow("select count(*) as count from ${buildingIndicators} WHERE ID_RSU IS NOT NULL".toString()).count
            def nbBlock = 0
            if (blockIndicators) {
                nbBlock = datasource.firstRow("select count(*) as count from ${blockIndicators}".toString()).count
            }
            def nbRSU = datasource.firstRow("select count(*) as count from ${rsuIndicators}".toString()).count
            //Alter the zone table to add statics
            datasource.execute """ALTER TABLE ${zoneTable} ADD COLUMN (
                NB_BUILDING INTEGER,
                NB_ESTIMATED_BUILDING INTEGER,
                NB_BLOCK INTEGER,
                NB_RSU INTEGER,
                COMPUTATION_TIME INTEGER,
                LAST_UPDATE VARCHAR, VERSION VARCHAR, BUILD_NUMBER VARCHAR
                )""".toString()


            //Update reporting to the zone table
            datasource.execute """update ${zoneTable} 
            set nb_estimated_building = 0, 
            nb_building = ${nbBuilding}, 
            nb_block =  ${nbBlock},
            nb_rsu = ${nbRSU},
            computation_time = ${(System.currentTimeMillis() - start) / 1000},
            last_update = CAST(now() AS VARCHAR),
            version = '${Geoindicators.version()}',
            build_number = '${Geoindicators.buildNumber()}'""".toString()


            //Replace the building table with a new one that contains the relations between block and RSU
            datasource.execute("""DROP TABLE IF EXISTS $buildingTable;
            ALTER TABLE $relationBuildings RENAME TO $buildingTable;""".toString())

            return [outputTableBuildingIndicators: buildingIndicators,
                    outputTableBlockIndicators   : blockIndicators,
                    outputTableRsuIndicators     : rsuIndicators,
                    outputTableRsuLcz            : rsuLcz,
                    zoneTableName                : zoneTable,
                    outputTableRsuUtrfArea       : utrfArea,
                    outputTableRsuUtrfFloorArea  : utrfFloorArea,
                    outputTableBuildingUtrf      : utrfBuilding]
        }
    }
}

/**
 * This process is used to commpute aggregate geoclimate indicators on a grid set as input
 *
 * @param h2gis_datasource the local H2GIS database
 * @param gridTableName the name of the grid table to aggregate the data
 * @param list_indicators indicators names to compute
 * @param buildingTable name
 * @param roadTable name
 * @param vegetationTable name
 * @param hydrographicTable name
 * @param imperviousTable name
 * @param rsu_lcz name
 * @param rsu_utrf_area name
 * @param rsu_utrf_floor_area name
 * @param prefixName for the output table
 * @param outputTableName the name of grid  table in the output_datasource to save the result
 * @return
 */
IProcess rasterizeIndicators() {
    return create {
        title "Aggregate indicators on a grid"
        id "rasterizeIndicators"
        inputs datasource: JdbcDataSource,
                gridTableName: String, list_indicators: [],
                buildingTable: "", roadTable: "", vegetationTable: "",
                hydrographicTable: "", imperviousTable: "", rsu_lcz: "",
                rsu_utrf_area: "", rsu_utrf_floor_area: "", seaLandMaskTableName: "",
                prefixName: String
        outputs outputTableName: String
        run { datasource, gridTableName, list_indicators, buildingTable, roadTable, vegetationTable,
              hydrographicTable, imperviousTable, rsu_lcz, rsu_utrf_area, rsu_utrf_floor_area, seaLandMaskTableName,
              prefixName ->
            if (!list_indicators) {
                info "The list of indicator names cannot be null or empty"
                return
            }
            // Temporary (and output tables) are created
            def tesselatedSeaLandTab = postfix "TESSELATED_SEA_LAND"
            def seaLandFractionTab = postfix "SEA_LAND_FRACTION"

            def seaLandTypeField = "TYPE"
            def grid_indicators_table = "grid_indicators"
            def grid_column_identifier = "id_grid"
            def indicatorTablesToJoin = [:]
            indicatorTablesToJoin.put(gridTableName, grid_column_identifier)
            /*
            * Make aggregation process with previous grid and current rsu lcz
            */
            if (list_indicators.findAll { it.toUpperCase() in ["LCZ_FRACTION", "LCZ_PRIMARY"] } && rsu_lcz) {
                def indicatorName = "LCZ_PRIMARY"
                def upperScaleAreaStatistics = Geoindicators.GenericIndicators.upperScaleAreaStatistics()
                if (upperScaleAreaStatistics.execute(
                        [upperTableName : gridTableName,
                         upperColumnId  : grid_column_identifier,
                         lowerTableName : rsu_lcz,
                         lowerColumnName: indicatorName,
                         keepGeometry   : false,
                         prefixName     : "lcz",
                         datasource     : datasource])) {
                    indicatorTablesToJoin.put(upperScaleAreaStatistics.results.outputTableName, grid_column_identifier)

                    if (list_indicators*.toUpperCase().contains("LCZ_PRIMARY")) {
                        def computeDistribChar = Geoindicators.GenericIndicators.distributionCharacterization()
                        def distribLczTable = upperScaleAreaStatistics.results.outputTableName
                        computeDistribChar([distribTableName: distribLczTable,
                                            inputId         : grid_column_identifier,
                                            initialTable    : distribLczTable,
                                            distribIndicator: ["equality", "uniqueness"],
                                            extremum        : "GREATEST",
                                            keep2ndCol      : true,
                                            keepColVal      : true,
                                            prefixName      : "lcz",
                                            datasource      : datasource])
                        def resultsDistrib = computeDistribChar.results.outputTableName

                        // Rename the standard indicators into names consistent with the current IProcess (LCZ type...)
                        datasource """  ALTER TABLE $resultsDistrib RENAME COLUMN EXTREMUM_COL TO LCZ_PRIMARY;
                                ALTER TABLE $resultsDistrib RENAME COLUMN UNIQUENESS_VALUE TO LCZ_UNIQUENESS_VALUE;
                                ALTER TABLE $resultsDistrib RENAME COLUMN EQUALITY_VALUE TO LCZ_EQUALITY_VALUE;
                                ALTER TABLE $resultsDistrib RENAME COLUMN EXTREMUM_COL2 TO LCZ_SECONDARY;
                                ALTER TABLE $resultsDistrib RENAME COLUMN EXTREMUM_VAL TO MIN_DISTANCE;""".toString()

                        // Need to replace the string LCZ values by an integer
                        datasource."$resultsDistrib".lcz_primary.createIndex()
                        datasource."$resultsDistrib".lcz_secondary.createIndex()
                        def casewhenQuery1 = ""
                        def casewhenQuery2 = ""
                        def parenthesis = ""
                        // LCZ types need to be String when using the IProcess 'distributionCHaracterization',
                        // thus need to define a correspondence table
                        def correspondenceMap = [1, 2, 3, 4, 5, 6, 7, 8, 9, 10, 101, 102, 103, 104, 105, 106, 107]

                        correspondenceMap.each { lczInt ->
                            casewhenQuery1 += "CASEWHEN(LCZ_PRIMARY = 'LCZ_PRIMARY_$lczInt', $lczInt, "
                            casewhenQuery2 += "CASEWHEN(LCZ_SECONDARY = 'LCZ_SECONDARY_$lczInt', $lczInt, "
                            parenthesis += ")"
                        }
                        def distribLczTableInt = postfix "distribLczTableInt"

                        datasource """  DROP TABLE IF EXISTS $distribLczTableInt;
                                CREATE TABLE $distribLczTableInt
                                        AS SELECT   $grid_column_identifier, $casewhenQuery1 null$parenthesis AS LCZ_PRIMARY,
                                                    $casewhenQuery2 null$parenthesis AS LCZ_SECONDARY, 
                                                    MIN_DISTANCE, LCZ_UNIQUENESS_VALUE, LCZ_EQUALITY_VALUE 
                                        FROM $resultsDistrib;
                                DROP TABLE IF EXISTS $resultsDistrib""".toString()
                        indicatorTablesToJoin.put(distribLczTableInt, grid_column_identifier)
                    }

                } else {
                    info "Cannot aggregate the LCZ at grid scale"
                }
            }

            /*
            * Make aggregation process with previous grid and current rsu urban typo area
            */
            if (list_indicators*.toUpperCase().contains("UTRF_AREA_FRACTION") && rsu_utrf_area) {
                def indicatorName = "TYPO_MAJ"
                def upperScaleAreaStatistics = Geoindicators.GenericIndicators.upperScaleAreaStatistics()
                if (upperScaleAreaStatistics.execute(
                        [upperTableName : gridTableName,
                         upperColumnId  : grid_column_identifier,
                         lowerTableName : rsu_utrf_area,
                         lowerColumnName: indicatorName,
                         keepGeometry   : false,
                         prefixName     : "utrf_area",
                         datasource     : datasource])) {
                    indicatorTablesToJoin.put(upperScaleAreaStatistics.results.outputTableName, grid_column_identifier)
                } else {
                    info "Cannot aggregate the Urban Typology at grid scale"
                }
            }


            // If any surface fraction calculation is needed, create the priority list containing only needed fractions
            // and also set which type of statistics is needed if "BUILDING_HEIGHT" is activated
            def surfaceFractionsProcess
            def columnFractionsList = [:]
            def priorities = ["water", "building", "high_vegetation", "low_vegetation", "road", "impervious"]

            def unweightedBuildingIndicators = [:]
            def weightedBuildingIndicators = [:]
            list_indicators.each {
                if (it.equalsIgnoreCase("BUILDING_FRACTION") || it.equalsIgnoreCase("BUILDING_SURFACE_DENSITY")) {
                    columnFractionsList.put(priorities.indexOf("building"), "building")
                } else if (it.equalsIgnoreCase("WATER_FRACTION")) {
                    columnFractionsList.put(priorities.indexOf("water"), "water")
                } else if (it.equalsIgnoreCase("VEGETATION_FRACTION")) {
                    columnFractionsList.put(priorities.indexOf("high_vegetation"), "high_vegetation")
                    columnFractionsList.put(priorities.indexOf("low_vegetation"), "low_vegetation")
                } else if (it.equalsIgnoreCase("ROAD_FRACTION")) {
                    columnFractionsList.put(priorities.indexOf("road"), "road")
                } else if (it.equalsIgnoreCase("IMPERVIOUS_FRACTION")) {
                    columnFractionsList.put(priorities.indexOf("impervious"), "impervious")
                } else if (it.equalsIgnoreCase("BUILDING_HEIGHT") && buildingTable) {
                    unweightedBuildingIndicators.put("height_roof", ["AVG", "STD"])
                } else if (it.equalsIgnoreCase("BUILDING_HEIGHT_WEIGHTED") && buildingTable) {
                    weightedBuildingIndicators["height_roof"] = ["area": ["AVG", "STD"]]
                } else if (it.equalsIgnoreCase("BUILDING_POP") && buildingTable) {
                    unweightedBuildingIndicators.put("pop", ["SUM"])
                }
            }

            // Calculate all surface fractions indicators on the GRID cell
            if (columnFractionsList) {
                def priorities_tmp = columnFractionsList.sort().values()
                // Need to create the smallest geometries used as input of the surface fraction process
                def computeSmallestGeom = Geoindicators.RsuIndicators.smallestCommunGeometry()
                if (computeSmallestGeom.execute([
                        rsuTable       : gridTableName, id_rsu: grid_column_identifier,
                        buildingTable  : buildingTable, roadTable: roadTable,
                        vegetationTable: vegetationTable, waterTable: hydrographicTable,
                        imperviousTable: imperviousTable,
                        prefixName     : prefixName, datasource: datasource])) {
                    def superpositionsTableGrid = computeSmallestGeom.results.outputTableName
                    surfaceFractionsProcess = Geoindicators.RsuIndicators.surfaceFractions()
                    def superpositions = []
                    if (surfaceFractionsProcess.execute([
                            rsuTable      : gridTableName, spatialRelationsTable: superpositionsTableGrid,
                            id_rsu        : grid_column_identifier,
                            superpositions: superpositions,
                            priorities    : priorities_tmp,
                            prefixName    : prefixName, datasource: datasource])) {
                        indicatorTablesToJoin.put(surfaceFractionsProcess.results.outputTableName, grid_column_identifier)
                    }
                } else {
                    info "Cannot compute the surface fractions at grid scale"
                }
            }
            def createScalesRelationsGridBl
            if (unweightedBuildingIndicators) {
                // Create the relations between grid cells and buildings
                createScalesRelationsGridBl = Geoindicators.SpatialUnits.spatialJoin()
                if (!createScalesRelationsGridBl([datasource    : datasource,
                                                  sourceTable   : buildingTable,
                                                  targetTable   : gridTableName,
                                                  idColumnTarget: grid_column_identifier,
                                                  prefixName    : prefixName,
                                                  nbRelations   : null])) {
                    info "Cannot compute the scales relations between buildings and grid cells."
                    return
                }
                def computeBuildingStats = Geoindicators.GenericIndicators.unweightedOperationFromLowerScale()
                if (!computeBuildingStats([inputLowerScaleTableName: createScalesRelationsGridBl.results.outputTableName,
                                           inputUpperScaleTableName: gridTableName,
                                           inputIdUp               : grid_column_identifier,
                                           inputIdLow              : grid_column_identifier,
                                           inputVarAndOperations   : unweightedBuildingIndicators,
                                           prefixName              : prefixName,
                                           datasource              : datasource])) {
                    info "Cannot compute the building statistics on grid cells."
                    return
                }
                indicatorTablesToJoin.put(computeBuildingStats.results.outputTableName, grid_column_identifier)

            }

            if (weightedBuildingIndicators) {
                if (!createScalesRelationsGridBl) {
                    // Create the relations between grid cells and buildings
                    createScalesRelationsGridBl = Geoindicators.SpatialUnits.spatialJoin()
                    if (!createScalesRelationsGridBl([datasource    : datasource,
                                                      sourceTable   : buildingTable,
                                                      targetTable   : gridTableName,
                                                      idColumnTarget: grid_column_identifier,
                                                      prefixName    : prefixName,
                                                      nbRelations   : null])) {
                        info "Cannot compute the scales relations between buildings and grid cells."
                        return
                    }
                }
                def computeWeightedAggregStat = Geoindicators.GenericIndicators.weightedAggregatedStatistics()
                if (!computeWeightedAggregStat([inputLowerScaleTableName : createScalesRelationsGridBl.results.outputTableName,
                                                inputUpperScaleTableName : gridTableName,
                                                inputIdUp                : grid_column_identifier,
                                                inputVarWeightsOperations: weightedBuildingIndicators,
                                                prefixName               : prefixName,
                                                datasource               : datasource])) {
                    info "Cannot compute the weighted aggregated statistics on grid cells."
                    return
                }
                indicatorTablesToJoin.put(computeWeightedAggregStat.results.outputTableName, grid_column_identifier)

            }

            if (list_indicators*.toUpperCase().contains("BUILDING_TYPE") && buildingTable) {
                if (!createScalesRelationsGridBl) {
                    // Create the relations between grid cells and buildings
                    createScalesRelationsGridBl = Geoindicators.SpatialUnits.spatialJoin()
                    if (!createScalesRelationsGridBl([datasource    : datasource,
                                                      sourceTable   : buildingTable,
                                                      targetTable   : gridTableName,
                                                      idColumnTarget: grid_column_identifier,
                                                      prefixName    : prefixName,
                                                      nbRelations   : null])) {
                        info "Cannot compute the scales relations between buildings and grid cells."
                        return
                    }
                }
                def indicatorName = "TYPE"
                def upperScaleAreaStatistics = Geoindicators.GenericIndicators.upperScaleAreaStatistics()
                if (upperScaleAreaStatistics.execute(
                        [upperTableName : gridTableName,
                         upperColumnId  : grid_column_identifier,
                         lowerTableName : createScalesRelationsGridBl.results.outputTableName,
                         lowerColumnName: indicatorName,
                         keepGeometry   : false,
                         prefixName     : "building_type_fraction",
                         datasource     : datasource])) {
                    indicatorTablesToJoin.put(upperScaleAreaStatistics.results.outputTableName, grid_column_identifier)
                } else {
                    info "Cannot aggregate the building type at grid scale"
                }
            }

            if ((list_indicators*.toUpperCase().contains("FREE_EXTERNAL_FACADE_DENSITY") && buildingTable) ||
                    (list_indicators*.toUpperCase().contains("BUILDING_SURFACE_DENSITY") && buildingTable)) {
                if (!createScalesRelationsGridBl) {
                    // Create the relations between grid cells and buildings
                    createScalesRelationsGridBl = Geoindicators.SpatialUnits.spatialJoin()
                    if (!createScalesRelationsGridBl([datasource    : datasource,
                                                      sourceTable   : buildingTable,
                                                      targetTable   : gridTableName,
                                                      idColumnTarget: grid_column_identifier,
                                                      prefixName    : prefixName,
                                                      nbRelations   : null])) {
                        info "Cannot compute the scales relations between buildings and grid cells."
                        return
                    }
                }
                def freeFacadeDensityExact = Geoindicators.RsuIndicators.freeExternalFacadeDensityExact()
                if (freeFacadeDensityExact.execute(
                        [buildingTable: createScalesRelationsGridBl.results.outputTableName,
                         rsuTable     : gridTableName,
                         idRsu        : grid_column_identifier,
                         prefixName   : prefixName,
                         datasource   : datasource])) {
                    if (list_indicators*.toUpperCase().contains("FREE_EXTERNAL_FACADE_DENSITY")) {
                        indicatorTablesToJoin.put(freeFacadeDensityExact.results.outputTableName, grid_column_identifier)
                    }
                    if (list_indicators*.toUpperCase().contains("FREE_EXTERNAL_FACADE_DENSITY")) {
                        def buildingSurfDensity = Geoindicators.RsuIndicators.buildingSurfaceDensity()
                        if (buildingSurfDensity.execute([
                                facadeDensityTable   : freeFacadeDensityExact.results.outputTableName,
                                buildingFractionTable: surfaceFractionsProcess.results.outputTableName,
                                facDensityColumn     : "FREE_EXTERNAL_FACADE_DENSITY",
                                buFractionColumn     : "building_fraction",
                                idRsu                : grid_column_identifier,
                                prefixName           : prefixName,
                                datasource           : datasource])) {
                            if (list_indicators*.toUpperCase().contains("BUILDING_SURFACE_DENSITY")) {
                                indicatorTablesToJoin.put(buildingSurfDensity.results.outputTableName, grid_column_identifier)
                            }
                        }
                    }
                } else {
                    info "Cannot calculate the exact free external facade density"
                }
            }

            if (list_indicators*.toUpperCase().contains("BUILDING_HEIGHT_DIST") && buildingTable) {
                if (!createScalesRelationsGridBl) {
                    // Create the relations between grid cells and buildings
                    createScalesRelationsGridBl = Geoindicators.SpatialUnits.spatialJoin()
                    if (!createScalesRelationsGridBl([datasource    : datasource,
                                                      sourceTable   : buildingTable,
                                                      targetTable   : gridTableName,
                                                      idColumnTarget: grid_column_identifier,
                                                      prefixName    : prefixName,
                                                      nbRelations   : null])) {
                        info "Cannot compute the scales relations between buildings and grid cells."
                        return
                    }
                }
                def roofFractionDistributionExact = Geoindicators.RsuIndicators.roofFractionDistributionExact()
                if (roofFractionDistributionExact(
                        [buildingTable   : createScalesRelationsGridBl.results.outputTableName,
                         rsuTable        : gridTableName,
                         idRsu           : grid_column_identifier,
                         listLayersBottom: [0, 5, 10, 15, 20, 25, 30, 35, 40, 45, 50],
                         prefixName      : prefixName,
                         datasource      : datasource])) {
                    indicatorTablesToJoin.put(roofFractionDistributionExact.results.outputTableName, grid_column_identifier)
                } else {
                    info "Cannot compute the roof fraction distribution."
                }
            }

            if (list_indicators*.toUpperCase().contains("FRONTAL_AREA_INDEX") && buildingTable) {
                if(!datasource.getTable(buildingTable).isEmpty()){
                if (!createScalesRelationsGridBl) {
                    // Create the relations between grid cells and buildings
                    createScalesRelationsGridBl = Geoindicators.SpatialUnits.spatialJoin()
                    if (!createScalesRelationsGridBl([datasource    : datasource,
                                                      sourceTable   : buildingTable,
                                                      targetTable   : gridTableName,
                                                      idColumnTarget: grid_column_identifier,
                                                      prefixName    : prefixName,
                                                      nbRelations   : null])) {
                        info "Cannot compute the scales relations between buildings and grid cells."
                        return
                    }
                }
                def frontalAreaIndexDistribution = Geoindicators.RsuIndicators.frontalAreaIndexDistribution()
                if (frontalAreaIndexDistribution(
                        [buildingTable    : createScalesRelationsGridBl.results.outputTableName,
                         rsuTable         : gridTableName,
                         idRsu            : grid_column_identifier,
                         listLayersBottom : [0, 5, 10, 15, 20, 25, 30, 35, 40, 45, 50],
                         numberOfDirection: 12,
                         prefixName       : prefixName,
                         datasource       : datasource])) {
                    indicatorTablesToJoin.put(frontalAreaIndexDistribution.results.outputTableName, grid_column_identifier)
                } else {
                    info "Cannot compute the frontal area index."
                }
                }
            }

            if (list_indicators*.toUpperCase().contains("SEA_LAND_FRACTION") && seaLandMaskTableName) {
                // If only one type of surface (land or sea) is in the zone, no need for computational fraction calculation
                def sea_land_type_rows = datasource.rows("""SELECT $seaLandTypeField, COUNT(*) AS NB_TYPES
                                                                    FROM $seaLandMaskTableName
                                                                    GROUP BY $seaLandTypeField""")
<<<<<<< HEAD
                    if (! sea_land_type_rows[seaLandTypeField].contains("sea")) {
                        datasource """ 
                            DROP TABLE IF EXISTS $seaLandFractionTab;
                            CREATE TABLE $seaLandFractionTab
                                AS SELECT $grid_column_identifier, 1 AS LAND_FRACTION
                                FROM $gridTableName"""
                        indicatorTablesToJoin.put(seaLandFractionTab, grid_column_identifier)
                    } else {
                        // Split the potentially big complex seaLand geometries into smaller triangles in order to makes calculation faster
                        datasource """ 
=======
                if (!sea_land_type_rows[seaLandTypeField].get("SEA")) {
                    datasource """ 
                            DROP TABLE IF EXISTS $seaLandFractionTab;
                            CREATE TABLE $seaLandFractionTab
                                AS SELECT $grid_column_identifier, 1 AS LAND_FRACTION
                                FROM $grid_indicators_table"""
                    indicatorTablesToJoin.put(seaLandFractionTab, grid_column_identifier)
                } else {
                    // Split the potentially big complex seaLand geometries into smaller triangles in order to makes calculation faster
                    datasource """ 
>>>>>>> fcf5780c
                            DROP TABLE IF EXISTS $tesselatedSeaLandTab;
                            CREATE TABLE $tesselatedSeaLandTab(id_tesselate serial, the_geom geometry, $seaLandTypeField VARCHAR)
                                AS SELECT explod_id, the_geom, $seaLandTypeField
                                FROM ST_EXPLODE('(SELECT st_tessellate(the_geom) AS the_geom, $seaLandTypeField 
                                                    FROM $seaLandMaskTableName
                                                    WHERE ST_DIMENSION(the_geom) = 2 AND ST_ISEMPTY(the_geom) IS NOT TRUE
                                                            AND ST_AREA(the_geom)>0)')"""

<<<<<<< HEAD
                        def upperScaleAreaStatistics = Geoindicators.GenericIndicators.upperScaleAreaStatistics()
                        if (upperScaleAreaStatistics(
                                [upperTableName: gridTableName,
                                 upperColumnId: grid_column_identifier,
                                 lowerTableName: tesselatedSeaLandTab,
                                 lowerColumnName: seaLandTypeField,
                                 prefixName: prefixName,
                                 datasource: datasource])) {
                            // Modify columns name to postfix with "_FRACTION"
                            datasource """ 
                                ALTER TABLE ${upperScaleAreaStatistics.results.outputTableName} RENAME COLUMN TYPE_LAND TO LAND_FRACTION;
                                ALTER TABLE ${
                                upperScaleAreaStatistics.results.outputTableName
                            } RENAME COLUMN TYPE_SEA TO SEA_FRACTION;
                                ALTER TABLE ${upperScaleAreaStatistics.results.outputTableName} DROP COLUMN THE_GEOM;"""
                            indicatorTablesToJoin.put(upperScaleAreaStatistics.results.outputTableName, grid_column_identifier)
                        } else {
                            info "Cannot compute the frontal area index."
                        }
=======
                    def upperScaleAreaStatistics = Geoindicators.GenericIndicators.upperScaleAreaStatistics()
                    if (upperScaleAreaStatistics(
                            [upperTableName : grid_indicators_table,
                             upperColumnId  : grid_column_identifier,
                             lowerTableName : tesselatedSeaLandTab,
                             lowerColumnName: seaLandTypeField,
                             prefixName     : prefixName,
                             datasource     : datasource])) {
                        // Modify columns name to postfix with "_FRACTION"
                        datasource """ 
                                ALTER TABLE ${upperScaleAreaStatistics.results.outputTableName} RENAME COLUMN LAND TO LAND_FRACTION;
                                ALTER TABLE ${
                            upperScaleAreaStatistics.results.outputTableName
                        } RENAME COLUMN SEA TO SEA_FRACTION;"""
                        indicatorTablesToJoin.put(upperScaleAreaStatistics.results.outputTableName, grid_column_identifier)
                    } else {
                        info "Cannot compute the frontal area index."
>>>>>>> fcf5780c
                    }
                }
            }

            //Join all indicators at grid scale
            def joinGrids = Geoindicators.DataUtils.joinTables()
            if (!joinGrids([inputTableNamesWithId: indicatorTablesToJoin,
                            outputTableName      : grid_indicators_table,
                            datasource           : datasource])) {
                info "Cannot merge all indicators in grid table $grid_indicators_table."
                return
            }

            // Remove temporary tables
            datasource """DROP TABLE IF EXISTS $tesselatedSeaLandTab, $seaLandFractionTab"""
            [outputTableName: grid_indicators_table]
        }
    }
}

/**
 * This process is used to create a grid to aggregate indicators
 *
 * @param h2gis_datasource the local H2GIS database
 * @param zoneEnvelopeTableName
 * @param x_size x size of the grid
 * @param y_size y size of the grid
 * @param outputTableName the name of grid  table
 * @return
 */
IProcess createGrid() {
    return create {
        title "Create a regular grid"
        id "creategridIndicators"
        inputs datasource: JdbcDataSource,
                envelope: Envelope,
                x_size: Integer, y_size: Integer,
                srid: Integer, rowCol: false
        outputs outputTableName: String
        run { datasource, envelope, x_size, y_size, srid, rowCol ->
            //Start to compute the grid
            def gridProcess = Geoindicators.SpatialUnits.createGrid()
            if (gridProcess.execute([geometry: envelope, deltaX: x_size, deltaY: y_size, rowCol: rowCol, datasource: datasource])) {
                def grid_table_name = gridProcess.results.outputTableName
                //Reproject the grid in the local UTM
                if (envelope.getSRID() == 4326) {
                    def reprojectedGrid = postfix("grid")
                    datasource.execute """drop table if exists $reprojectedGrid; 
                    create table $reprojectedGrid as  select st_transform(the_geom, $srid) as the_geom, id_grid, id_col, id_row from $grid_table_name""".toString()
                    grid_table_name = reprojectedGrid
                }
                [outputTableName: grid_table_name]
            }
        }
    }
}

/**
 * This process is used to re-format the building table when the estimated height RF is used.
 * It must be used to update the nb level according the estimated height roof value
 *
 * @param datasource A connexion to a DB containing the raw buildings table
 * @param inputTableName The name of the raw buildings table in the DB
 * @param hLevMin Minimum building level height
 * @param epsg srid code of the output table
 * @return outputTableName The name of the final buildings table
 */
IProcess formatEstimatedBuilding() {
    return create {
        title "Format the estimated OSM buildings table into a table that matches the constraints of the GeoClimate input model"
        id "formatEstimatedBuilding"
        inputs datasource: JdbcDataSource, inputTableName: String, epsg: int, h_lev_min: 3
        outputs outputTableName: String
        run { JdbcDataSource datasource, inputTableName, epsg, h_lev_min ->
            def outputTableName = postfix "INPUT_BUILDING_REFORMATED_"
            info 'Re-formating building layer'
            def outputEstimateTableName = ""
            datasource """ 
                DROP TABLE if exists ${outputTableName};
                CREATE TABLE ${outputTableName} (THE_GEOM GEOMETRY(POLYGON, $epsg), id_build INTEGER, ID_SOURCE VARCHAR, 
                    HEIGHT_WALL FLOAT, HEIGHT_ROOF FLOAT, NB_LEV INTEGER, TYPE VARCHAR, MAIN_USE VARCHAR, ZINDEX INTEGER, ID_BLOCK INTEGER, ID_RSU INTEGER);
            """
            if (inputTableName) {
                def queryMapper = "SELECT "
                def inputSpatialTable = datasource."$inputTableName"
                if (inputSpatialTable.rowCount > 0) {
                    def columnNames = inputSpatialTable.columns
                    queryMapper += " ${columnNames.join(",")} FROM $inputTableName"

                    datasource.withBatch(1000) { stmt ->
                        datasource.eachRow(queryMapper) { row ->
                            def heightRoof = row.height_roof
                            def heightWall = heightRoof
                            def type = row.type
                            def nbLevels = Math.floor(heightRoof / h_lev_min)
                            stmt.addBatch """
                                                INSERT INTO ${outputTableName} values(
                                                    ST_GEOMFROMTEXT('${row.the_geom}',$epsg), 
                                                    ${row.id_build}, 
                                                    '${row.id_source}',
                                                    ${heightWall},
                                                    ${heightRoof},
                                                    ${nbLevels},
                                                    '${type}',
                                                    '${row.main_use}',
                                                    ${row.zindex},
                                                    ${row.id_block},${row.id_rsu})
                                            """.toString()

                        }
                    }
                }
            }
            info 'Re-formating building finishes'
            [outputTableName: outputTableName]
        }
    }
}


/**
 * This utility method checks if a model exists
 *  - the model name must have the extension .model
 *  - the file must exists
 *  - if the file doesn't exist we try to download it on the geoclimate/model repository
 * @param modelName
 * @return true if the model exists or if we can download it on the repository
 */
static boolean modelCheck(String modelName) {
    File inputModelFile = new File(modelName)
    def baseNameModel = FilenameUtils.getBaseName(modelName)
    if (!inputModelFile.exists()) {
        //We try to find this model in geoclimate
        def modelURL = "https://github.com/orbisgis/geoclimate/raw/master/models/${baseNameModel}.model"
        def localInputModelFile = new File(System.getProperty("user.home") + File.separator + ".geoclimate" + File.separator + baseNameModel + ".model")
        // The model doesn't exist on the local folder we download it
        if (!localInputModelFile.exists()) {
            FileUtils.copyURLToFile(new URL(modelURL), localInputModelFile)
            if (!localInputModelFile.exists()) {
                error "Cannot find any model file"
                return
            }
        }
    } else {
        if (!FilenameUtils.isExtension(modelName, "model")) {
            error "The extension of the model file must be .model"
            return
        }
    }
    return true
}<|MERGE_RESOLUTION|>--- conflicted
+++ resolved
@@ -2207,18 +2207,6 @@
                 def sea_land_type_rows = datasource.rows("""SELECT $seaLandTypeField, COUNT(*) AS NB_TYPES
                                                                     FROM $seaLandMaskTableName
                                                                     GROUP BY $seaLandTypeField""")
-<<<<<<< HEAD
-                    if (! sea_land_type_rows[seaLandTypeField].contains("sea")) {
-                        datasource """ 
-                            DROP TABLE IF EXISTS $seaLandFractionTab;
-                            CREATE TABLE $seaLandFractionTab
-                                AS SELECT $grid_column_identifier, 1 AS LAND_FRACTION
-                                FROM $gridTableName"""
-                        indicatorTablesToJoin.put(seaLandFractionTab, grid_column_identifier)
-                    } else {
-                        // Split the potentially big complex seaLand geometries into smaller triangles in order to makes calculation faster
-                        datasource """ 
-=======
                 if (!sea_land_type_rows[seaLandTypeField].get("SEA")) {
                     datasource """ 
                             DROP TABLE IF EXISTS $seaLandFractionTab;
@@ -2228,8 +2216,7 @@
                     indicatorTablesToJoin.put(seaLandFractionTab, grid_column_identifier)
                 } else {
                     // Split the potentially big complex seaLand geometries into smaller triangles in order to makes calculation faster
-                    datasource """ 
->>>>>>> fcf5780c
+                    datasource """
                             DROP TABLE IF EXISTS $tesselatedSeaLandTab;
                             CREATE TABLE $tesselatedSeaLandTab(id_tesselate serial, the_geom geometry, $seaLandTypeField VARCHAR)
                                 AS SELECT explod_id, the_geom, $seaLandTypeField
@@ -2238,45 +2225,24 @@
                                                     WHERE ST_DIMENSION(the_geom) = 2 AND ST_ISEMPTY(the_geom) IS NOT TRUE
                                                             AND ST_AREA(the_geom)>0)')"""
 
-<<<<<<< HEAD
-                        def upperScaleAreaStatistics = Geoindicators.GenericIndicators.upperScaleAreaStatistics()
-                        if (upperScaleAreaStatistics(
-                                [upperTableName: gridTableName,
-                                 upperColumnId: grid_column_identifier,
-                                 lowerTableName: tesselatedSeaLandTab,
-                                 lowerColumnName: seaLandTypeField,
-                                 prefixName: prefixName,
-                                 datasource: datasource])) {
-                            // Modify columns name to postfix with "_FRACTION"
-                            datasource """ 
-                                ALTER TABLE ${upperScaleAreaStatistics.results.outputTableName} RENAME COLUMN TYPE_LAND TO LAND_FRACTION;
-                                ALTER TABLE ${
-                                upperScaleAreaStatistics.results.outputTableName
-                            } RENAME COLUMN TYPE_SEA TO SEA_FRACTION;
-                                ALTER TABLE ${upperScaleAreaStatistics.results.outputTableName} DROP COLUMN THE_GEOM;"""
-                            indicatorTablesToJoin.put(upperScaleAreaStatistics.results.outputTableName, grid_column_identifier)
-                        } else {
-                            info "Cannot compute the frontal area index."
-                        }
-=======
                     def upperScaleAreaStatistics = Geoindicators.GenericIndicators.upperScaleAreaStatistics()
                     if (upperScaleAreaStatistics(
-                            [upperTableName : grid_indicators_table,
-                             upperColumnId  : grid_column_identifier,
-                             lowerTableName : tesselatedSeaLandTab,
+                            [upperTableName: gridTableName,
+                             upperColumnId: grid_column_identifier,
+                             lowerTableName: tesselatedSeaLandTab,
                              lowerColumnName: seaLandTypeField,
-                             prefixName     : prefixName,
-                             datasource     : datasource])) {
+                             prefixName: prefixName,
+                             datasource: datasource])) {
                         // Modify columns name to postfix with "_FRACTION"
                         datasource """ 
-                                ALTER TABLE ${upperScaleAreaStatistics.results.outputTableName} RENAME COLUMN LAND TO LAND_FRACTION;
-                                ALTER TABLE ${
+                            ALTER TABLE ${upperScaleAreaStatistics.results.outputTableName} RENAME COLUMN TYPE_LAND TO LAND_FRACTION;
+                            ALTER TABLE ${
                             upperScaleAreaStatistics.results.outputTableName
-                        } RENAME COLUMN SEA TO SEA_FRACTION;"""
+                        } RENAME COLUMN TYPE_SEA TO SEA_FRACTION;
+                            ALTER TABLE ${upperScaleAreaStatistics.results.outputTableName} DROP COLUMN THE_GEOM;"""
                         indicatorTablesToJoin.put(upperScaleAreaStatistics.results.outputTableName, grid_column_identifier)
                     } else {
                         info "Cannot compute the frontal area index."
->>>>>>> fcf5780c
                     }
                 }
             }
