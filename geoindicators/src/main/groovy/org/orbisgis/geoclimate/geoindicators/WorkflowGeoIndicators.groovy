/**
 * GeoClimate is a geospatial processing toolbox for environmental and climate studies
 * <a href="https://github.com/orbisgis/geoclimate">https://github.com/orbisgis/geoclimate</a>.
 *
 * This code is part of the GeoClimate project. GeoClimate is free software;
 * you can redistribute it and/or modify it under the terms of the GNU
 * Lesser General Public License as published by the Free Software Foundation;
 * version 3.0 of the License.
 *
 * GeoClimate is distributed in the hope that it will be useful, but
 * WITHOUT ANY WARRANTY; without even the implied warranty of MERCHANTABILITY or
 * FITNESS FOR A PARTICULAR PURPOSE. See the GNU Lesser General Public License
 * for more details <http://www.gnu.org/licenses/>.
 *
 *
 * For more information, please consult:
 * <a href="https://github.com/orbisgis/geoclimate">https://github.com/orbisgis/geoclimate</a>
 *
 */
package org.orbisgis.geoclimate.geoindicators

import groovy.transform.BaseScript
import org.apache.commons.io.FileUtils
import org.apache.commons.io.FilenameUtils
import org.locationtech.jts.geom.Geometry
import org.orbisgis.data.jdbc.JdbcDataSource
import org.orbisgis.geoclimate.Geoindicators

import java.sql.SQLException

@BaseScript Geoindicators geoindicators

/**
 * Compute the geoindicators at building scale
 *
 * @param building table name
 * @param road table name
 * @param indicatorUse The use defined for the indicator. Depending on this use, only a part of the indicators could
 * be calculated (default is all indicators : ["LCZ", "UTRF", "TEB"])
 *
 * @return
 */
String computeBuildingsIndicators(JdbcDataSource datasource, String building, String road,
                                  List indicatorUse = ["LCZ", "UTRF", "TEB"],
                                  String prefixName = "") throws Exception {

    info "Start computing building indicators..."

    def idColumnBu = "id_build"
    def BASE_NAME = "building_indicators"

    // Maps for intermediate or final joins
    def finalTablesToJoin = [:]
    finalTablesToJoin.put(building, idColumnBu)

    // The name of the outputTableName is constructed
    def outputTableName = postfix BASE_NAME
    def buildingPrefixName = "building_indicator_"
    def buildTableJoinNeighbors = postfix "A"

    // building_area + building_perimeter
    def geometryOperations = ["st_area"]
    if (indicatorUse*.toUpperCase().contains("UTRF")) {
        geometryOperations = ["st_perimeter", "st_area"]
    }
    def buildTableGeometryProperties = Geoindicators.GenericIndicators.geometryProperties(datasource, building, ["id_build"],
            geometryOperations, buildingPrefixName)
    finalTablesToJoin.put(buildTableGeometryProperties, idColumnBu)

    // building_volume + building_floor_area + building_total_facade_length
    HashSet sizeOperations = new HashSet()
    sizeOperations.addAll(["floor_area"])
    if (indicatorUse*.toUpperCase().contains("UTRF")) {
        sizeOperations.addAll(["volume", "total_facade_length"])
    }
    if (indicatorUse*.toUpperCase().contains("LCZ")) {
        sizeOperations.addAll(["total_facade_length"])
    }
    def buildTableSizeProperties = Geoindicators.BuildingIndicators.sizeProperties(datasource, building,
            sizeOperations as List, buildingPrefixName)
    finalTablesToJoin.put(buildTableSizeProperties, idColumnBu)

    // For indicators that are useful for UTRF OR for LCZ classification
    if (indicatorUse*.toUpperCase().contains("LCZ") || indicatorUse*.toUpperCase().contains("UTRF")) {
        // building_contiguity + building_common_wall_fraction + building_number_building_neighbor
        def neighborOperations = ["contiguity", "common_wall_fraction", "number_building_neighbor"]
        if (indicatorUse*.toUpperCase().contains("LCZ") && !indicatorUse*.toUpperCase().contains("UTRF")) {
            neighborOperations = ["contiguity"]
        }
        def buildTableComputeNeighborsProperties = Geoindicators.BuildingIndicators.neighborsProperties(datasource, building,
                neighborOperations, buildingPrefixName)
        finalTablesToJoin.put(buildTableComputeNeighborsProperties, idColumnBu)

        if (indicatorUse*.toUpperCase().contains("UTRF")) {
            // area_concavity + building_form_factor + building_raw_compactness + perimeter_convexity
            def buildTableFormProperties = Geoindicators.BuildingIndicators.formProperties(datasource, building,
                    ["area_concavity", "form_factor",
                     "raw_compactness",
                     "perimeter_convexity"],
                    buildingPrefixName)
            finalTablesToJoin.put(buildTableFormProperties, idColumnBu)

            // building_minimum_building_spacing
            def buildTableComputeMinimumBuildingSpacing = Geoindicators.BuildingIndicators.minimumBuildingSpacing(datasource, building,
                    100, buildingPrefixName)
            finalTablesToJoin.put(buildTableComputeMinimumBuildingSpacing, idColumnBu)

            // building_road_distance
            def buildTableComputeRoadDistance = Geoindicators.BuildingIndicators.roadDistance(datasource, building,
                    road, 100,
                    buildingPrefixName)
            finalTablesToJoin.put(buildTableComputeRoadDistance, idColumnBu)

            // Join for building_likelihood
            def computeJoinNeighbors = Geoindicators.DataUtils.joinTables(datasource, [(buildTableComputeNeighborsProperties): idColumnBu,
                                                                                       (building)                            : idColumnBu],
                    buildingPrefixName + "_neighbors")

            buildTableJoinNeighbors = computeJoinNeighbors

            // building_likelihood_large_building
            def computeLikelihoodLargeBuilding = Geoindicators.BuildingIndicators.likelihoodLargeBuilding(datasource, buildTableJoinNeighbors,
                    "number_building_neighbor", buildingPrefixName)

            def buildTableComputeLikelihoodLargeBuilding = computeLikelihoodLargeBuilding
            finalTablesToJoin.put(buildTableComputeLikelihoodLargeBuilding, idColumnBu)
        }
    }

    def buildingTableJoin = Geoindicators.DataUtils.joinTables(datasource, finalTablesToJoin, buildingPrefixName)

    // Rename the last table to the right output table name
    datasource.execute """DROP TABLE IF EXISTS $outputTableName;
                    ALTER TABLE ${buildingTableJoin} RENAME TO $outputTableName""".toString()

    // Remove all intermediate tables (indicators alone in one table)
    // Recover all created tables in an array
    def finTabNames = finalTablesToJoin.keySet().toArray()
    // Remove the block table from the list of "tables to remove" (since it needs to be conserved)
    finTabNames = finTabNames - building
    datasource.execute """DROP TABLE IF EXISTS ${finTabNames.join(",")}, $buildTableJoinNeighbors""".toString()

    return outputTableName

}

/**
 * Compute the geoindicators at block scale
 *
 * @return
 */
String computeBlockIndicators(JdbcDataSource datasource, String inputBuildingTableName, String inputBlockTableName,
                              String prefixName = "") throws Exception {
    def BASE_NAME = "block_indicators"

    info "Start computing block indicators..."
    // The name of the outputTableName is constructed
    def outputTableName = postfix(BASE_NAME)
    def blockPrefixName = "block_indicator_"
    def id_block = "id_block"
    def id_build = "id_build"

    // Maps for intermediate or final joins
    def finalTablesToJoin = [:]
    finalTablesToJoin.put(inputBlockTableName, id_block)

    //Compute :
    //Sum of the building area
    //Sum of the building volume composing the block
    //Sum of block floor area
    def computeSimpleStats = Geoindicators.GenericIndicators.unweightedOperationFromLowerScale(datasource, inputBuildingTableName,
            inputBlockTableName, id_block,
            id_build, ["area"      : ["SUM"],
                       "floor_area": ["SUM"],
                       "volume"    : ["SUM"]],
            blockPrefixName)

    finalTablesToJoin.put(computeSimpleStats, id_block)

    //Ratio between the holes area and the blocks area
    // block_hole_area_density
    def computeHoleAreaDensity = Geoindicators.BlockIndicators.holeAreaDensity(datasource, inputBlockTableName, blockPrefixName)
    finalTablesToJoin.put(computeHoleAreaDensity, id_block)

    //Perkins SKill Score of the distribution of building direction within a block
    // block_perkins_skill_score_building_direction
    def computePerkinsSkillScoreBuildingDirection = Geoindicators.GenericIndicators.buildingDirectionDistribution(datasource, inputBuildingTableName,
            inputBlockTableName,
            id_block,
            15,
            blockPrefixName)
    finalTablesToJoin.put(computePerkinsSkillScoreBuildingDirection, id_block)


    //Block closingness
    String computeClosingness = Geoindicators.BlockIndicators.closingness(datasource, inputBuildingTableName,
            inputBlockTableName, blockPrefixName)
    finalTablesToJoin.put(computeClosingness, id_block)

    //Block net compactness
    def computeNetCompactness = Geoindicators.BlockIndicators.netCompactness(datasource, inputBuildingTableName, "volume",
            "contiguity", blockPrefixName)
    finalTablesToJoin.put(computeNetCompactness, id_block)

    //Block mean building height
    //Block standard deviation building height
    def computeWeightedAggregatedStatistics = Geoindicators.GenericIndicators.weightedAggregatedStatistics(datasource, inputBuildingTableName,
            inputBlockTableName, id_block,
            ["height_roof": ["area": ["AVG", "STD"]]], blockPrefixName)
    finalTablesToJoin.put(computeWeightedAggregatedStatistics, id_block)

    //Merge all in one table
    def blockTableJoin = Geoindicators.DataUtils.joinTables(datasource, finalTablesToJoin, blockPrefixName)

    // Rename the last table to the right output table name
    datasource.execute """DROP TABLE IF EXISTS $outputTableName;
                    ALTER TABLE ${blockTableJoin} RENAME TO $outputTableName""".toString()

    // Modify all indicators which do not have the expected name
    def listColumnNames = datasource.getColumnNames(outputTableName)
    def mapIndic2Change = ["SUM_AREA"  : "AREA", "SUM_FLOOR_AREA": "FLOOR_AREA",
                           "SUM_VOLUME": "VOLUME"]
    def query2ModifyNames = ""
    for (ind in mapIndic2Change.keySet()) {
        if (listColumnNames.contains(ind)) {
            query2ModifyNames += "ALTER TABLE $outputTableName RENAME COLUMN $ind TO ${mapIndic2Change[ind]};"
        }
    }
    if (query2ModifyNames != "") {
        datasource.execute query2ModifyNames.toString()
    }

    // Remove all intermediate tables (indicators alone in one table)
    // Recover all created tables in an array
    def finTabNames = finalTablesToJoin.keySet().toArray()
    // Remove the block table from the list of "tables to remove" (since it needs to be conserved)
    finTabNames = finTabNames - inputBlockTableName
    datasource.execute """DROP TABLE IF EXISTS ${finTabNames.join(",")}""".toString()

    return outputTableName
}


/**
 * Compute the geoindicators at RSU scale
 *
 * @param buildingTable The table where are stored informations concerning buildings (and the id of the corresponding rsu)
 * @param rsu The table where are stored informations concerning RSU
 * @param road The table where are stored informations concerning roads
 * @param vegetation The table where are stored informations concerning vegetation
 * @param water The table where are stored informations concerning water
 * @param impervious The table where are stored the impervious areas
 * @param rail The table where are stored the rail ways
 * @param facadeDensListLayersBottom the list of height corresponding to the bottom of each vertical layers used for calculation
 * of the rsu_projected_facade_area_density which is then used to calculate the height of roughness (default [0, 10, 20, 30, 40, 50])
 * @param facadeDensNumberOfDirection The number of directions used for the calculation - according to the method used it should
 * be divisor of 360 AND a multiple of 2 (default 12)
 * @param pointDensity The density of points (nb / free m²) used to calculate the spatial average SVF (default 0.008)
 * @param rayLength The maximum distance to consider an obstacle as potential sky cover (default 100)
 * @param numberOfDirection the number of directions considered to calculate the SVF (default 60)
 * @param heightColumnName The name of the column (in the building table) used for roughness length calculation (default "height_roof")
 * @param fractionTypePervious The type of surface that should be consider to calculate the fraction of pervious soil
 * (default ["low_vegetation", "water"] but possible parameters are ["low_vegetation", "high_vegetation", "water"])
 * @param fractionTypeImpervious The type of surface that should be consider to calculate the fraction of impervious soil
 * (default ["road"] but possible parameters are ["road", "building"])
 * @param inputFields The fields of the buildingTable that should be kept in the analysis (default ["the_geom", "id_build"]
 * @param levelForRoads If the road surfaces are considered for the calculation of the impervious fraction,
 * you should give the list of road zindex to consider (default [0])
 * @param angleRangeSizeBuDirection The range size (in °) of each interval angle used to calculate the distribution
 * of building direction (used in the Perkins Skill Score direction - should be a divisor of 180 - default 15°)
 * @param prefixName A prefix used to name the output table
 * @param svfSimplified A boolean to use a simplified version of the SVF calculation (default false)
 * @param indicatorUse The use defined for the indicator. Depending on this use, only a part of the indicators could
 * be calculated (default is all indicators : ["LCZ", "UTRF", "TEB"])
 * @param surfSuperpositions Map where are stored the overlaying layers as keys and the overlapped
 * layers as values. Note that the priority order for the overlapped layers is taken according to the priority variable
 * name and (default ["high_vegetation": ["water", "building", "low_vegetation", "road", "impervious"]])
 * @param surfPriorities List indicating the priority order to set between layers in order to remove potential double count
 * of overlapped layers (for example a geometry containing water and low_vegetation must be either water
 * or either low_vegetation, not both (default ["water", "building", "high_vegetation", "low_vegetation",
 * "road", "impervious"]
 * @param buildingAreaTypeAndCompositionLcz Building type proportion that should be calculated for LCZ classification
 * (see default value in the function signature)
 * @param floorAreaTypeAndCompositionLcz Building floor area type proportion that should be calculated for LCZ classification
 * (see default value in the function signature)
 * @param buildingAreaTypeAndCompositionTeb Building type proportion that should be calculated for the TEB model
 * (see default value in the function signature)
 * @param floorAreaTypeAndCompositionTeb Building floor area type proportion that should be calculated for the TEB model
 * (see default value in the function signature)
 * @param utrfSurfFraction Map containing as key the name of the fraction indicators useful for the urban typology classification
 * and as value a list of the fractions that have to be summed up to calculate the indicator. No need to modify
 * these values if not interested by the urban typology
 * @param lczSurfFraction Map containing as key the name of the fraction indicators useful for the LCZ classification
 * and as value a list of the fractions that have to be summed up to calculate the indicator. No need to modify
 * these values if not interested by the lcz classification.
 * @param buildingFractions List of fractions to sum to calculate the total building fraction which is useful as input of the aspect ratio
 * @param datasource A connection to a database
 *
 * @return
 */
String computeRSUIndicators(JdbcDataSource datasource, String buildingTable,
                            String rsu, String vegetation, String road, String water, String impervious, String rail, Map parameters =
                                    [facadeDensListLayersBottom       : [0, 10, 20, 30, 40, 50],
                                     facadeDensNumberOfDirection      : 12,
                                     svfPointDensity                  : 0.008,
                                     svfRayLength                     : 100,
                                     svfNumberOfDirection             : 60,
                                     heightColumnName                 : "height_roof",
                                     inputFields                      : ["id_build", "the_geom"],
                                     levelForRoads                    : [0],
                                     angleRangeSizeBuDirection        : 30,
                                     angleRangeSizeRoDirection        : 30,
                                     svfSimplified                    : true,
                                     indicatorUse                     : ["LCZ", "UTRF", "TEB"],
                                     surfSuperpositions               : ["high_vegetation": ["water", "building", "low_vegetation", "rail", "road", "impervious"]],
                                     surfPriorities                   : ["water", "building", "high_vegetation", "low_vegetation", "rail", "road", "impervious"],
                                     buildingAreaTypeAndCompositionLcz: ["light_industry_lcz": ["industrial", "factory", "warehouse", "port"],
                                                                         "commercial_lcz"    : ["commercial", "shop", "retail", "port",
                                                                                                "exhibition_centre", "cinema"],
                                                                         "heavy_industry_lcz": ["refinery"],
                                                                         "residential_lcz"   : ["house", "detached", "bungalow", "farm", "apartments", "barracks",
                                                                                                "abbey", "condominium", "villa", "dormitory", "sheltered_housing",
                                                                                                "workers_dormitory", "terrace", "residential", "cabin"]],
                                     floorAreaTypeAndCompositionLcz   : [:],
                                     buildingAreaTypeAndCompositionTeb: ["individual_housing"   : ["house", "detached", "bungalow", "farm", "villa", "terrace", "cabin"],
                                                                         "collective_housing"   : ["apartments", "barracks", "abbey", "dormitory",
                                                                                                   "sheltered_housing", "workers_dormitory",
                                                                                                   "condominium"],
                                                                         "undefined_residential": ["residential"],
                                                                         "commercial"           : ["commercial", "internet_cafe", "money_transfer", "pharmacy",
                                                                                                   "post_office", "cinema", "arts_centre", "brothel", "casino",
                                                                                                   "sustenance", "hotel", "restaurant", "bar", "cafe", "fast_food",
                                                                                                   "ice_cream", "pub", "aquarium"],
                                                                         "tertiary"             : ["government", "townhall", "retail", "gambling", "music_venue", "nightclub",
                                                                                                   "shop", "store", "supermarket", "office", "terminal", "airport_terminal", "bank",
                                                                                                   "bureau_de_change", "boat_rental", "car_rental", "research_institute",
                                                                                                   "community_centre", "conference_centre", "events_venue",
                                                                                                   "exhibition_centre", "social_centre", "studio", "theatre",
                                                                                                   "library", "healthcare", "entertainment_arts_culture",
                                                                                                   "hospital", "information"],
                                                                         "education"            : ["education", "swimming-pool", "fitness_centre", "sports_centre",
                                                                                                   "college", "kindergarten", "school", "university", "museum", "gallery"],
                                                                         "light_industrial"     : ["industrial", "factory", "warehouse", "port"],
                                                                         "heavy_industrial"     : ["refinery"],
                                                                         "non_heated"           : ["silo", "barn", "cowshed", "ruins", "church", "chapel", "military",
                                                                                                   "castle", "monument", "fortress", "synagogue", "mosquee", "musalla",
                                                                                                   "shrine", "cathedral", "agricultural", "farm_auxiliary", "digester",
                                                                                                   "horse_riding", "stadium", "track", "pitch", "ice_rink", "sports_hall",
                                                                                                   "ammunition", "bunker", "casemate", "shelter", "religious", "place_of_worship",
                                                                                                   "wayside_shrine", "station", "stable", "sty", "greenhouse", "kiosk", "marketplace",
                                                                                                   "marker", "warehouse", "planetarium", "fire_station", "water_tower", "grandstand",
                                                                                                   "transportation", "toll_booth", "hut", "shed"]],
                                     floorAreaTypeAndCompositionTeb   : ["individual_housing"   : ["house", "detached", "bungalow", "farm", "villa", "terrace", "cabin"],
                                                                         "collective_housing"   : ["apartments", "barracks", "abbey", "dormitory",
                                                                                                   "sheltered_housing", "workers_dormitory",
                                                                                                   "condominium"],
                                                                         "undefined_residential": ["residential"],
                                                                         "commercial"           : ["commercial", "internet_cafe", "money_transfer", "pharmacy",
                                                                                                   "post_office", "cinema", "arts_centre", "brothel", "casino",
                                                                                                   "sustenance", "hotel", "restaurant", "bar", "cafe", "fast_food",
                                                                                                   "ice_cream", "pub", "aquarium"],
                                                                         "tertiary"             : ["government", "townhall", "retail", "gambling", "music_venue", "nightclub",
                                                                                                   "shop", "store", "supermarket", "office", "terminal", "airport_terminal", "bank",
                                                                                                   "bureau_de_change", "boat_rental", "car_rental", "research_institute",
                                                                                                   "community_centre", "conference_centre", "events_venue",
                                                                                                   "exhibition_centre", "social_centre", "studio", "theatre",
                                                                                                   "library", "healthcare", "entertainment_arts_culture",
                                                                                                   "hospital", "information"],
                                                                         "education"            : ["education", "swimming-pool", "fitness_centre", "sports_centre",
                                                                                                   "college", "kindergarten", "school", "university", "museum", "gallery"],
                                                                         "light_industrial"     : ["industrial", "factory", "warehouse", "port"],
                                                                         "heavy_industrial"     : ["refinery"],
                                                                         "non_heated"           : ["silo", "barn", "cowshed", "ruins", "church", "chapel", "military",
                                                                                                   "castle", "monument", "fortress", "synagogue", "mosquee", "musalla",
                                                                                                   "shrine", "cathedral", "agricultural", "farm_auxiliary", "digester",
                                                                                                   "horse_riding", "stadium", "track", "pitch", "ice_rink", "sports_hall",
                                                                                                   "ammunition", "bunker", "casemate", "shelter", "religious", "place_of_worship",
                                                                                                   "wayside_shrine", "station", "stable", "sty", "greenhouse", "kiosk", "marketplace",
                                                                                                   "marker", "warehouse", "planetarium", "fire_station", "water_tower", "grandstand",
                                                                                                   "transportation", "toll_booth", "hut", "shed"]],
                                     utrfSurfFraction                 : ["vegetation_fraction_utrf"                : ["high_vegetation_fraction",
                                                                                                                      "low_vegetation_fraction",
                                                                                                                      "high_vegetation_low_vegetation_fraction",
                                                                                                                      "high_vegetation_road_fraction",
                                                                                                                      "high_vegetation_impervious_fraction",
                                                                                                                      "high_vegetation_water_fraction",
                                                                                                                      "high_vegetation_building_fraction"],
                                                                         "low_vegetation_fraction_utrf"            : ["low_vegetation_fraction"],
                                                                         "high_vegetation_impervious_fraction_utrf": ["high_vegetation_road_fraction",
                                                                                                                      "high_vegetation_impervious_fraction"],
                                                                         "high_vegetation_pervious_fraction_utrf"  : ["high_vegetation_fraction",
                                                                                                                      "high_vegetation_low_vegetation_fraction",
                                                                                                                      "high_vegetation_water_fraction"],
                                                                         "road_fraction_utrf"                      : ["road_fraction",
                                                                                                                      "high_vegetation_road_fraction"],
                                                                         "impervious_fraction_utrf"                : ["road_fraction",
                                                                                                                      "high_vegetation_road_fraction",
                                                                                                                      "impervious_fraction",
                                                                                                                      "high_vegetation_impervious_fraction"]],
                                     lczSurfFraction                  : ["building_fraction_lcz"       : ["building_fraction",
                                                                                                          "high_vegetation_building_fraction"],
                                                                         "pervious_fraction_lcz"       : ["high_vegetation_fraction",
                                                                                                          "low_vegetation_fraction",
                                                                                                          "water_fraction",
                                                                                                          "high_vegetation_low_vegetation_fraction",
                                                                                                          "high_vegetation_water_fraction"],
                                                                         "high_vegetation_fraction_lcz": ["high_vegetation_fraction",
                                                                                                          "high_vegetation_low_vegetation_fraction",
                                                                                                          "high_vegetation_road_fraction",
                                                                                                          "high_vegetation_impervious_fraction",
                                                                                                          "high_vegetation_water_fraction",
                                                                                                          "high_vegetation_building_fraction"],
                                                                         "low_vegetation_fraction_lcz" : ["low_vegetation_fraction"],
                                                                         "impervious_fraction_lcz"     : ["impervious_fraction",
                                                                                                          "road_fraction",
                                                                                                          "rail_fraction",
                                                                                                          "high_vegetation_impervious_fraction",
                                                                                                          "high_vegetation_road_fraction",
                                                                                                          "high_vegetation_rail_fraction"],
                                                                         "water_fraction_lcz"          : ["water_fraction",
                                                                                                          "high_vegetation_water_fraction"]],
                                     buildingFractions                : ["high_vegetation_building_fraction", "building_fraction"]], String prefixName = "")
        throws Exception {

    info "Start computing RSU indicators..."
    def to_start = System.currentTimeMillis()
    def columnIdRsu = "id_rsu"
    def columnIdBuild = "id_build"
    def BASE_NAME = "rsu_indicators"
    def tablesToDrop = []
    // Maps for intermediate or final joins
    def finalTablesToJoin = [:]
    def intermediateJoin = [:]
    finalTablesToJoin.put(rsu, columnIdRsu)
    intermediateJoin.put(rsu, columnIdRsu)

    // Name of the output table
    def outputTableName = postfix(BASE_NAME)

    // PrefixName for intermediate table (start with a letter to avoid table name issue if start with a number)
    def temporaryPrefName = "rsu_indicator"

    // Other temporary tables that have to be deleted at the end of the process
    def utrfFractionIndic = "utrf_fraction_indic"
    def lczFractionIndic = "lcz_fraction_indic"
    def preAspectRatioTable = "pre_HW_table"

    // Intermediate table that needs to be delete at the end
    def SVF = "SVF"
    def computeExtFF

    //Re-use the surface fraction table if it has been already calculated
    //Useful when the building height is estimated.
    def surfaceFractions = getCachedTableName("GEOCLIMATE_TABLE_RSU_SURFACE_FRACTIONS")
    if (!surfaceFractions) {
        // Calculate all surface fractions indicators
        // Need to create the smallest geometries used as input of the surface fraction process
        def superpositionsTable = Geoindicators.RsuIndicators.smallestCommunGeometry(datasource,
                rsu, "id_rsu", buildingTable, road, water, vegetation,
                impervious, rail, temporaryPrefName)
        // Calculate the surface fractions from the commun geom
        def computeSurfaceFractions = Geoindicators.RsuIndicators.surfaceFractions(
                datasource, rsu, "id_rsu", superpositionsTable,
                parameters.surfSuperpositions,
                parameters.surfPriorities, temporaryPrefName)

        tablesToDrop << superpositionsTable

        surfaceFractions = computeSurfaceFractions
    }
    finalTablesToJoin.put(surfaceFractions, columnIdRsu)

    // Get all column names from the surfaceFraction method to make verifications
    def surfFracList = datasource.getColumnNames(surfaceFractions)
    def indicatorUse = parameters.indicatorUse
    def utrfSurfFraction = parameters.utrfSurfFraction
    def lczSurfFraction = parameters.lczSurfFraction

    // Calculate the surface fractions needed for the urban typology classification
    if (indicatorUse*.toUpperCase().contains("UTRF")) {
        info """Processing urban typology surface fraction calculation"""
        // Get all columns needed for the calculations and verify that they exist

        def neededSurfUrb = utrfSurfFraction.findResults { k, v -> true ? v : null }.flatten()
        def missingElementsUrb = neededSurfUrb - neededSurfUrb.findAll { indUrb -> surfFracList.contains(indUrb.toUpperCase()) }
        if (missingElementsUrb.size() == 0) {
            def queryUrbSurfFrac = """DROP TABLE IF EXISTS $utrfFractionIndic;
                                        CREATE TABLE $utrfFractionIndic AS SELECT $columnIdRsu"""
            def columnsFrac = []
            utrfSurfFraction.each { urbIndicator, indicatorList ->
                columnsFrac << "${indicatorList.join("+")} AS $urbIndicator "
            }
            queryUrbSurfFrac += "${!columnsFrac.isEmpty() ? "," + columnsFrac.join(",") : ""} FROM $surfaceFractions"
            datasource.execute(queryUrbSurfFrac)
            finalTablesToJoin.put(utrfFractionIndic, columnIdRsu)
        } else {
            throw new IllegalArgumentException("""'utrfSurfFraction' and 'surfSuperpositions' parameters given by the user are not consistent.
                                Impossible to find the following indicators in the surface fractions table: ${missingElementsUrb.join(", ")}""".toString())
        }
    }

    // Calculate the surface fractions needed for the LCZ classification
    if (indicatorUse*.toUpperCase().contains("LCZ")) {
        info """Processing LCZ surface fraction indicators calculation"""
        // Get all columns needed for the calculations and verify that they exist
        def neededSurfLcz = utrfSurfFraction.findResults { k, v -> true ? v : null }.flatten()
        def missingElementsLcz = neededSurfLcz - neededSurfLcz.findAll { indLcz -> surfFracList.contains(indLcz.toUpperCase()) }
        if (missingElementsLcz.size() == 0) {
            def querylczSurfFrac = """DROP TABLE IF EXISTS $lczFractionIndic;
                                            CREATE TABLE $lczFractionIndic AS SELECT $columnIdRsu """
            def columnsSurfFrac = []
            lczSurfFraction.each { urbIndicator, indicatorList ->
                columnsSurfFrac << "${indicatorList.join("+")} AS $urbIndicator"
            }
            querylczSurfFrac += "${!columnsSurfFrac.isEmpty() ? "," + columnsSurfFrac.join(",") : ""}  FROM $surfaceFractions"
            datasource.execute(querylczSurfFrac)
            finalTablesToJoin.put(lczFractionIndic, columnIdRsu)
        } else {
            throw new IllegalArgumentException("""'lczSurfFraction' and 'surfSuperpositions' parameters given by the user are not consistent.
                                Impossible to find the following indicators in the surface fractions table: ${missingElementsLcz.join(", ")}""".toString())
        }
    }

    // building type fractions
    if (indicatorUse*.toUpperCase().contains("LCZ")) {
        def rsuTableTypeProportionLcz = Geoindicators.GenericIndicators.typeProportion(datasource, buildingTable,
                columnIdRsu, "type", rsu, parameters.buildingAreaTypeAndCompositionLcz,
                parameters.floorAreaTypeAndCompositionLcz, temporaryPrefName + "_LCZ")
        finalTablesToJoin.put(rsuTableTypeProportionLcz, columnIdRsu)
    }
    if (indicatorUse*.toUpperCase().contains("TEB")) {
        def rsuTableTypeProportionTeb = Geoindicators.GenericIndicators.typeProportion(datasource, buildingTable,
                columnIdRsu, "type", rsu, parameters.buildingAreaTypeAndCompositionTeb,
                parameters.floorAreaTypeAndCompositionTeb, temporaryPrefName + "_TEB")
        finalTablesToJoin.put(rsuTableTypeProportionTeb, columnIdRsu)
    }

    // rsu_area (note that the uuid is used as prefix for intermediate tables - indicator alone in a table)
    if (indicatorUse*.toUpperCase().contains("UTRF")) {
        def computeGeometryProperties = Geoindicators.GenericIndicators.geometryProperties(datasource, rsu, [columnIdRsu],
                ["st_area"], temporaryPrefName)
        finalTablesToJoin.put(computeGeometryProperties, columnIdRsu)
    }

    // Calculate building height distribution
    String buildingCutted
    if (indicatorUse*.toUpperCase().contains("TEB")) {
        def roofFractionDistributionExact = Geoindicators.RsuIndicators.roofFractionDistributionExact(datasource,
                rsu, buildingTable, columnIdRsu,
                [0, 5, 10, 15, 20, 25, 30, 35, 40, 45, 50], true, prefixName)
        finalTablesToJoin.put(roofFractionDistributionExact, columnIdRsu)

    }

    // Building free external facade density
    if (indicatorUse*.toUpperCase().contains("UTRF") || indicatorUse*.toUpperCase().contains("LCZ")) {
        def rsu_free_ext_density = Geoindicators.RsuIndicators.freeExternalFacadeDensity(datasource, buildingTable, rsu,
                "contiguity", "total_facade_length",
                temporaryPrefName)
        intermediateJoin.put(rsu_free_ext_density, columnIdRsu)
    }

    // rsu_building_density + rsu_building_volume_density + rsu_mean_building_volume
    // + rsu_mean_building_neighbor_number + rsu_building_floor_density + rsu_roughness_length
    // + rsu_building_number_density (RSU number of buildings divided RSU area)
    def inputVarAndOperations = ["floor_area": ["DENS"]]
    def heightColumnName = parameters.heightColumnName

    if (indicatorUse*.toUpperCase().contains("LCZ")) {
        inputVarAndOperations = inputVarAndOperations << [(heightColumnName): ["GEOM_AVG"]]
    }
    if (indicatorUse*.toUpperCase().contains("UTRF")) {
        inputVarAndOperations = inputVarAndOperations << ["volume"                  : ["DENS", "AVG"],
                                                          (heightColumnName)        : ["GEOM_AVG"],
                                                          "number_building_neighbor": ["AVG"],
                                                          "minimum_building_spacing": ["AVG"],
                                                          "building"                : ["NB_DENS"],
                                                          "pop"                     : ["SUM", "DENS"]]
    }
    if (indicatorUse*.toUpperCase().contains("TEB")) {
        inputVarAndOperations = inputVarAndOperations << [(heightColumnName): ["GEOM_AVG", "AVG", "STD"]]
    }
    def rsuStatisticsUnweighted = Geoindicators.GenericIndicators.unweightedOperationFromLowerScale(datasource, buildingTable,
            rsu, columnIdRsu, columnIdBuild,
            inputVarAndOperations, temporaryPrefName)
    // Join in an intermediate table (for perviousness fraction)
    intermediateJoin.put(rsuStatisticsUnweighted, columnIdRsu)

    // rsu_mean_building_height weighted by their area + rsu_std_building_height weighted by their area.
    if (indicatorUse*.toUpperCase().contains("UTRF") || indicatorUse*.toUpperCase().contains("LCZ")) {
        def rsuStatisticsWeighted = Geoindicators.GenericIndicators.weightedAggregatedStatistics(datasource, buildingTable,
                rsu, columnIdRsu,
                ["height_roof": ["area": ["AVG", "STD"]],
                 "nb_lev"     : ["area": ["AVG"]]], temporaryPrefName)
        finalTablesToJoin.put(rsuStatisticsWeighted, columnIdRsu)
    }

    // rsu_linear_road_density + rsu_road_direction_distribution
    if (indicatorUse*.toUpperCase().contains("UTRF") || indicatorUse*.toUpperCase().contains("TEB")) {
        def roadOperations = ["linear_road_density"]
        if (indicatorUse*.toUpperCase().contains("TEB")) {
            roadOperations = ["road_direction_distribution", "linear_road_density"]
        }
        def linearRoadOperations = Geoindicators.RsuIndicators.linearRoadOperations(datasource, rsu,
                road, roadOperations, parameters.angleRangeSizeRoDirection, [0], temporaryPrefName)
        finalTablesToJoin.put(linearRoadOperations, columnIdRsu)
    }

    def facadeDensListLayersBottom = parameters.facadeDensListLayersBottom
    def facadeDensNumberOfDirection = parameters.facadeDensNumberOfDirection

    // rsu_free_vertical_roof_area_distribution + rsu_free_non_vertical_roof_area_distribution
    if (indicatorUse*.toUpperCase().contains("TEB")) {
        def roofAreaDist = Geoindicators.RsuIndicators.roofAreaDistribution(datasource, rsu,
                buildingTable, facadeDensListLayersBottom,
                temporaryPrefName)
        finalTablesToJoin.put(roofAreaDist, columnIdRsu)
    }

    // rsu_projected_facade_area_distribution
    if (indicatorUse*.toUpperCase().contains("LCZ") || indicatorUse*.toUpperCase().contains("TEB")) {
        if (!indicatorUse*.toUpperCase().contains("TEB")) {
            facadeDensListLayersBottom:
            [0, 50, 200]
            facadeDensNumberOfDirection: 8
        }
        def projFacadeDist = Geoindicators.RsuIndicators.projectedFacadeAreaDistribution(datasource, buildingTable,
                rsu, "id_rsu", facadeDensListLayersBottom,
                facadeDensNumberOfDirection, temporaryPrefName)
        intermediateJoin.put(projFacadeDist, columnIdRsu)
    }

    // // Need to have the total building fraction in one indicator (by default building alone fraction and building high vegetation fractions are separated)
    if (indicatorUse*.toUpperCase().contains("LCZ") || indicatorUse*.toUpperCase().contains("UTRF")) {
        datasource.execute """DROP TABLE IF EXISTS $preAspectRatioTable;
                               CREATE TABLE $preAspectRatioTable 
                                    AS SELECT $columnIdRsu, ${parameters.buildingFractions.join("+")} AS BUILDING_TOTAL_FRACTION 
                                    FROM $surfaceFractions""".toString()
        intermediateJoin.put(preAspectRatioTable, columnIdRsu)
    }

    // Create an intermediate join tables to have all needed input fields for future indicator calculation
    def intermediateJoinTable = Geoindicators.DataUtils.joinTables(datasource, intermediateJoin, "tab4aspratio")
    finalTablesToJoin.put(intermediateJoinTable, columnIdRsu)


    // rsu_aspect_ratio
    if (indicatorUse*.toUpperCase().contains("LCZ") || indicatorUse*.toUpperCase().contains("UTRF")) {
        def aspectRatio = Geoindicators.RsuIndicators.aspectRatio(datasource, intermediateJoinTable,
                "free_external_facade_density",
                "BUILDING_TOTAL_FRACTION", temporaryPrefName)
        finalTablesToJoin.put(aspectRatio, columnIdRsu)
    }

    // rsu_ground_sky_view_factor
    if (indicatorUse*.toUpperCase().contains("LCZ")) {
        // If the fast version is chosen (SVF derived from extended RSU free facade fraction
        if (parameters.svfSimplified == true) {
            computeExtFF = Geoindicators.RsuIndicators.extendedFreeFacadeFraction(datasource, buildingTable, intermediateJoinTable,
                    "contiguity", "total_facade_length",
                    10, temporaryPrefName)
            datasource.execute """DROP TABLE IF EXISTS $SVF; CREATE TABLE SVF 
                            AS SELECT 1-extended_free_facade_fraction AS GROUND_SKY_VIEW_FACTOR, $columnIdRsu 
                            FROM ${computeExtFF}; DROP TABLE ${computeExtFF}""".toString()
        } else {
            def computeSVF = Geoindicators.RsuIndicators.groundSkyViewFactor(datasource, intermediateJoinTable, "id_rsu",
                    buildingTable, parameters.svfPointDensity,
                    parameters.svfRayLength, parameters.svfNumberOfDirection,
                    temporaryPrefName)
            SVF = computeSVF
        }
        finalTablesToJoin.put(SVF, columnIdRsu)
    }

    // rsu_effective_terrain_roughness
    if (indicatorUse*.toUpperCase().contains("LCZ") || indicatorUse*.toUpperCase().contains("TEB")) {
        // Create the join tables to have all needed input fields for aspect ratio computation
        def effRoughHeight = Geoindicators.RsuIndicators.effectiveTerrainRoughnessLength(datasource, intermediateJoinTable, "id_rsu",
                "projected_facade_area_distribution",
                "geom_avg_$heightColumnName",
                facadeDensListLayersBottom, facadeDensNumberOfDirection, temporaryPrefName)
        finalTablesToJoin.put(effRoughHeight, columnIdRsu)

        // rsu_terrain_roughness_class
        if (indicatorUse*.toUpperCase().contains("LCZ")) {
            def roughClass = Geoindicators.RsuIndicators.effectiveTerrainRoughnessClass(datasource, effRoughHeight, "id_rsu", "effective_terrain_roughness_length", temporaryPrefName)
            finalTablesToJoin.put(roughClass, columnIdRsu)
        }
    }

    // rsu_perkins_skill_score_building_direction_variability
    if (indicatorUse*.toUpperCase().contains("UTRF")) {
        def perkinsDirection = Geoindicators.GenericIndicators.buildingDirectionDistribution(datasource, buildingTable,
                rsu, columnIdRsu,
                parameters.angleRangeSizeBuDirection, temporaryPrefName)
        finalTablesToJoin.put(perkinsDirection, columnIdRsu)
    }

    // Merge all in one table
    // To avoid duplicate the_geom in the join table, remove it from the intermediate table
    datasource.execute("ALTER TABLE $intermediateJoinTable DROP COLUMN the_geom;".toString())
    def rsuTableJoin = Geoindicators.DataUtils.joinTables(datasource, finalTablesToJoin, outputTableName)

    // Modify all indicators which do not have the expected name
    def listColumnNames = datasource.getColumnNames(outputTableName)
    def mapIndic2Change = ["FLOOR_AREA_DENSITY"    : "BUILDING_FLOOR_AREA_DENSITY",
                           "VOLUME_DENSITY"        : "BUILDING_VOLUME_DENSITY",
                           "LINEAR_ROAD_DENSITY_H0": "GROUND_LINEAR_ROAD_DENSITY"]
    def query2ModifyNames = ""
    for (ind in mapIndic2Change.keySet()) {
        if (listColumnNames.contains(ind)) {
            query2ModifyNames += "ALTER TABLE $outputTableName RENAME COLUMN $ind TO ${mapIndic2Change[ind]};"
        }
    }
    if (query2ModifyNames != "") {
        datasource.execute query2ModifyNames.toString()
    }

    // Remove all intermediate tables (indicators alone in one table)
    // Do not drop cached tables. The drop must be done at the end of the chain
    def interTabNames = removeAllCachedTableNames(intermediateJoin.keySet())
    def finTabNames = removeAllCachedTableNames(finalTablesToJoin.keySet())
    // Remove the RSU table from the list of "tables to remove" (since it needs to be conserved)
    interTabNames = interTabNames - rsu
    finTabNames = finTabNames - rsu
    datasource.execute """DROP TABLE IF EXISTS ${interTabNames.join(",")}, 
                                                ${finTabNames.join(",")}, $SVF""".toString()

    datasource.dropTable(tablesToDrop)
    def tObis = System.currentTimeMillis() - to_start

    info "Geoindicators calculation time: ${tObis / 1000} s"
    return outputTableName
}


/**
 * Compute the typology indicators
 *
 * @param building_indicators The table where are stored indicators values at building scale
 * @param block_indicators The table where are stored indicators values at block scale
 * @param rsu_indicators The table where are stored indicators values at rsu scale
 * @param prefixName A prefix used to name the output table
 * @param indicatorUse The use defined for the indicator. Depending on this use, only a part of the indicators could
 * be calculated (default is all indicators : ["LCZ", "UTRF", "TEB"])
 * @param mapOfWeights Values that will be used to increase or decrease the weight of an indicator (which are the key
 * of the map) for the LCZ classification step (default : all values to 1)
 * @param utrfModelName Name of the Random Forest model used to calculate the urban typology
 *
 * @return 4 tables: rsu_lcz, rsu_utrf_area, rsu_utrf_floor_area, building_utrf
 */
Map computeTypologyIndicators(JdbcDataSource datasource, String building_indicators, String block_indicators,
                              String rsu_indicators, Map parameters, String prefixName) throws Exception {
    info "Start computing Typology indicators..."

    def tablesToDrop = []
    def indicatorUse = parameters.indicatorUse
    def utrfModelName = parameters.utrfModelName
    def mapOfWeights = parameters.mapOfWeights
    //Sanity check for URTF model
    def runUTRFTypology = true
    if (indicatorUse*.toUpperCase().contains("UTRF")) {
        if (!utrfModelName) {
            runUTRFTypology = false
        } else if (!modelCheck(utrfModelName)) {
            throw new IllegalArgumentException("Cannot find UTRF model")
        }
    }
    // Temporary (and output tables) are created
    def lczIndicTable = postfix "LCZ_INDIC_TABLE"
    def baseNameUtrfRsu = postfix ""
    def utrfBuilding
    def distribNotPercent = "DISTRIB_NOT_PERCENT"

    def COLUMN_ID_RSU = "id_rsu"
    def COLUMN_ID_BUILD = "id_build"
    def GEOMETRIC_COLUMN = "the_geom"
    def CORRESPONDENCE_TAB_UTRF = ["ba"  : 1, "bgh": 2, "icif": 3, "icio": 4, "id": 5, "local": 6, "pcif": 7,
                                   "pcio": 8, "pd": 9, "psc": 10]
    def nameColTypoMaj = "TYPO_MAJ"
    def nameColTypoSecond = "TYPO_SECOND"

    // Output Lcz (and urbanTypo) table names are set to null in case LCZ indicators (and urban typo) are not calculated
    def rsuLcz = null
    def utrfArea = "UTRF_RSU_AREA" + baseNameUtrfRsu
    def utrfFloorArea = "UTRF_RSU_FLOOR_AREA" + baseNameUtrfRsu

    if (indicatorUse.contains("LCZ")) {
        info """The LCZ classification will be performed """
        def lczIndicNames = ["GEOM_AVG_HEIGHT_ROOF"              : "HEIGHT_OF_ROUGHNESS_ELEMENTS",
                             "BUILDING_FRACTION_LCZ"             : "BUILDING_SURFACE_FRACTION",
                             "ASPECT_RATIO"                      : "ASPECT_RATIO",
                             "GROUND_SKY_VIEW_FACTOR"            : "SKY_VIEW_FACTOR",
                             "PERVIOUS_FRACTION_LCZ"             : "PERVIOUS_SURFACE_FRACTION",
                             "IMPERVIOUS_FRACTION_LCZ"           : "IMPERVIOUS_SURFACE_FRACTION",
                             "EFFECTIVE_TERRAIN_ROUGHNESS_LENGTH": "TERRAIN_ROUGHNESS_LENGTH"]

        // Get into a new table the ID, geometry column and the 7 indicators defined by Stewart and Oke (2012)
        // for LCZ classification (rename the indicators with the real names)
        def queryReplaceNames = []
        lczIndicNames.each { oldIndic, newIndic ->
            queryReplaceNames << "$oldIndic as $newIndic"
        }
        datasource.execute """DROP TABLE IF EXISTS $lczIndicTable;
                                CREATE TABLE $lczIndicTable 
                                        AS SELECT $COLUMN_ID_RSU, $GEOMETRIC_COLUMN, ${queryReplaceNames.join(",")} 
                                        FROM ${rsu_indicators};""".toString()
        tablesToDrop << lczIndicTable

        // The classification algorithm is called
        def classifyLCZ = Geoindicators.TypologyClassification.identifyLczType(datasource, lczIndicTable,
                rsu_indicators, "AVG",
                mapOfWeights, prefixName)
        rsuLcz = classifyLCZ
        datasource.execute "DROP TABLE IF EXISTS $lczIndicTable".toString()

    }
    // If the UTRF indicators should be calculated, we only affect a URBAN typo class
    // to each building and then to each RSU
    if (indicatorUse.contains("UTRF") && runUTRFTypology) {
        info """The URBAN TYPOLOGY classification is performed """
        def gatheredScales = Geoindicators.GenericIndicators.gatherScales(datasource,
                building_indicators, block_indicators,
                rsu_indicators, "BUILDING",
                ["AVG", "STD"], prefixName)
        tablesToDrop << gatheredScales
        if (!datasource.isEmpty(gatheredScales)) {
            def utrfBuild = Geoindicators.TypologyClassification.applyRandomForestModel(datasource,
                    gatheredScales, utrfModelName, COLUMN_ID_BUILD, prefixName)

            tablesToDrop << utrfBuild

            // Creation of a list which contains all types of the urban typology (in their string version)
            def urbTypoCorrespondenceTabInverted = [:]
            CORRESPONDENCE_TAB_UTRF.each { fin, ini ->
                urbTypoCorrespondenceTabInverted[ini] = fin
            }
            datasource.createIndex(utrfBuild, "I_TYPO")
            def queryDistinct = """SELECT DISTINCT I_TYPO AS I_TYPO FROM $utrfBuild"""
            def mapTypos = datasource.rows(queryDistinct.toString())
            def listTypos = []
            mapTypos.each {
                listTypos.add(urbTypoCorrespondenceTabInverted[it.I_TYPO])
            }

            // Join the geometry field to the building typology table and replace integer by string values
            def queryCaseWhenReplace = ""
            def endCaseWhen = ""
            urbTypoCorrespondenceTabInverted.each { ini, fin ->
                queryCaseWhenReplace += "CASE WHEN b.I_TYPO=$ini THEN '$fin' ELSE "
                endCaseWhen += " END"
            }
            queryCaseWhenReplace = queryCaseWhenReplace + " 'unknown' " + endCaseWhen
            utrfBuilding = postfix "UTRF_BUILDING"
            datasource.createIndex(utrfBuild, COLUMN_ID_BUILD)
            datasource.createIndex(building_indicators, COLUMN_ID_BUILD)
            datasource """  DROP TABLE IF EXISTS $utrfBuilding;
                                CREATE TABLE $utrfBuilding
                                    AS SELECT   a.$COLUMN_ID_BUILD, a.$COLUMN_ID_RSU, a.THE_GEOM,
                                                $queryCaseWhenReplace AS I_TYPO
                                    FROM $building_indicators a LEFT JOIN $utrfBuild b
                                    ON a.$COLUMN_ID_BUILD = b.$COLUMN_ID_BUILD
                                    WHERE a.$COLUMN_ID_RSU IS NOT NULL""".toString()

            // Create a distribution table (for each RSU, contains the % area OR floor area of each urban typo)
            def queryCasewhen = [:]
            queryCasewhen["AREA"] = ""
            queryCasewhen["FLOOR_AREA"] = ""
            datasource.createIndex(rsu_indicators, COLUMN_ID_RSU)
            datasource.createIndex(building_indicators, COLUMN_ID_RSU)
            datasource.createIndex(utrfBuilding, COLUMN_ID_BUILD)

            queryCasewhen.keySet().each { ind ->
                def querySum = ""
                listTypos.each { typoCol ->
                    queryCasewhen[ind] += """ SUM(CASE WHEN a.I_TYPO='$typoCol' THEN b.$ind ELSE 0 END) AS TYPO_$typoCol,"""
                    querySum = querySum + " COALESCE(b.TYPO_${typoCol}/(b.TYPO_${listTypos.join("+b.TYPO_")}), 0) AS TYPO_$typoCol,"
                }
                // Calculates the distribution per RSU
                datasource.execute """  DROP TABLE IF EXISTS $distribNotPercent;
                                            CREATE TABLE $distribNotPercent
                                                AS SELECT   b.$COLUMN_ID_RSU,
                                                            ${queryCasewhen[ind][0..-2]} 
                                                FROM $utrfBuilding a RIGHT JOIN $building_indicators b
                                                ON a.$COLUMN_ID_BUILD = b.$COLUMN_ID_BUILD
                                                WHERE b.$COLUMN_ID_RSU IS NOT NULL 
                                                GROUP BY b.$COLUMN_ID_RSU
                                                """.toString()
                tablesToDrop << distribNotPercent
                // Calculates the frequency by RSU
                datasource.createIndex(distribNotPercent, COLUMN_ID_RSU)
                datasource.execute """  DROP TABLE IF EXISTS TEMPO_DISTRIB;
                                            CREATE TABLE TEMPO_DISTRIB
                                                AS SELECT   a.$COLUMN_ID_RSU, a.the_geom,
                                                            ${querySum[0..-2]} 
                                                FROM $rsu_indicators a LEFT JOIN $distribNotPercent b
                                                ON a.$COLUMN_ID_RSU = b.$COLUMN_ID_RSU""".toString()
                tablesToDrop << "TEMPO_DISTRIB"
                // Characterize the distribution to identify the 2 most frequent type within a RSU
                def resultsDistrib = Geoindicators.GenericIndicators.distributionCharacterization(
                        datasource, "TEMPO_DISTRIB",
                        "TEMPO_DISTRIB", COLUMN_ID_RSU, ["uniqueness"],
                        "GREATEST", true, false, "${prefixName}$ind")
                tablesToDrop << resultsDistrib
                // Join main typo table with distribution table and replace typo by null when it has been set
                // while there is no building in the RSU
                datasource.createIndex(resultsDistrib, COLUMN_ID_RSU)
                datasource.createIndex("tempo_distrib", COLUMN_ID_RSU)
                datasource """  DROP TABLE IF EXISTS UTRF_RSU_$ind$baseNameUtrfRsu;
                                    CREATE TABLE UTRF_RSU_$ind$baseNameUtrfRsu
                                        AS SELECT   a.*, 
                                                    CASE WHEN   b.UNIQUENESS_VALUE=-1
                                                    THEN        NULL
                                                    ELSE        b.UNIQUENESS_VALUE END AS UNIQUENESS_VALUE,
                                                    CASE WHEN   b.UNIQUENESS_VALUE=-1
                                                    THEN        NULL
                                                    ELSE        LOWER(SUBSTRING(b.EXTREMUM_COL FROM 6)) END AS $nameColTypoMaj,
                                                    CASE WHEN   b.UNIQUENESS_VALUE=-1
                                                    THEN        NULL
                                                    ELSE        LOWER(SUBSTRING(b.EXTREMUM_COL2 FROM 6)) END AS $nameColTypoSecond
                                        FROM    TEMPO_DISTRIB a LEFT JOIN $resultsDistrib b
                                        ON a.$COLUMN_ID_RSU=b.$COLUMN_ID_RSU""".toString()
            }
            // Drop temporary tables
            datasource.dropTable(tablesToDrop)
        }
    } else {
        utrfArea = null
        utrfFloorArea = null
        utrfBuilding = null
    }

    return [rsu_lcz            : rsuLcz,
            rsu_utrf_area      : utrfArea,
            rsu_utrf_floor_area: utrfFloorArea,
            building_utrf      : utrfBuilding]
}

/** The processing chain creates the units used to describe the territory at three scales: Reference Spatial
 * Unit (RSU), block and building. Then the relationships between each scale is initialized in each unit table: the RSU ID is stored in
 * the block and in the building tables whereas the block ID is stored only in the building table.
 * If the user wants to provide its own RSU he can provide it. Otherwise, the creation of the RSU needs several
 * layers such as the hydrology, the vegetation, the roads and the rail network and the boundary of the study zone.
 * The blocks are created from the buildings that are in contact.
 *
 * @param zone The area of zone to be processed
 * @param zone_extended The extended zone area
 * @param building The building table to be processed
 * @param road The road table to be processed
 * @param rail The rail table to be processed
 * @param vegetation The vegetation table to be processed
 * @param water The hydrographic table to be processed
 * @param sea_land_mask The sea areas to be processed
 * @param urban_areas The urban areas table to be processed
 * @param rsu Only if the RSU table is provided by the user (otherwise the default RSU is calculated)
 * @param surface_vegetation The minimum area of vegetation that will be considered to delineate the RSU (default 100,000 m²)
 * @param surface_hydro The minimum area of water that will be considered to delineate the RSU (default 2,500 m²)
 * @param snappingTolerance A distance to group the geometries (e.g. two buildings in a block - default 0.01 m)
 * @param prefixName A prefix used to name the output table
 * @param datasource A connection to a database
 * @param indicatorUse The use defined for the indicator. Depending on this use, only a part of the indicators could
 * be calculated (default is all indicators : ["LCZ", "UTRF", "TEB"])
 * @param clip clip the rsu with the original zone area at the end
 *
 * @return building Table name where are stored the buildings and the RSU and block ID
 * @return block Table name where are stored the blocks and the RSU ID
 * @return rsu Table name where are stored the RSU
 */
Map createUnitsOfAnalysis(JdbcDataSource datasource, String zone, String zone_extended, String building,
                          String road, String rail, String vegetation,
                          String water, String sea_land_mask, String urban_areas,
                          String rsu, double surface_vegetation,
                          double surface_hydro, double surface_urban_areas,
                          double snappingTolerance,boolean clip=true,
                          List indicatorUse = ["LCZ", "UTRF", "TEB"],  String prefixName = "") throws Exception {
    info "Create the spatial units..."
    def idRsu = "id_rsu"
    def tablesToDrop = []
    if (!rsu) {
        // Create the RSU
        rsu = Geoindicators.SpatialUnits.createTSU(datasource, zone_extended, road, rail,
                vegetation, water,
                sea_land_mask, urban_areas, surface_vegetation,
                surface_hydro, surface_urban_areas, prefixName)
        // Clip the RSU if the argument is set to true and if the the zone is different than the zone_extended
        if (clip && (zone_extended && zone != zone_extended)) {
            String rsu_tmp = postfix("rsu")
            datasource.createSpatialIndex(rsu)
            datasource.createSpatialIndex(zone)
            datasource.execute("""
            DROP TABLE IF EXISTS $rsu_tmp;
            CREATE TABLE $rsu_tmp as
            SELECT CAST((row_number() over()) as Integer) as id_rsu, the_geom FROM ST_EXPLODE('(
            SELECT ST_CollectionExtract(ST_INTERSECTION(a.the_geom, b.the_geom),3) as the_geom 
            from $rsu as a, $zone as b 
            where a.the_geom && b.the_geom and st_intersects(a.the_geom, b.the_geom))');
            DROP TABLE IF EXISTS $rsu;
            """)
            rsu = rsu_tmp
        }
    }

    // By default, the building table is used to calculate the relations between buildings and RSU
    def inputLowerScaleBuRsu = building
    // And the block / RSU table does not exists
    def tableRsuBlocks = null
    // If the urban typology is needed
    if (indicatorUse.contains("UTRF")) {
        // Create the blocks
        String createBlocks = Geoindicators.SpatialUnits.createBlocks(datasource, building, snappingTolerance, prefixName)
        // Create the relations between RSU and blocks (store in the block table)
        String createScalesRelationsRsuBl = Geoindicators.SpatialUnits.spatialJoin(datasource, createBlocks, rsu,
                idRsu, 1, prefixName)
        tableRsuBlocks = createScalesRelationsRsuBl
        // Create the relations between buildings and blocks (store in the buildings table)
        String createScalesRelationsBlBu = Geoindicators.SpatialUnits.spatialJoin(datasource,
                building, createBlocks, "id_block", 1, prefixName)
        if (!createScalesRelationsBlBu) {
            info "Cannot compute the scales relations between blocks and buildings."
            datasource.dropTable(createBlocks)
            return
        }
        datasource.dropTable(createBlocks)
        inputLowerScaleBuRsu = createScalesRelationsBlBu
        tablesToDrop << inputLowerScaleBuRsu
    }


    // Create the relations between buildings and RSU (store in the buildings table)
    // WARNING : if the blocks are used, the building table will contain the id_block and id_rsu for each of its
    // id_build but the relations between id_block and i_rsu should not been consider in this Table
    // the relationships may indeed be different from the one in the block Table
    String createScalesRelationsRsuBlBu = Geoindicators.SpatialUnits.spatialJoin(datasource,
            inputLowerScaleBuRsu,
            rsu, idRsu, 1, prefixName)

    //Replace the building table with a new one that contains the relations between block and RSU
    datasource.execute("""DROP TABLE IF EXISTS $building;
            ALTER TABLE $createScalesRelationsRsuBlBu RENAME TO $building; """.toString())
    tablesToDrop << createScalesRelationsRsuBlBu
    datasource.dropTable(tablesToDrop)
    return ["building": building,
            "block"   : tableRsuBlocks,
            "rsu"     : rsu]
}


/**
 * Get all default parameters used by the workflow
 * @return
 */
Map getParameters() {
    return [
            "clip"                             : true,
            "surface_vegetation"               : 10000f,
            "surface_hydro"                    : 2500f,
            "surface_urban_areas"              : 10000f,
            "snappingTolerance"                : 0.01f, "indicatorUse": ["LCZ", "UTRF", "TEB"],
            "mapOfWeights"                     : ["sky_view_factor"             : 1, "aspect_ratio": 1, "building_surface_fraction": 1,
                                                  "impervious_surface_fraction" : 1, "pervious_surface_fraction": 1,
                                                  "height_of_roughness_elements": 1, "terrain_roughness_length": 1],
            "utrfModelName"                    : "",
            "buildingHeightModelName"          : "",
            "svfSimplified"                    : true,
            "facadeDensListLayersBottom"       : [0, 10, 20, 30, 40, 50],
            "buildHeightListLayersBottom"      : [0, 5, 10, 15, 20, 25, 30, 35, 40, 45, 50],
            "facadeDensNumberOfDirection"      : 12,
            "svfPointDensity"                  : 0.008,
            "svfRayLength"                     : 100,
            "svfNumberOfDirection"             : 60,
            "heightColumnName"                 : "height_roof",
            "inputFields"                      : ["id_build", "the_geom"],
            "levelForRoads"                    : [0],
            "angleRangeSizeBuDirection"        : 30,
            "angleRangeSizeRoDirection"        : 30,
            "surfSuperpositions"               : ["high_vegetation": ["water", "building", "low_vegetation", "rail", "road", "impervious"]],
            "surfPriorities"                   : ["water", "building", "high_vegetation", "low_vegetation", "rail", "road", "impervious"],
            "buildingAreaTypeAndCompositionLcz": ["undefined_lcz"     : ["building", "undefined"],
                                                  "light_industry_lcz": ["industrial", "factory", "warehouse", "port"],
                                                  "commercial_lcz"    : ["commercial", "shop", "retail", "port",
                                                                         "exhibition_centre", "cinema"],
                                                  "heavy_industry_lcz": ["refinery"],
                                                  "residential_lcz"   : ["house", "detached", "bungalow", "farm", "apartments", "barracks",
                                                                         "abbey", "condominium", "villa", "dormitory", "sheltered_housing",
                                                                         "workers_dormitory", "terrace", "residential", "cabin"]],
            "floorAreaTypeAndCompositionLcz"   : [:],
            "buildingAreaTypeAndCompositionTeb": ["undefined"            : ["building", "undefined"],
                                                  "individual_housing"   : ["house", "detached", "bungalow", "farm", "villa", "terrace", "cabin"],
                                                  "collective_housing"   : ["apartments", "barracks", "abbey", "dormitory",
                                                                            "sheltered_housing", "workers_dormitory",
                                                                            "condominium"],
                                                  "undefined_residential": ["residential"],
                                                  "commercial"           : ["commercial", "internet_cafe", "money_transfer", "pharmacy",
                                                                            "post_office", "cinema", "arts_centre", "brothel", "casino",
                                                                            "sustenance", "hotel", "restaurant", "bar", "cafe", "fast_food",
                                                                            "ice_cream", "pub", "aquarium"],
                                                  "tertiary"             : ["government", "townhall", "retail", "gambling", "music_venue", "nightclub",
                                                                            "shop", "store", "supermarket", "office", "terminal", "airport_terminal", "bank",
                                                                            "bureau_de_change", "boat_rental", "car_rental", "research_institute",
                                                                            "community_centre", "conference_centre", "events_venue",
                                                                            "exhibition_centre", "social_centre", "studio", "theatre",
                                                                            "library", "healthcare", "entertainment_arts_culture",
                                                                            "hospital", "information"],
                                                  "education"            : ["education", "swimming-pool", "fitness_centre", "sports_centre",
                                                                            "college", "kindergarten", "school", "university", "museum", "gallery"],
                                                  "light_industrial"     : ["industrial", "factory", "warehouse", "port"],
                                                  "heavy_industrial"     : ["refinery"],
                                                  "non_heated"           : ["silo", "barn", "cowshed", "ruins", "church", "chapel", "military",
                                                                            "castle", "monument", "fortress", "synagogue", "mosquee", "musalla",
                                                                            "shrine", "cathedral", "agricultural", "farm_auxiliary", "digester",
                                                                            "horse_riding", "stadium", "track", "pitch", "ice_rink", "sports_hall",
                                                                            "ammunition", "bunker", "casemate", "shelter", "religious", "place_of_worship",
                                                                            "wayside_shrine", "station", "stable", "sty", "greenhouse", "kiosk", "marketplace",
                                                                            "marker", "warehouse", "planetarium", "fire_station", "water_tower", "grandstand",
                                                                            "transportation", "toll_booth", "hut", "shed"]],
            "floorAreaTypeAndCompositionTeb"   : ["undefined"            : ["building", "undefined"],
                                                  "individual_housing"   : ["house", "detached", "bungalow", "farm", "villa", "terrace", "cabin"],
                                                  "collective_housing"   : ["apartments", "barracks", "abbey", "dormitory",
                                                                            "sheltered_housing", "workers_dormitory",
                                                                            "condominium"],
                                                  "undefined_residential": ["residential"],
                                                  "commercial"           : ["commercial", "internet_cafe", "money_transfer", "pharmacy",
                                                                            "post_office", "cinema", "arts_centre", "brothel", "casino",
                                                                            "sustenance", "hotel", "restaurant", "bar", "cafe", "fast_food",
                                                                            "ice_cream", "pub", "aquarium"],
                                                  "tertiary"             : ["government", "townhall", "retail", "gambling", "music_venue", "nightclub",
                                                                            "shop", "store", "supermarket", "office", "terminal", "airport_terminal", "bank",
                                                                            "bureau_de_change", "boat_rental", "car_rental", "research_institute",
                                                                            "community_centre", "conference_centre", "events_venue",
                                                                            "exhibition_centre", "social_centre", "studio", "theatre",
                                                                            "library", "healthcare", "entertainment_arts_culture",
                                                                            "hospital", "information"],
                                                  "education"            : ["education", "swimming-pool", "fitness_centre", "sports_centre",
                                                                            "college", "kindergarten", "school", "university", "museum", "gallery"],
                                                  "light_industrial"     : ["industrial", "factory", "warehouse", "port"],
                                                  "heavy_industrial"     : ["refinery"],
                                                  "non_heated"           : ["silo", "barn", "cowshed", "ruins", "church", "chapel", "military",
                                                                            "castle", "monument", "fortress", "synagogue", "mosquee", "musalla",
                                                                            "shrine", "cathedral", "agricultural", "farm_auxiliary", "digester",
                                                                            "horse_riding", "stadium", "track", "pitch", "ice_rink", "sports_hall",
                                                                            "ammunition", "bunker", "casemate", "shelter", "religious", "place_of_worship",
                                                                            "wayside_shrine", "station", "stable", "sty", "greenhouse", "kiosk", "marketplace",
                                                                            "marker", "warehouse", "planetarium", "fire_station", "water_tower", "grandstand",
                                                                            "transportation", "toll_booth", "hut", "shed"]],
            "utrfSurfFraction"                 : ["vegetation_fraction_utrf"                : ["high_vegetation_fraction",
                                                                                               "low_vegetation_fraction",
                                                                                               "high_vegetation_low_vegetation_fraction",
                                                                                               "high_vegetation_road_fraction",
                                                                                               "high_vegetation_impervious_fraction",
                                                                                               "high_vegetation_water_fraction",
                                                                                               "high_vegetation_building_fraction"],
                                                  "low_vegetation_fraction_utrf"            : ["low_vegetation_fraction"],
                                                  "high_vegetation_impervious_fraction_utrf": ["high_vegetation_road_fraction",
                                                                                               "high_vegetation_impervious_fraction"],
                                                  "high_vegetation_pervious_fraction_utrf"  : ["high_vegetation_fraction",
                                                                                               "high_vegetation_low_vegetation_fraction",
                                                                                               "high_vegetation_water_fraction"],
                                                  "road_fraction_utrf"                      : ["road_fraction",
                                                                                               "high_vegetation_road_fraction"],
                                                  "impervious_fraction_utrf"                : ["road_fraction",
                                                                                               "high_vegetation_road_fraction",
                                                                                               "impervious_fraction",
                                                                                               "high_vegetation_impervious_fraction"]],
            "lczSurfFraction"                  : ["building_fraction_lcz"       : ["building_fraction",
                                                                                   "high_vegetation_building_fraction"],
                                                  "pervious_fraction_lcz"       : ["high_vegetation_fraction",
                                                                                   "low_vegetation_fraction",
                                                                                   "water_fraction",
                                                                                   "high_vegetation_low_vegetation_fraction",
                                                                                   "high_vegetation_water_fraction"],
                                                  "high_vegetation_fraction_lcz": ["high_vegetation_fraction",
                                                                                   "high_vegetation_low_vegetation_fraction",
                                                                                   "high_vegetation_road_fraction",
                                                                                   "high_vegetation_impervious_fraction",
                                                                                   "high_vegetation_water_fraction",
                                                                                   "high_vegetation_building_fraction"],
                                                  "low_vegetation_fraction_lcz" : ["low_vegetation_fraction"],
                                                  "impervious_fraction_lcz"     : ["impervious_fraction",
                                                                                   "rail_fraction",
                                                                                   "road_fraction",
                                                                                   "high_vegetation_impervious_fraction",
                                                                                   "high_vegetation_road_fraction",
                                                                                   "high_vegetation_rail_fraction"],
                                                  "water_fraction_lcz"          : ["water_fraction",
                                                                                   "high_vegetation_water_fraction"]],
            "buildingFractions"                : ["high_vegetation_building_fraction", "building_fraction"]]

}

/**
 * Merge the input parameters with default supported parameters
 * @param parameters
 * @return
 */
Map getParameters(Map parameters) {
    Map parm = getParameters()
    parameters.each { it ->
        if (parm.containsKey(it.key)) {
            parm.put(it.key, it.value)
        }
    }
    return parm
}
/**
 * Compute all geoindicators at the 3 scales :
 * building, block and RSU
 * Compute also the LCZ classification and the urban typology
 *
 *
 * @return 5 tables building_indicators, block_indicators, rsu_indicators,
 * rsu_lcz, buildingTableName. The first three tables contains the geoindicators and the last table the LCZ classification.
 * The last table returns the new building table if the height model is set to true
 * This table can be empty if the user decides not to calculate it.
 *
 */
Map computeAllGeoIndicators(JdbcDataSource datasource, String zone, String zone_extended, String building, String road, String rail, String vegetation,
                            String water, String impervious, String buildingEstimateTableName,
                            String sea_land_mask, String urban_areas, String rsuTable,
                            Map parameters = [:], String prefixName) throws Exception {
    Map inputParameters = getParameters()
    if (parameters) {
        inputParameters = getParameters(parameters)
    }
    def surface_vegetation = inputParameters.surface_vegetation
    def surface_hydro = inputParameters.surface_hydro
    def surface_urban_areas = inputParameters.surface_urban_areas
    def snappingTolerance = inputParameters.snappingTolerance
    def buildingHeightModelName = inputParameters.buildingHeightModelName
    def indicatorUse = inputParameters.indicatorUse
    def clipGeom = inputParameters.clip
    def nb_building_updated = 0
    //Estimate height
    if (inputParameters.buildingHeightModelName && datasource.getRowCount(buildingEstimateTableName) > 0) {
        enableTableCache()
        def buildingTableName
        def rsuTableForHeightEst
        def buildingIndicatorsForHeightEst
        def blockIndicatorsForHeightEst
        def rsuIndicatorsForHeightEst
        // Estimate building height
        Map estimHeight = estimateBuildingHeight(datasource, zone,zone_extended, building,
                road, rail, vegetation,
                water, impervious,
                buildingEstimateTableName,
                sea_land_mask, urban_areas, rsuTable,
                surface_vegetation, surface_hydro, surface_urban_areas,
                snappingTolerance,
                buildingHeightModelName, clipGeom, prefixName)
        if (!estimHeight) {
            throw new Exception("Cannot estimate building height")
        } else {
            buildingTableName = estimHeight.building
            rsuTableForHeightEst = estimHeight.rsu
            buildingIndicatorsForHeightEst = estimHeight.building_indicators_without_height
            blockIndicatorsForHeightEst = estimHeight.block_indicators_without_height
            rsuIndicatorsForHeightEst = estimHeight.rsu_indicators_without_height
            nb_building_updated = estimHeight.nb_building_updated
        }

        indicatorUse = inputParameters.indicatorUse
        //This is a shortcut to produce only the data
        //TARGET indicators can be computed at the grid scale with the input data
        if (indicatorUse.isEmpty() || (indicatorUse.size() == 1 && indicatorUse.contains("TARGET"))) {
            //Clean the System properties that stores intermediate table names
            datasource.dropTable(getCachedTableNames())
            clearTablesCache()
            return ["building_indicators"  : buildingIndicatorsForHeightEst,
                    "block_indicators"     : blockIndicatorsForHeightEst,
                    "rsu_indicators"       : rsuIndicatorsForHeightEst,
                    "rsu_lcz"              : null,
                    "rsu_utrf_area"        : null,
                    "rsu_utrf_floor_area"  : null,
                    "building_utrf"        : null,
                    "building"             : buildingTableName,
                    "zone_extended"        : zone_extended,
                    "zone"                  : zone,
                    "nb_building_updated": nb_building_updated]
        }
        def buildingForGeoCalc
        def blocksForGeoCalc
        def rsuForGeoCalc
        // If the RSU is provided by the user, new relations between units should be performed
        if (rsuTable) {
            Map spatialUnitsForCalc = createUnitsOfAnalysis(datasource, zone, zone_extended,
                    building, road, rail,
                    vegetation,
                    water, sea_land_mask, "", rsuTable,
                    surface_vegetation,
                    surface_hydro, surface_urban_areas, snappingTolerance,false,indicatorUse,
                    prefixName)
            buildingForGeoCalc = spatialUnitsForCalc.building
            blocksForGeoCalc = spatialUnitsForCalc.block
            rsuForGeoCalc = spatialUnitsForCalc.rsu
        } else {
            buildingForGeoCalc = buildingTableName
            //The spatial relation tables RSU and BLOCK  must be filtered to keep only necessary columns
            rsuForGeoCalc = prefix prefixName, "RSU_RELATION_"
            datasource.execute """DROP TABLE IF EXISTS $rsuForGeoCalc;
                    CREATE TABLE $rsuForGeoCalc AS SELECT ID_RSU, THE_GEOM FROM $rsuTableForHeightEst;
                    DROP TABLE $rsuTableForHeightEst;""".toString()

            blocksForGeoCalc = prefix prefixName, "BLOCK_RELATION_"
            datasource.execute """DROP TABLE IF EXISTS $blocksForGeoCalc;
                    CREATE TABLE $blocksForGeoCalc AS SELECT ID_BLOCK,  THE_GEOM,ID_RSU FROM $blockIndicatorsForHeightEst;
                    DROP TABLE $blockIndicatorsForHeightEst;""".toString()
        }

        //Compute Geoindicators (at all scales + typologies)
        Map geoIndicators = computeGeoclimateIndicators(datasource, zone_extended,
                buildingForGeoCalc, blocksForGeoCalc,
                rsuForGeoCalc, road, vegetation,
                water, impervious, rail, inputParameters, prefixName)
        if (!geoIndicators) {
            error "Cannot build the geoindicators"
            datasource.dropTable(blocksForGeoCalc, rsuForGeoCalc, buildingIndicatorsForHeightEst, rsuIndicatorsForHeightEst)
            return null
        } else {
            //Clean the System properties that stores intermediate table names
            datasource.dropTable(getCachedTableNames())
            clearTablesCache()
            geoIndicators.put("building", buildingTableName)
            geoIndicators.put("nb_building_updated", nb_building_updated)
            datasource.dropTable(blocksForGeoCalc, rsuForGeoCalc, buildingIndicatorsForHeightEst, rsuIndicatorsForHeightEst)
            return geoIndicators
        }
    } else {
        datasource.dropTable(getCachedTableNames())
        clearTablesCache()
        //Create spatial units and relations : building, block, rsu
        Map spatialUnits = createUnitsOfAnalysis(datasource, zone, zone_extended,
                building, road,
                rail, vegetation,
                water, sea_land_mask, "", rsuTable,
                surface_vegetation,
                surface_hydro, surface_urban_areas, snappingTolerance,clipGeom,indicatorUse,
                prefixName)
        def relationBuildings = spatialUnits.building
        def relationBlocks = spatialUnits.block
        rsuTable = spatialUnits.rsu

        Map geoIndicators = computeGeoclimateIndicators(datasource, zone_extended,
                relationBuildings, relationBlocks,
                rsuTable, road, vegetation, water, impervious, rail, inputParameters, prefixName)
        if (!geoIndicators) {
            throw new Exception("Cannot build the geoindicators")
        } else {
            geoIndicators.put("building", building)
            geoIndicators.put("nb_building_updated", nb_building_updated)
            return geoIndicators
        }
    }
}


/**
 * Compute all geoindicators having no height are computed and then used for building height estimation.
 *
 * @return 5 tables building_table, rsu_table, building_indicators_without_height, block_indicators_without_height,
 * rsu_indicators_without_height
 *          1 integer being the number of buildings having their height estimated
 *
 */
Map estimateBuildingHeight(JdbcDataSource datasource, String zone, String zone_extended, String building,
                           String road, String rail, String vegetation,
                           String water, String impervious,
                           String building_estimate, String sea_land_mask, String urban_areas, String rsu,
                           double surface_vegetation, double surface_hydro, double surface_urban_areas,
                           double snappingTolerance, String buildingHeightModelName,
                           boolean clipGeom, String prefixName = "") throws Exception {
    if (!building_estimate) {
        throw new IllegalArgumentException("To estimate the building height a table that contains the list of building to estimate must be provided")
    }

    if (!modelCheck(buildingHeightModelName)) {
        throw new IllegalArgumentException("Cannot find the building height model")
    }
    info "Geoclimate will try to estimate the building heights with the model $buildingHeightModelName."

    //Create spatial units and relations : building, block, rsu
    Map spatialUnits = createUnitsOfAnalysis(datasource, zone,zone_extended,
            building, road, rail, vegetation,
            water, sea_land_mask, urban_areas, rsu,
            surface_vegetation, surface_hydro, surface_urban_areas, snappingTolerance,clipGeom,["UTRF"],
            prefixName)
    def relationBuildings = spatialUnits.building
    def relationBlocks = spatialUnits.block
    def rsuTable = spatialUnits.rsu

    // Calculates indicators needed for the building height estimation algorithm
    Map geoIndicatorsEstH = computeGeoclimateIndicators(datasource, zone,
            relationBuildings, relationBlocks, rsuTable, road,
            vegetation, water, impervious, rail,
            getParameters([indicatorUse: ["UTRF"]]), prefixName)

    datasource.dropTable(relationBlocks)

    //Let's go to select the building's id that must be processed to fix the height
    info "Extracting the building having no height information and estimate it"
    //Select indicators we need at building scales
    def buildingIndicatorsForHeightEst = geoIndicatorsEstH.building_indicators
    def blockIndicatorsForHeightEst = geoIndicatorsEstH.block_indicators
    def rsuIndicatorsForHeightEst = geoIndicatorsEstH.rsu_indicators
    datasource.createIndex(building_estimate, "id_build")
    datasource.createIndex(buildingIndicatorsForHeightEst, "id_build")
    datasource.createIndex(buildingIndicatorsForHeightEst, "id_rsu")

    def estimated_building_with_indicators = "ESTIMATED_BUILDING_INDICATORS_${UUID.randomUUID().toString().replaceAll("-", "_")}"

    datasource.execute("""DROP TABLE IF EXISTS $estimated_building_with_indicators;
                                               CREATE TABLE $estimated_building_with_indicators 
                                                        AS SELECT a.*
                                                        FROM $buildingIndicatorsForHeightEst a 
                                                            RIGHT JOIN $building_estimate b 
                                                            ON a.id_build=b.id_build
                                                        WHERE a.ID_RSU IS NOT NULL;""")

    info "Collect building indicators to estimate the height"
    int nbBuildingEstimated = 0
    // NOTE : Only buildings in an RSU can have their height predicted because the model
    // uses indicators calculated on several unit scales :  RSU, BLOCK, BUILDING
    if(datasource.getRowCount(estimated_building_with_indicators)>0){
        def gatheredScales = Geoindicators.GenericIndicators.gatherScales(datasource,
                estimated_building_with_indicators,
                blockIndicatorsForHeightEst, rsuIndicatorsForHeightEst,
                "BUILDING", ["AVG", "STD"],
                prefixName)

        def buildingTableName = "BUILDING_TABLE_WITH_RSU_AND_BLOCK_ID"
        def buildEstimatedHeight
        if (datasource.isEmpty(gatheredScales)) {
            info "No building height to estimate"
            datasource.execute("""DROP TABLE IF EXISTS $buildingTableName;
                                           CREATE TABLE $buildingTableName 
                                                AS SELECT  THE_GEOM, ID_BUILD, ID_SOURCE, HEIGHT_WALL ,
                                                    HEIGHT_ROOF, NB_LEV, TYPE, MAIN_USE, ZINDEX, ID_BLOCK, ID_RSU from $estimated_building_with_indicators""")

        } else {
            info "Start estimating the building height"
            //Apply RF model
            buildEstimatedHeight = Geoindicators.TypologyClassification.applyRandomForestModel(datasource,
                    gatheredScales, buildingHeightModelName, "id_build", prefixName)

            //Update the abstract building table
            info "Replace the input building table by the estimated height"

            nbBuildingEstimated = datasource.firstRow("select count(*) as count from $buildEstimatedHeight".toString()).count

            datasource.createIndex(buildEstimatedHeight, "id_build")

            def formatedBuildEstimatedHeight = "INPUT_BUILDING_REFORMATED_${UUID.randomUUID().toString().replaceAll("-", "_")}"

            //Use build table indicators
            datasource.execute """DROP TABLE IF EXISTS $formatedBuildEstimatedHeight;
                                               CREATE TABLE $formatedBuildEstimatedHeight as 
                                                SELECT  a.THE_GEOM, a.ID_BUILD,a.ID_SOURCE,
                                            CASE WHEN b.HEIGHT_ROOF IS NULL THEN a.HEIGHT_WALL ELSE 0 END AS HEIGHT_WALL ,
                                                    COALESCE(b.HEIGHT_ROOF, a.HEIGHT_ROOF) AS HEIGHT_ROOF,
                                                    CASE WHEN b.HEIGHT_ROOF IS NULL THEN a.NB_LEV ELSE 0 END AS NB_LEV, a.TYPE,a.MAIN_USE, a.ZINDEX, a.ID_BLOCK, a.ID_RSU 
                                                from $buildingIndicatorsForHeightEst
                                            a LEFT JOIN $buildEstimatedHeight b on a.id_build=b.id_build""".toString()

            //We must format only estimated buildings
            //Apply format on the new abstract table
            def epsg = datasource.getSrid(formatedBuildEstimatedHeight)
            buildingTableName = formatEstimatedBuilding(datasource, formatedBuildEstimatedHeight, epsg)
            //Drop intermediate tables
            datasource.execute """DROP TABLE IF EXISTS $estimated_building_with_indicators,
                                            $formatedBuildEstimatedHeight, $buildEstimatedHeight,
                                            $gatheredScales""".toString()

        }
        return ["building"                          : buildingTableName,
                "rsu"                               : rsuTable,
                "building_indicators_without_height": buildingIndicatorsForHeightEst,
                "block_indicators_without_height"   : blockIndicatorsForHeightEst,
                "rsu_indicators_without_height"     : rsuIndicatorsForHeightEst,
                "nb_building_updated"             : nbBuildingEstimated]
    }
    return [    "building"                          : building,
                "rsu"                               : rsuTable,
                "building_indicators_without_height": buildingIndicatorsForHeightEst,
                "block_indicators_without_height"   : blockIndicatorsForHeightEst,
                "rsu_indicators_without_height"     : rsuIndicatorsForHeightEst,
                "nb_building_updated"             : nbBuildingEstimated]



}


/**
 * Compute all geoclimate indicators at the 3 scales (building, block and RSU) plus the typologies (LCZ and UTRF)
 * The LCZ classification  and the urban typology
 *
 * @return 8 tables building_indicators, block_indicators, rsu_indicators,
 * rsu_lcz, zone ,
 * rsu_utrf_area, rsu_utrf_floor_area,
 * building_utrf.
 * The first three tables contains the geoindicators and the last tables the LCZ and urban typology classifications.
 * This table can be empty if the user decides not to calculate it.
 *
 */
Map computeGeoclimateIndicators(JdbcDataSource datasource, String zone, String buildingsWithRelations, String blocksWithRelations, String rsu,
                                String road, String vegetation,
                                String water, String impervious, String rail, Map parameters = [
        "indicatorUse" : ["LCZ", "UTRF", "TEB"], "svfSimplified": true,
        "mapOfWeights" : ["sky_view_factor"             : 1, "aspect_ratio": 1, "building_surface_fraction": 1,
                          "impervious_surface_fraction" : 1, "pervious_surface_fraction": 1,
                          "height_of_roughness_elements": 1, "terrain_roughness_length": 1],
        "utrfModelName": ""], String prefixName = "") throws Exception {
    info "Start computing the geoindicators..."
    def indicatorUse = parameters.indicatorUse
    //Compute building indicators
    String buildingIndicators = computeBuildingsIndicators(datasource, buildingsWithRelations,
            road, indicatorUse, prefixName)

    //Compute block indicators
    String blockIndicators = null
    if (indicatorUse*.toUpperCase().contains("UTRF")) {
        blockIndicators = computeBlockIndicators(datasource, buildingIndicators, blocksWithRelations, prefixName)
    }

    //Compute RSU indicators
    def rsuIndicators = computeRSUIndicators(datasource, buildingIndicators,
            rsu, vegetation,
            road, water,
            impervious, rail, parameters, prefixName)

    // Compute the typology indicators (LCZ and UTRF)
    Map computeTypologyIndicators = Geoindicators.WorkflowGeoIndicators.computeTypologyIndicators(datasource,
            buildingIndicators, blockIndicators,
            rsuIndicators, parameters, prefixName)

    info "All geoindicators have been computed"

    return ["building_indicators": buildingIndicators,
            "block_indicators"   : blockIndicators,
            "rsu_indicators"     : rsuIndicators,
            "rsu_lcz"            : computeTypologyIndicators.rsu_lcz,
            "zone_extended"      : zone,
            "rsu_utrf_area"      : computeTypologyIndicators.rsu_utrf_area,
            "rsu_utrf_floor_area": computeTypologyIndicators.rsu_utrf_floor_area,
            "building_utrf"      : computeTypologyIndicators.building_utrf]
}

/**
 * Compute some statistics and add them to the zone table
 * @param datasource local database
 * @param zone zone table
 * @param building_indicators building table
 * @param block_indicators block table
 * @param rsu_indicators rsu table
 * @param start_process start of process in milliseconds
 * @param nb_estimated_building number of building with the height value estimated
 * @return
 */
def computeZoneStats(JdbcDataSource datasource, String zone, String building_indicators, String block_indicators, String rsu_indicators,
                     long start_process, int nb_estimated_building) throws Exception {
    try {
        //Populate reporting
        def nbBuilding = 0
        if (building_indicators) {
            nbBuilding = datasource.firstRow("select count(*) as count from ${building_indicators} WHERE ID_RSU IS NOT NULL".toString()).count
        }
        def nbBlock = 0
        if (block_indicators) {
            nbBlock = datasource.firstRow("select count(*) as count from ${block_indicators}".toString()).count
        }
        def nbRSU = 0
        if (rsu_indicators) {
            nbRSU = datasource.firstRow("select count(*) as count from ${rsu_indicators}".toString()).count
        }

        //Alter the zone table to add statics
        datasource.execute("""
                ALTER TABLE ${zone} ADD COLUMN IF NOT EXISTS NB_BUILDING INTEGER;
                ALTER TABLE ${zone} ADD COLUMN IF NOT EXISTS NB_ESTIMATED_BUILDING INTEGER;
                ALTER TABLE ${zone} ADD COLUMN IF NOT EXISTS NB_BLOCK INTEGER;
                ALTER TABLE ${zone} ADD COLUMN IF NOT EXISTS NB_RSU INTEGER;
                ALTER TABLE ${zone} ADD COLUMN IF NOT EXISTS COMPUTATION_TIME INTEGER;
                ALTER TABLE ${zone} ADD COLUMN IF NOT EXISTS LAST_UPDATE VARCHAR; 
                ALTER TABLE ${zone} ADD COLUMN IF NOT EXISTS VERSION VARCHAR;
                ALTER TABLE ${zone} ADD COLUMN IF NOT EXISTS BUILD_NUMBER VARCHAR;""")

        //Update reporting to the zone table
        datasource.execute("""update ${zone} 
                set nb_estimated_building = ${nb_estimated_building}, 
                nb_building = ${nbBuilding}, 
                nb_block =  ${nbBlock},
                nb_rsu = ${nbRSU},
                computation_time = ${(System.currentTimeMillis() - start_process) / 1000},
                last_update = CAST(now() AS VARCHAR),
                version = '${Geoindicators.version()}',
                build_number = '${Geoindicators.buildNumber()}'""")
    } catch (SQLException ex) {
        throw new SQLException("Cannot update the statistics on zone table", ex)
    }
}

/**
 * This process is used to compute aggregate geoclimate indicators on a grid set as input
 *
 * @param h2gis_datasource the local H2GIS database
 * @param gridTableName the name of the grid table to aggregate the data
 * @param list_indicators indicators names to compute
 * @param lcz_lod level to aggregate the LCZ on the grid. Set by default to -1
 * @param buildingTable name
 * @param roadTable name
 * @param vegetationTable name
 * @param hydrographicTable name
 * @param imperviousTable name
 * @param rsu_lcz name
 * @param rsu_utrf_area name
 * @param rsu_utrf_floor_area name
 * @param prefixName for the output table
 * @param outputTableName the name of grid  table in the output_datasource to save the result
 * @return
 */
String rasterizeIndicators(JdbcDataSource datasource,
                           String grid, List list_indicators,
                           String building, String road, String vegetation,
                           String water, String impervious, String rsu_lcz,
                           String rsu_utrf_area, String rsu_utrf_floor_area, String sea_land_mask,
                           String prefixName = "") throws Exception {
    if (!list_indicators) {
        info "The list of indicator names cannot be null or empty"
        return
    }

    //Concert the list of indicators to upper case

    def list_indicators_upper = list_indicators.collect { it.toUpperCase() }

    def tablesToDrop = []
    // Temporary (and output tables) are created
    def tesselatedSeaLandTab = postfix "TESSELATED_SEA_LAND"
    def seaLandFractionTab = postfix "SEA_LAND_FRACTION"

    def seaLandTypeField = "TYPE"
    def grid_indicators_table = postfix "grid_indicators"
    def grid_column_identifier = "id_grid"
    def indicatorTablesToJoin = [:]
    indicatorTablesToJoin.put(grid, grid_column_identifier)

    //We check if the COUNT_WARM indicators must be computed.
    //If yes we collect all window sizes
    def window_sizes=[]
    list_indicators_upper.each{
        if(it.startsWith("COUNT_WARM_")){
            window_sizes<< Integer.valueOf(it.substring(11, it.length()))
        }
    }

    // Needed for intermediate calculations...
    def tablesToJoinForWidth = [:]

    //An array to execute some commands on the final table
    def sqlUpdateCommand = []
    /*
    * Make aggregation process with previous grid and current rsu lcz
    */
    if ((list_indicators_upper.intersect(["LCZ_FRACTION", "LCZ_PRIMARY", "URBAN_SPRAWL_AREAS", "URBAN_SPRAWL_DISTANCES", "URBAN_SPRAWL_COOL_DISTANCES"])|| window_sizes) && rsu_lcz)  {
        def indicatorName = "LCZ_PRIMARY"
        String lczUpperScaleAreaStatistics = Geoindicators.GenericIndicators.upperScaleAreaStatistics(
                datasource, grid, grid_column_identifier,
                rsu_lcz, indicatorName, indicatorName,
                false, "lcz")
        if (lczUpperScaleAreaStatistics) {
            indicatorTablesToJoin.put(lczUpperScaleAreaStatistics, grid_column_identifier)
            if (list_indicators_upper.contains("LCZ_PRIMARY")) {
                def resultsDistrib = Geoindicators.GenericIndicators.distributionCharacterization(datasource,
                        lczUpperScaleAreaStatistics, lczUpperScaleAreaStatistics, grid_column_identifier,
                        ["equality", "uniqueness"],
                        "GREATEST", true, true,
                        "lcz")
                // Rename the standard indicators into names consistent with the current method (LCZ type...)
                datasource.execute("""  ALTER TABLE $resultsDistrib RENAME COLUMN EXTREMUM_COL TO LCZ_PRIMARY;
                                ALTER TABLE $resultsDistrib RENAME COLUMN UNIQUENESS_VALUE TO LCZ_UNIQUENESS_VALUE;
                                ALTER TABLE $resultsDistrib RENAME COLUMN EQUALITY_VALUE TO LCZ_EQUALITY_VALUE;
                                ALTER TABLE $resultsDistrib RENAME COLUMN EXTREMUM_COL2 TO LCZ_SECONDARY;
                                ALTER TABLE $resultsDistrib RENAME COLUMN EXTREMUM_VAL TO MIN_DISTANCE;""")

                // Need to replace the string LCZ values by an integer
                datasource.createIndex(resultsDistrib, "lcz_primary")
                datasource.createIndex(resultsDistrib, "lcz_secondary")
                def casewhenQuery1 = ""
                def casewhenQuery2 = ""
                def parenthesis = ""
                // LCZ types need to be String when using the method 'distributionCHaracterization',
                // thus need to define a correspondence table
                def correspondenceMap = [1, 2, 3, 4, 5, 6, 7, 8, 9, 10, 101, 102, 103, 104, 105, 106, 107]

                correspondenceMap.each { lczInt ->
                    casewhenQuery1 += "CASEWHEN(LCZ_PRIMARY = 'LCZ_PRIMARY_$lczInt', $lczInt, "
                    casewhenQuery2 += "CASEWHEN(LCZ_SECONDARY = 'LCZ_SECONDARY_$lczInt', $lczInt, "
                    parenthesis += ")"
                }
                def distribLczTableInt = postfix "distribLczTableInt"

                datasource.execute("""  DROP TABLE IF EXISTS $distribLczTableInt;
                                CREATE TABLE $distribLczTableInt
                                        AS SELECT   $grid_column_identifier, $casewhenQuery1 null$parenthesis AS LCZ_PRIMARY,
                                                    $casewhenQuery2 null$parenthesis AS LCZ_SECONDARY, 
                                                    MIN_DISTANCE, LCZ_UNIQUENESS_VALUE, LCZ_EQUALITY_VALUE 
                                        FROM $resultsDistrib;
                                DROP TABLE IF EXISTS $resultsDistrib""")
                tablesToDrop << resultsDistrib
                indicatorTablesToJoin.put(distribLczTableInt, grid_column_identifier)
                //We compute COUNT_WARM indicators
                if(window_sizes){
                    String grid_lcz_primary_indexes =  postfix("grid_lcz_indexes")
                    datasource.createIndex(distribLczTableInt, grid_column_identifier)
                    datasource.execute("""DROP TABLE IF EXISTS ${grid_lcz_primary_indexes};
                    CREATE TABLE $grid_lcz_primary_indexes as 
                    select a.$grid_column_identifier, a.id_row, a.id_col, b.LCZ_PRIMARY FROM
                    $grid as a left join $distribLczTableInt as b on a.$grid_column_identifier=b.$grid_column_identifier;""")
                    String grid_count_warm = Geoindicators.GridIndicators.gridCountCellsWarm(datasource, grid_lcz_primary_indexes, window_sizes)
                    indicatorTablesToJoin.put(grid_count_warm, grid_column_identifier)
                    tablesToDrop<<grid_lcz_primary_indexes
                }
            }
        } else {
            info "Cannot aggregate the LCZ at grid scale"
        }
    }

    /*
    * Make aggregation process with previous grid and current rsu urban typo area
    */
    if (list_indicators_upper.contains("UTRF_AREA_FRACTION") && rsu_utrf_area) {
        String indicatorName = "TYPO_MAJ"
        String upperScaleAreaStatistics = Geoindicators.GenericIndicators.upperScaleAreaStatistics(datasource,
                grid, grid_column_identifier, rsu_utrf_area,
                indicatorName, "AREA_TYPO_MAJ", false, "utrf_area")
        indicatorTablesToJoin.put(upperScaleAreaStatistics, grid_column_identifier)

    }

    if (list_indicators_upper.contains("UTRF_FLOOR_AREA_FRACTION") && rsu_utrf_floor_area) {
        def indicatorName = "TYPO_MAJ"
        def upperScaleAreaStatistics = Geoindicators.GenericIndicators.upperScaleAreaStatistics(datasource,
                grid, grid_column_identifier, rsu_utrf_floor_area, indicatorName, "FLOOR_AREA_TYPO_MAJ", false,
                "utrf_floor_area")
        indicatorTablesToJoin.put(upperScaleAreaStatistics, grid_column_identifier)

    }

    // If any surface fraction calculation is needed, create the priority list containing only needed fractions
    // and also set which type of statistics is needed if "BUILDING_HEIGHT" is activated
    def surfaceFractionsProcess
    def columnFractionsList = [:]
    def priorities = ["water", "building", "high_vegetation", "low_vegetation", "road", "impervious"]

    def unweightedBuildingIndicators = [:]
    def weightedBuildingIndicators = [:]
    HashSet height_roof_unweighted_list = new HashSet()
    list_indicators_upper.each {
        if (it == "BUILDING_FRACTION"
                || it == "BUILDING_SURFACE_DENSITY" ||
                it == "ASPECT_RATIO" || it == "FREE_EXTERNAL_FACADE_DENSITY" || it == "STREET_WIDTH") {
            columnFractionsList.put(priorities.indexOf("building"), "building")
        }
        if (it == "WATER_FRACTION") {
            columnFractionsList.put(priorities.indexOf("water"), "water")
        }
        if (it == "VEGETATION_FRACTION") {
            columnFractionsList.put(priorities.indexOf("high_vegetation"), "high_vegetation")
            columnFractionsList.put(priorities.indexOf("low_vegetation"), "low_vegetation")
        }
        if (it == "ROAD_FRACTION") {
            columnFractionsList.put(priorities.indexOf("road"), "road")
        }
        if (it == "IMPERVIOUS_FRACTION") {
            columnFractionsList.put(priorities.indexOf("impervious"), "impervious")
        }
        if (it == "BUILDING_HEIGHT" && building) {
            height_roof_unweighted_list.addAll(["AVG", "STD"])
        }
        if ((it == "BUILDING_HEIGHT_WEIGHTED" || it == "STREET_WIDTH") && building) {
            weightedBuildingIndicators["height_roof"] = ["area": ["AVG", "STD"]]
        }
        if (it == "BUILDING_POP" && building) {
            unweightedBuildingIndicators.put("pop", ["SUM"])
        }
        if (it == "HEIGHT_OF_ROUGHNESS_ELEMENTS" && building) {
            height_roof_unweighted_list.add("GEOM_AVG")
        }
    }
    if (height_roof_unweighted_list) {
        unweightedBuildingIndicators.put("height_roof", height_roof_unweighted_list)
    }

    // Calculate all surface fractions indicators on the GRID cell
    if (columnFractionsList) {
        def priorities_tmp = columnFractionsList.values().sort()
        // Need to create the smallest geometries used as input of the surface fraction process
        String superpositionsTableGrid = Geoindicators.RsuIndicators.smallestCommunGeometry(datasource,
                grid, grid_column_identifier,
                building, road, water,
                vegetation, impervious, null, prefixName)
        if (superpositionsTableGrid) {
            surfaceFractionsProcess = Geoindicators.RsuIndicators.surfaceFractions(
                    datasource, grid, grid_column_identifier, superpositionsTableGrid,
                    [:], priorities_tmp, prefixName)
            indicatorTablesToJoin.put(surfaceFractionsProcess, grid_column_identifier)
            tablesToJoinForWidth.put(surfaceFractionsProcess, grid_column_identifier)

            tablesToDrop << superpositionsTableGrid
        } else {
            info "Cannot compute the surface fractions at grid scale"
        }
    }
    String createScalesRelationsGridBl
    String computeBuildingStats
    if (unweightedBuildingIndicators) {
        // Create the relations between grid cells and buildings
        createScalesRelationsGridBl = Geoindicators.SpatialUnits.spatialJoin(datasource, building, grid,
                grid_column_identifier, null,
                prefixName)
        computeBuildingStats = Geoindicators.GenericIndicators.unweightedOperationFromLowerScale(datasource, createScalesRelationsGridBl,
                grid, grid_column_identifier,
                grid_column_identifier, unweightedBuildingIndicators,
                prefixName)
        indicatorTablesToJoin.put(computeBuildingStats, grid_column_identifier)

    }

    String buildingCutted
    if (weightedBuildingIndicators) {
        //Cut the building to compute exact fractions
        buildingCutted = cutBuilding(datasource, grid, building)
        def computeWeightedAggregStat = Geoindicators.GenericIndicators.weightedAggregatedStatistics(datasource, buildingCutted,
                grid, grid_column_identifier,
                weightedBuildingIndicators, prefixName)

        indicatorTablesToJoin.put(computeWeightedAggregStat, grid_column_identifier)
        tablesToJoinForWidth.put(computeWeightedAggregStat, grid_column_identifier)

        tablesToDrop << computeWeightedAggregStat
    }

    if (list_indicators_upper.contains("BUILDING_TYPE_FRACTION") && building) {
        if (!buildingCutted) {
            buildingCutted = cutBuilding(datasource, grid, building)
        }
        def indicatorName = "TYPE"
        def upperScaleAreaStatistics = Geoindicators.GenericIndicators.upperScaleAreaStatistics(datasource, grid,
                grid_column_identifier,
                buildingCutted,
                indicatorName, indicatorName, false,
                "building_type_fraction")
        indicatorTablesToJoin.put(upperScaleAreaStatistics, grid_column_identifier)
        tablesToDrop << upperScaleAreaStatistics

    }

    if (list_indicators_upper.intersect(["FREE_EXTERNAL_FACADE_DENSITY", "ASPECT_RATIO", "BUILDING_SURFACE_DENSITY", "STREET_WIDTH"]) && building) {
        if (!createScalesRelationsGridBl) {
            // Create the relations between grid cells and buildings
            createScalesRelationsGridBl = Geoindicators.SpatialUnits.spatialJoin(datasource,
                    building, grid, grid_column_identifier, null,
                    prefixName)
        }
        def freeFacadeDensityExact = Geoindicators.RsuIndicators.freeExternalFacadeDensityExact(datasource, createScalesRelationsGridBl,
                grid, grid_column_identifier, prefixName)
        tablesToJoinForWidth.put(freeFacadeDensityExact, grid_column_identifier)
        if (freeFacadeDensityExact) {
            if (list_indicators_upper.intersect(["FREE_EXTERNAL_FACADE_DENSITY", "ASPECT_RATIO", "STREET_WIDTH"])) {
                indicatorTablesToJoin.put(freeFacadeDensityExact, grid_column_identifier)
                tablesToDrop << freeFacadeDensityExact
            }

            def gridForWidth = Geoindicators.DataUtils.joinTables(datasource, tablesToJoinForWidth, "grid_for_width")
            tablesToDrop << gridForWidth

            // Compute the aspect_ratio (and street width if needed)
            if (list_indicators_upper.intersect(["ASPECT_RATIO", "STREET_WIDTH"]) && building) {
                datasource "ALTER TABLE $gridForWidth RENAME COLUMN $grid_column_identifier TO ID_RSU"
                def aspectRatio = Geoindicators.RsuIndicators.aspectRatio(datasource, gridForWidth,
                        "free_external_facade_density", "building_fraction", prefixName)
                datasource "ALTER TABLE $aspectRatio RENAME COLUMN ID_RSU TO $grid_column_identifier"
                indicatorTablesToJoin.put(aspectRatio, grid_column_identifier)
                tablesToDrop << aspectRatio

                // Calculates the street width if needed
                if (list_indicators_upper.contains("STREET_WIDTH") && building) {
                    tablesToJoinForWidth.put(aspectRatio, grid_column_identifier)
                    gridForWidth = Geoindicators.DataUtils.joinTables(datasource, tablesToJoinForWidth, "grid_for_width")
                    datasource "ALTER TABLE $gridForWidth RENAME COLUMN $grid_column_identifier TO ID_RSU"
                    def streetWidth = Geoindicators.RsuIndicators.streetWidth(datasource, gridForWidth,
                            "avg_height_roof_area_weighted", "aspect_ratio", prefixName)
                    datasource "ALTER TABLE $streetWidth RENAME COLUMN ID_RSU TO $grid_column_identifier"
                    indicatorTablesToJoin.put(streetWidth, grid_column_identifier)
                    tablesToDrop << streetWidth
                }
            }

            if (list_indicators_upper.contains("FREE_EXTERNAL_FACADE_DENSITY")) {
                def buildingSurfDensity = Geoindicators.RsuIndicators.buildingSurfaceDensity(
                        datasource, freeFacadeDensityExact,
                        surfaceFractionsProcess,
                        "FREE_EXTERNAL_FACADE_DENSITY",
                        "building_fraction", grid_column_identifier, prefixName)
                if (buildingSurfDensity) {
                    if (list_indicators_upper.contains("BUILDING_SURFACE_DENSITY")) {
                        indicatorTablesToJoin.put(buildingSurfDensity, grid_column_identifier)
                    }
                }
                tablesToDrop << freeFacadeDensityExact
                tablesToDrop << buildingSurfDensity
            }
        } else {
            info "Cannot calculate the exact free external facade density"
        }
    }


    if (list_indicators_upper.contains("BUILDING_HEIGHT_DISTRIBUTION") && building) {
        if (!buildingCutted) {
            buildingCutted = cutBuilding(datasource, grid, building)
        }
        def roofFractionDistributionExact = Geoindicators.RsuIndicators.roofFractionDistributionExact(datasource,
                grid, buildingCutted, grid_column_identifier,
                [0, 5, 10, 15, 20, 25, 30, 35, 40, 45, 50], false, prefixName)
        indicatorTablesToJoin.put(roofFractionDistributionExact, grid_column_identifier)

    }

    if (list_indicators_upper.contains("FRONTAL_AREA_INDEX") && building) {
        if (!datasource.getTable(building).isEmpty()) {
            if (!createScalesRelationsGridBl) {
                // Create the relations between grid cells and buildings
                createScalesRelationsGridBl = Geoindicators.SpatialUnits.spatialJoin(datasource, building,
                        grid, grid_column_identifier, null,
                        prefixName)
            }
            def frontalAreaIndexDistribution = Geoindicators.RsuIndicators.frontalAreaIndexDistribution(datasource,
                    createScalesRelationsGridBl, grid, grid_column_identifier,
                    [0, 5, 10, 15, 20, 25, 30, 35, 40, 45, 50], 12, true, prefixName)
            indicatorTablesToJoin.put(frontalAreaIndexDistribution, grid_column_identifier)
        }
    }

    if (list_indicators_upper.contains("SEA_LAND_FRACTION") && sea_land_mask) {
        if (datasource.getRowCount(sea_land_mask) > 0) {
            // If only one type of surface (land or sea) is in the zone, no need for computational fraction calculation
            def sea_land_type_rows = datasource.rows("""SELECT $seaLandTypeField, COUNT(*) AS NB_TYPES
                                                                    FROM $sea_land_mask
                                                                    GROUP BY $seaLandTypeField""".toString())
            if (sea_land_type_rows[seaLandTypeField].count("sea") == 0) {
                datasource """ 
                            DROP TABLE IF EXISTS $seaLandFractionTab;
                            CREATE TABLE $seaLandFractionTab
                                AS SELECT $grid_column_identifier, 1 AS LAND_FRACTION
                                FROM $grid"""
                indicatorTablesToJoin.put(seaLandFractionTab, grid_column_identifier)
            } else {
                // Split the potentially big complex seaLand geometries into smaller triangles in order to makes calculation faster
                datasource """
                            DROP TABLE IF EXISTS $tesselatedSeaLandTab;
                            CREATE TABLE $tesselatedSeaLandTab(id_tesselate serial, the_geom geometry, $seaLandTypeField VARCHAR)
                                AS SELECT explod_id, the_geom, $seaLandTypeField
<<<<<<< HEAD
                                FROM ST_EXPLODE('(SELECT ST_Tesselate(the_geom) AS the_geom, $seaLandTypeField 
=======
                                FROM ST_EXPLODE('(SELECT st_tesselate(the_geom) AS the_geom, $seaLandTypeField 
>>>>>>> 90660620
                                                    FROM $sea_land_mask
                                                    WHERE ST_DIMENSION(the_geom) = 2 AND ST_ISEMPTY(the_geom) IS NOT TRUE
                                                            AND ST_AREA(the_geom)>0)')"""

                def upperScaleAreaStatistics = Geoindicators.GenericIndicators.upperScaleAreaStatistics(datasource,
                        grid, grid_column_identifier,
                        tesselatedSeaLandTab, seaLandTypeField, seaLandTypeField,
                        prefixName)
                tablesToDrop << tesselatedSeaLandTab

                // Modify columns name to postfix with "_FRACTION"
                List sea_land_cols = datasource.getColumnNames(upperScaleAreaStatistics)
                def alterSeaLand = ""
                if (sea_land_cols.contains("TYPE_LAND")) {
                    alterSeaLand += "ALTER TABLE ${upperScaleAreaStatistics} RENAME COLUMN TYPE_LAND TO LAND_FRACTION;"
                }
                if (sea_land_cols.contains("TYPE_SEA")) {
                    alterSeaLand += "ALTER TABLE ${upperScaleAreaStatistics} RENAME COLUMN TYPE_SEA TO SEA_FRACTION;"
                }
                datasource.execute(""" 
                            $alterSeaLand
                            ALTER TABLE ${upperScaleAreaStatistics} DROP COLUMN THE_GEOM;""")
                indicatorTablesToJoin.put(upperScaleAreaStatistics, grid_column_identifier)

            }
        } else {
            //Update the final table
            sqlUpdateCommand << """ALTER TABLE $grid_indicators_table ADD COLUMN LAND_FRACTION DOUBLE PRECISION DEFAULT 1;
            ALTER TABLE $grid_indicators_table ADD COLUMN SEA_FRACTION DOUBLE PRECISION DEFAULT 0;"""
        }
    }


    if (list_indicators_upper.contains("SVF") && building) {
        if (!createScalesRelationsGridBl) {
            // Create the relations between grid cells and buildings
            createScalesRelationsGridBl = Geoindicators.SpatialUnits.spatialJoin(datasource, building,
                    grid, grid_column_identifier, null,
                    prefixName)
        }
        def svf_fraction = Geoindicators.RsuIndicators.groundSkyViewFactor(datasource, grid, grid_column_identifier, createScalesRelationsGridBl, 0.008, 100, 60, "grid")

        datasource """  ALTER TABLE ${svf_fraction} RENAME COLUMN GROUND_SKY_VIEW_FACTOR TO SVF""".toString()
        indicatorTablesToJoin.put(svf_fraction, grid_column_identifier)
        tablesToDrop << svf_fraction
    }

    if (list_indicators_upper.intersect(["HEIGHT_OF_ROUGHNESS_ELEMENTS", "TERRAIN_ROUGHNESS_CLASS"]) && building) {
        def heightColumnName = "height_roof"
        def facadeDensListLayersBottom = [0, 10, 20, 30, 40, 50]
        def facadeDensNumberOfDirection = 12
        if (!createScalesRelationsGridBl) {
            // Create the relations between grid cells and buildings
            createScalesRelationsGridBl = Geoindicators.SpatialUnits.spatialJoin(datasource,
                    building, grid, grid_column_identifier, null,
                    prefixName)
        }
        def frontalAreaIndexDistribution = Geoindicators.RsuIndicators.frontalAreaIndexDistribution(datasource,
                createScalesRelationsGridBl, grid, grid_column_identifier,
                facadeDensListLayersBottom, facadeDensNumberOfDirection, false, prefixName)

        def tablesToJoin = [:]
        tablesToJoin.put(frontalAreaIndexDistribution, grid_column_identifier)
        tablesToJoin.put(computeBuildingStats, grid_column_identifier)
        tablesToJoin.put(grid, grid_column_identifier)

        tablesToDrop << frontalAreaIndexDistribution

        def grid_for_roughness = Geoindicators.DataUtils.joinTables(datasource, tablesToJoin, "grid_for_roughness")
        tablesToDrop << grid_for_roughness

        def effRoughHeight = Geoindicators.RsuIndicators.effectiveTerrainRoughnessLength(datasource, grid_for_roughness,
                grid_column_identifier,
                "frontal_area_index",
                "geom_avg_$heightColumnName",
                facadeDensListLayersBottom, facadeDensNumberOfDirection, prefixName)

        indicatorTablesToJoin.put(effRoughHeight, grid_column_identifier)
        tablesToDrop << effRoughHeight

        if (list_indicators_upper.contains("TERRAIN_ROUGHNESS_CLASS")) {
            def roughClass = Geoindicators.RsuIndicators.effectiveTerrainRoughnessClass(datasource, effRoughHeight,
                    grid_column_identifier, "effective_terrain_roughness_length", prefixName)
            indicatorTablesToJoin.put(roughClass, grid_column_identifier)
            tablesToDrop << roughClass
        }
    }

    //Join all indicators at grid scale
    Geoindicators.DataUtils.joinTables(datasource, indicatorTablesToJoin, grid_indicators_table)

    //Execute commands
    datasource.execute(sqlUpdateCommand.join(" "))

    tablesToDrop << createScalesRelationsGridBl
    tablesToDrop << buildingCutted

    datasource.dropTable(indicatorTablesToJoin.keySet().toArray(new String[0]))

    // Remove temporary tables
    datasource.dropTable(tablesToDrop)

    return grid_indicators_table
}



/**
 * Method to cut the building with a grid or any other table
 * @param datasource
 * @param grid
 * @param building
 * @return
 */
String cutBuilding(JdbcDataSource datasource, String grid, String building) throws Exception {
    String buildingCutted = postfix("building_cutted")
    datasource.createSpatialIndex(grid)
    datasource.createSpatialIndex(building)
    try {
        datasource.execute("""
        DROP TABLE IF EXISTS $buildingCutted;
        CREATE TABLE $buildingCutted as 
        SELECT *, ST_AREA(THE_GEOM) AS area from 
        (SELECT a.* EXCEPT(the_geom), ST_CollectionExtract(st_intersection(a.the_geom, b.the_geom), 3) as the_geom, b.* EXCEPT(the_geom),
        (b.HEIGHT_WALL + b.HEIGHT_ROOF) / 2 AS BUILD_HEIGHT
        FROM $grid as a, $building as b where a.the_geom && b.the_geom and st_intersects(a.the_geom, b.the_geom)) 
        as foo
        """.toString())
    }
    catch (SQLException ex) {
        throw new SQLException("Cannot cut the building", ex)
    }
    return buildingCutted
}
/**
 * This process is used to create a grid to aggregate indicators
 *
 * @param h2gis_datasource the local H2GIS database
 * @param zoneEnvelopeTableName
 * @param x_size x size of the grid
 * @param y_size y size of the grid
 * @param srid used to reproject the grid
 * @param outputTableName the name of grid  table
 * @return
 */
String createGrid(JdbcDataSource datasource,
                  Geometry envelope,
                  int x_size, int y_size,
                  int srid, boolean rowCol = false) throws Exception {
    //Start to compute the grid
    def grid_table_name = Geoindicators.SpatialUnits.createGrid(datasource, envelope, x_size, y_size, rowCol)
    if (grid_table_name) {
        //Reproject the grid in the local UTM
        if (envelope.getSRID() == 4326) {
            def reprojectedGrid = postfix("grid")
            datasource.execute """drop table if exists $reprojectedGrid; 
                    create table $reprojectedGrid as  select st_transform(the_geom, $srid) as the_geom, id_grid, id_col, id_row from $grid_table_name""".toString()
            grid_table_name = reprojectedGrid
        }
        return grid_table_name
    }
}

/**
 * This process is used to re-format the building table when the estimated height RF is used.
 * It must be used to update the nb level according the estimated height roof value
 *
 * @param datasource A connexion to a DB containing the raw buildings table
 * @param inputTableName The name of the raw buildings table in the DB
 * @param hLevMin Minimum building level height
 * @param epsg srid code of the output table
 * @return The name of the final buildings table
 */
String formatEstimatedBuilding(JdbcDataSource datasource, String inputTableName, int epsg, float h_lev_min = 3) throws Exception {
    def outputTableName = postfix "INPUT_BUILDING_REFORMATED_"
    info 'Re-formating building layer'
    def outputEstimateTableName = ""
    datasource.execute(""" 
                DROP TABLE if exists ${outputTableName};
                CREATE TABLE ${outputTableName} (THE_GEOM GEOMETRY(POLYGON, $epsg), id_build INTEGER, ID_SOURCE VARCHAR, 
                    HEIGHT_WALL FLOAT, HEIGHT_ROOF FLOAT, NB_LEV INTEGER, TYPE VARCHAR, MAIN_USE VARCHAR, ZINDEX INTEGER, ID_BLOCK INTEGER, ID_RSU INTEGER);
            """)
    if (inputTableName) {
        def queryMapper = "SELECT "
        if (datasource.getRowCount(inputTableName) > 0) {
            def columnNames = datasource.getColumnNames(inputTableName)
            queryMapper += " ${columnNames.join(",")} FROM $inputTableName"
            datasource.withBatch(100) { stmt ->
                datasource.eachRow(queryMapper) { row ->
                    def heightRoof = row.height_roof
                    def type = row.type
                    def formatedData = formatHeightsAndNbLevels(0, heightRoof, 0, h_lev_min,
                            type, null)
                    def nbLevels = formatedData.nbLevels
                    def heightWall = formatedData.heightWall
                    stmt.addBatch """
                                                INSERT INTO ${outputTableName} values(
                                                    ST_GEOMFROMTEXT('${row.the_geom}',$epsg), 
                                                    ${row.id_build}, 
                                                    '${row.id_source}',
                                                    ${heightWall},
                                                    ${heightRoof},
                                                    ${nbLevels},
                                                    '${type}',
                                                    '${row.main_use}',
                                                    ${row.zindex},
                                                    ${row.id_block},${row.id_rsu})
                                            """.toString()

                }
            }
        }
    }
    info 'Re-formating building finishes'
    return outputTableName
}


/**
 * Rule to guarantee the height wall, height roof and number of levels values
 * @param heightWall value
 * @param heightRoof value
 * @param nbLevels value
 * @param h_lev_min value
 * @return a map with the new values
 */
static Map formatHeightsAndNbLevels(def heightWall, def heightRoof, def nbLevels, def h_lev_min,
                                    def buildingType, def levelBuildingTypeMap) {
    //Use the BDTopo values
    if (heightWall != 0 && heightRoof != 0 && nbLevels != 0) {
        return [heightWall: heightWall, heightRoof: heightRoof, nbLevels: nbLevels, estimated: false]
    }
    //Initialisation of heights and number of levels
    // Update height_wall
    boolean estimated = false
    if (heightWall == 0) {
        if (!heightRoof || heightRoof == 0) {
            if (nbLevels == 0) {
                nbLevels = levelBuildingTypeMap[buildingType]
                if (!nbLevels) {
                    nbLevels = 1
                }
                heightWall = h_lev_min * nbLevels
                heightRoof = heightWall
                estimated = true
            } else {
                heightWall = h_lev_min * nbLevels
                heightRoof = heightWall
            }
        } else {
            heightWall = heightRoof
            nbLevels = Math.max(Math.floor(heightWall / h_lev_min), 1)
        }
    } else if (heightWall == heightRoof) {
        if (nbLevels == 0) {
            nbLevels = Math.max(Math.floor(heightWall / h_lev_min), 1)
        }
    }
    // Control of heights and number of levels
    // Check if height_roof is lower than height_wall. If yes, then correct height_roof
    else if (heightWall > heightRoof) {
        heightRoof = heightWall
        if (nbLevels == 0) {
            nbLevels = Math.max(Math.floor(heightWall / h_lev_min), 1)
        }
    } else if (heightRoof > heightWall) {
        if (nbLevels == 0) {
            nbLevels = Math.max(Math.floor(heightRoof / h_lev_min), 1)
        }
    }
    return [heightWall: heightWall, heightRoof: heightRoof, nbLevels: nbLevels, estimated: estimated]

}


/**
 * This utility method checks if a model exists
 *  - the model name must have the extension .model
 *  - the file must exists
 *  - if the file doesn't exist we try to download it on the geoclimate/model repository
 * @param modelName
 * @return true if the model exists or if we can download it on the repository
 */
static boolean modelCheck(String modelName) throws Exception {
    if (!modelName) {
        throw new IllegalArgumentException("Cannot find any model file")
    }
    File inputModelFile = new File(modelName)
    def baseNameModel = FilenameUtils.getBaseName(modelName)
    if (!inputModelFile.exists()) {
        //We try to find this model in geoclimate
        def modelURL = "https://github.com/orbisgis/geoclimate/raw/master/models/${baseNameModel}.model"
        def localInputModelFile = new File(System.getProperty("user.home") + File.separator + ".geoclimate" + File.separator + baseNameModel + ".model")
        // The model doesn't exist on the local folder we download it
        if (!localInputModelFile.exists()) {
            FileUtils.copyURLToFile(new URL(modelURL), localInputModelFile)
            if (!localInputModelFile.exists()) {
                throw new IllegalArgumentException("Cannot find any model file")
            }
        }
    } else {
        if (!FilenameUtils.isExtension(modelName, "model")) {
            throw new IllegalArgumentException("The extension of the model file must be .model")
        }
    }
    return true
}

/***
 * This method is used to compute a set of sprawl_areas indicators as
 * - the sprawl_areas layer
 * - the distances inside and outside the sprawl_areas
 * - the distance to cool areas (LCZ 101, 102, 103, 104,106,107) inside the sprawl_areas
 *
 * @param datasource
 * @param grid_indicators
 * @param list_indicators
 * @param distance the erode and dilate the geometries
 * @return the sprawl_areas layer plus new distance columns on the input grid_indicators
 */
Map sprawlIndicators(JdbcDataSource datasource, String grid_indicators, String id_grid, List list_indicators,
                     float distance) throws Exception {
    if (!list_indicators) {
        throw new IllegalArgumentException("The list of indicator names cannot be null or empty")
    }

    //Concert the list of indicators to upper case
    allowed_indicators = ["URBAN_SPRAWL_AREAS", "URBAN_SPRAWL_DISTANCES", "URBAN_SPRAWL_COOL_DISTANCES"]
    def list_indicators_upper = list_indicators.collect { it.toUpperCase() }

    def tablesToDrop = []
    def tablesToJoin = [:]
    tablesToJoin.put(grid_indicators, id_grid)
    String sprawl_areas
    String cool_areas
    if (list_indicators_upper.intersect(["URBAN_SPRAWL_AREAS", "URBAN_SPRAWL_DISTANCES", "URBAN_SPRAWL_COOL_DISTANCES"]) && grid_indicators) {
        sprawl_areas = Geoindicators.SpatialUnits.computeSprawlAreas(datasource, grid_indicators, distance)
    }
    if (sprawl_areas && datasource.getRowCount(sprawl_areas) > 0) {
        //Compute the distances
        if (list_indicators_upper.contains("URBAN_SPRAWL_DISTANCES")) {
            String inside_sprawl_areas = Geoindicators.GridIndicators.gridDistances(datasource, sprawl_areas, grid_indicators, id_grid, false)
            if (inside_sprawl_areas) {
                datasource.execute("""ALTER TABLE $inside_sprawl_areas RENAME COLUMN DISTANCE TO URBAN_SPRAWL_INDIST""".toString())
                tablesToDrop << inside_sprawl_areas
                String inverse_sprawl_areas = Geoindicators.SpatialUnits.inversePolygonsLayer(datasource, sprawl_areas)
                if (inverse_sprawl_areas) {
                    tablesToDrop << inverse_sprawl_areas
                    tablesToJoin.put(inside_sprawl_areas, id_grid)
                    String outside_sprawl_areas = Geoindicators.GridIndicators.gridDistances(datasource, inverse_sprawl_areas, grid_indicators, id_grid, false)
                    if (outside_sprawl_areas) {
                        datasource.execute("""ALTER TABLE $outside_sprawl_areas RENAME COLUMN DISTANCE TO URBAN_SPRAWL_OUTDIST""".toString())
                        tablesToDrop << outside_sprawl_areas
                        tablesToJoin.put(outside_sprawl_areas, id_grid)
                    }
                }
            }
        }
        if (list_indicators_upper.contains("URBAN_SPRAWL_COOL_DISTANCES")) {
            cool_areas = Geoindicators.SpatialUnits.extractCoolAreas(datasource, grid_indicators, sprawl_areas, (distance / 2) as float)
            if (cool_areas && datasource.getRowCount(cool_areas) > 0) {
                String inverse_cool_areas = Geoindicators.SpatialUnits.inversePolygonsLayer(datasource, sprawl_areas, cool_areas)
                if (inverse_cool_areas) {
                    tablesToDrop << inverse_cool_areas
                    String cool_distances = Geoindicators.GridIndicators.gridDistances(datasource, inverse_cool_areas, grid_indicators, id_grid, false)
                    if (cool_distances) {
                        tablesToDrop << cool_distances
                        datasource.execute("""ALTER TABLE $cool_distances RENAME COLUMN DISTANCE TO URBAN_SPRAWL_COOL_INDIST""".toString())
                        tablesToJoin.put(cool_distances, id_grid)
                    }
                }
            }
        }
    }
    if (tablesToJoin.size() > 1) {
        tablesToDrop << grid_indicators
        grid_indicators = Geoindicators.DataUtils.joinTables(datasource, tablesToJoin, postfix("grid_indicators"))
    }
    datasource.dropTable(tablesToDrop)

    return ["urban_sprawl_areas": sprawl_areas, "grid_indicators": grid_indicators, "urban_cool_areas": cool_areas]
}<|MERGE_RESOLUTION|>--- conflicted
+++ resolved
@@ -1960,11 +1960,8 @@
                             DROP TABLE IF EXISTS $tesselatedSeaLandTab;
                             CREATE TABLE $tesselatedSeaLandTab(id_tesselate serial, the_geom geometry, $seaLandTypeField VARCHAR)
                                 AS SELECT explod_id, the_geom, $seaLandTypeField
-<<<<<<< HEAD
                                 FROM ST_EXPLODE('(SELECT ST_Tesselate(the_geom) AS the_geom, $seaLandTypeField 
-=======
-                                FROM ST_EXPLODE('(SELECT st_tesselate(the_geom) AS the_geom, $seaLandTypeField 
->>>>>>> 90660620
+
                                                     FROM $sea_land_mask
                                                     WHERE ST_DIMENSION(the_geom) = 2 AND ST_ISEMPTY(the_geom) IS NOT TRUE
                                                             AND ST_AREA(the_geom)>0)')"""
