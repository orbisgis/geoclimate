package org.orbisgis.geoclimate.geoindicators

import groovy.transform.BaseScript
import org.apache.commons.io.FileUtils
import org.apache.commons.io.FilenameUtils
import org.locationtech.jts.geom.Envelope
import org.orbisgis.orbisdata.datamanager.jdbc.JdbcDataSource
import org.orbisgis.orbisdata.processmanager.api.IProcess
import org.orbisgis.geoclimate.Geoindicators

@BaseScript Geoindicators geoindicators

/**
 * Compute the geoindicators at building scale
 *
 * @param indicatorUse The use defined for the indicator. Depending on this use, only a part of the indicators could
 * be calculated (default is all indicators : ["LCZ", "UTRF", "TEB"])
 *
 * @return
 */
IProcess computeBuildingsIndicators() {
    return create {
        title "Compute the geoindicators at building scale"
        id "computeBuildingsIndicators"
        inputs datasource: JdbcDataSource, inputBuildingTableName: String, inputRoadTableName: String,
                indicatorUse: ["LCZ", "UTRF", "TEB"], prefixName: ""
        outputs outputTableName: String
        run { datasource, inputBuildingTableName, inputRoadTableName, indicatorUse, prefixName ->

            info "Start computing building indicators..."

            def idColumnBu = "id_build"
            def BASE_NAME = "building_indicators"

            // Maps for intermediate or final joins
            def finalTablesToJoin = [:]
            finalTablesToJoin.put(inputBuildingTableName, idColumnBu)

            // The name of the outputTableName is constructed
            def outputTableName = prefix prefixName, BASE_NAME
            def buildingPrefixName = "building_indicator_"
            def buildTableJoinNeighbors = postfix "A"

            // building_area + building_perimeter
            def geometryOperations = ["st_area"]
            if (indicatorUse*.toUpperCase().contains("UTRF")) {
                geometryOperations = ["st_perimeter", "st_area"]
            }
            def computeGeometryProperties = Geoindicators.GenericIndicators.geometryProperties()
            if (!computeGeometryProperties([inputTableName: inputBuildingTableName, inputFields: ["id_build"],
                                            operations    : geometryOperations, prefixName: buildingPrefixName,
                                            datasource    : datasource])) {
                info "Cannot compute the length,perimeter,area properties of the buildings"
                return
            }
            def buildTableGeometryProperties = computeGeometryProperties.results.outputTableName
            finalTablesToJoin.put(buildTableGeometryProperties, idColumnBu)

            // For indicators that are useful for UTRF OR for LCZ classification
            if (indicatorUse*.toUpperCase().contains("LCZ") || indicatorUse*.toUpperCase().contains("UTRF")) {
                // building_volume + building_floor_area + building_total_facade_length
                def sizeOperations = ["volume", "floor_area", "total_facade_length"]
                if (!indicatorUse*.toUpperCase().contains("UTRF")) {
                    sizeOperations = ["total_facade_length"]
                }
                def computeSizeProperties = Geoindicators.BuildingIndicators.sizeProperties()
                if (!computeSizeProperties([inputBuildingTableName: inputBuildingTableName,
                                            operations            : sizeOperations,
                                            prefixName            : buildingPrefixName,
                                            datasource            : datasource])) {
                    info "Cannot compute the building_volume, building_floor_area, building_total_facade_length " +
                            "indicators for the buildings"
                    return
                }
                def buildTableSizeProperties = computeSizeProperties.results.outputTableName
                finalTablesToJoin.put(buildTableSizeProperties, idColumnBu)

                // building_contiguity + building_common_wall_fraction + building_number_building_neighbor
                def neighborOperations = ["contiguity", "common_wall_fraction", "number_building_neighbor"]
                if (indicatorUse*.toUpperCase().contains("LCZ") && !indicatorUse*.toUpperCase().contains("UTRF")) {
                    neighborOperations = ["contiguity"]
                }
                def computeNeighborsProperties = Geoindicators.BuildingIndicators.neighborsProperties()
                if (!computeNeighborsProperties([inputBuildingTableName: inputBuildingTableName,
                                                 operations            : neighborOperations,
                                                 prefixName            : buildingPrefixName,
                                                 datasource            : datasource])) {
                    info "Cannot compute the building_contiguity, building_common_wall_fraction, " +
                            "number_building_neighbor indicators for the buildings"
                    return
                }
                def buildTableComputeNeighborsProperties = computeNeighborsProperties.results.outputTableName
                finalTablesToJoin.put(buildTableComputeNeighborsProperties, idColumnBu)

                if (indicatorUse*.toUpperCase().contains("UTRF")) {
                    // area_concavity + building_form_factor + building_raw_compactness + perimeter_convexity
                    def computeFormProperties = Geoindicators.BuildingIndicators.formProperties()
                    if (!computeFormProperties([inputBuildingTableName: inputBuildingTableName,
                                                operations            : ["area_concavity", "form_factor",
                                                                         "raw_compactness",
                                                                         "perimeter_convexity"],
                                                prefixName            : buildingPrefixName,
                                                datasource            : datasource])) {
                        info "Cannot compute the area_concavity, form_factor, raw_compactness, " +
                                "perimeter_convexity indicators for the buildings"
                        return
                    }
                    def buildTableFormProperties = computeFormProperties.results.outputTableName
                    finalTablesToJoin.put(buildTableFormProperties, idColumnBu)

                    // building_minimum_building_spacing
                    def computeMinimumBuildingSpacing = Geoindicators.BuildingIndicators.minimumBuildingSpacing()
                    if (!computeMinimumBuildingSpacing([inputBuildingTableName: inputBuildingTableName,
                                                        bufferDist            : 100,
                                                        prefixName            : buildingPrefixName, datasource: datasource])) {
                        info "Cannot compute the minimum building spacing indicator"
                        return
                    }
                    def buildTableComputeMinimumBuildingSpacing = computeMinimumBuildingSpacing.results.outputTableName
                    finalTablesToJoin.put(buildTableComputeMinimumBuildingSpacing, idColumnBu)

                    // building_road_distance
                    def computeRoadDistance = Geoindicators.BuildingIndicators.roadDistance()
                    if (!computeRoadDistance([inputBuildingTableName: inputBuildingTableName,
                                              inputRoadTableName    : inputRoadTableName,
                                              bufferDist            : 100,
                                              prefixName            : buildingPrefixName,
                                              datasource            : datasource])) {
                        info "Cannot compute the closest minimum distance to a road at 100 meters."
                        return
                    }
                    def buildTableComputeRoadDistance = computeRoadDistance.results.outputTableName
                    finalTablesToJoin.put(buildTableComputeRoadDistance, idColumnBu)

                    // Join for building_likelihood
                    def computeJoinNeighbors = Geoindicators.DataUtils.joinTables()
                    if (!computeJoinNeighbors([inputTableNamesWithId: [(buildTableComputeNeighborsProperties): idColumnBu,
                                                                       (inputBuildingTableName)              : idColumnBu],
                                               outputTableName      : buildingPrefixName + "_neighbors",
                                               datasource           : datasource])) {
                        info "Cannot join the number of neighbors of a building."
                        return
                    }
                    buildTableJoinNeighbors = computeJoinNeighbors.results.outputTableName

                    // building_likelihood_large_building
                    def computeLikelihoodLargeBuilding = Geoindicators.BuildingIndicators.likelihoodLargeBuilding()
                    if (!computeLikelihoodLargeBuilding([inputBuildingTableName: buildTableJoinNeighbors,
                                                         nbOfBuildNeighbors    : "number_building_neighbor",
                                                         prefixName            : buildingPrefixName,
                                                         datasource            : datasource])) {
                        info "Cannot compute the like lihood large building indicator."
                        return
                    }
                    def buildTableComputeLikelihoodLargeBuilding = computeLikelihoodLargeBuilding.results.outputTableName
                    finalTablesToJoin.put(buildTableComputeLikelihoodLargeBuilding, idColumnBu)
                }
            }

            def buildingTableJoin = Geoindicators.DataUtils.joinTables()
            if (!buildingTableJoin([inputTableNamesWithId: finalTablesToJoin,
                                    outputTableName      : buildingPrefixName,
                                    datasource           : datasource])) {
                info "Cannot merge all indicator in the table $buildingPrefixName."
                return
            }

            // Rename the last table to the right output table name
            datasource.execute """DROP TABLE IF EXISTS $outputTableName;
                    ALTER TABLE ${buildingTableJoin.results.outputTableName} RENAME TO $outputTableName""".toString()

            // Remove all intermediate tables (indicators alone in one table)
            // Recover all created tables in an array
            def finTabNames = finalTablesToJoin.keySet().toArray()
            // Remove the block table from the list of "tables to remove" (since it needs to be conserved)
            finTabNames = finTabNames - inputBuildingTableName
            datasource.execute """DROP TABLE IF EXISTS ${finTabNames.join(",")}, $buildTableJoinNeighbors""".toString()

            [outputTableName: outputTableName]

        }
    }
}

/**
 * Compute the geoindicators at block scale
 *
 * @return
 */
IProcess computeBlockIndicators() {
    return create {
        title "Compute the geoindicators at block scale"
        id "computeBlockIndicators"
        inputs datasource: JdbcDataSource, inputBuildingTableName: String, inputBlockTableName: String, prefixName: ""
        outputs outputTableName: String
        run { datasource, inputBuildingTableName, inputBlockTableName, prefixName ->

            def BASE_NAME = "block_indicators"

            info "Start computing block indicators..."
            // The name of the outputTableName is constructed
            def outputTableName = prefix prefixName, BASE_NAME
            def blockPrefixName = "block_indicator_"
            def id_block = "id_block"
            def id_build = "id_build"

            // Maps for intermediate or final joins
            def finalTablesToJoin = [:]
            finalTablesToJoin.put(inputBlockTableName, id_block)

            //Compute :
            //Sum of the building area
            //Sum of the building volume composing the block
            //Sum of block floor area
            def computeSimpleStats = Geoindicators.GenericIndicators.unweightedOperationFromLowerScale()
            if (!computeSimpleStats([inputLowerScaleTableName: inputBuildingTableName,
                                     inputUpperScaleTableName: inputBlockTableName,
                                     inputIdUp               : id_block,
                                     inputIdLow              : id_build,
                                     inputVarAndOperations   : ["area"      : ["SUM"],
                                                                "floor_area": ["SUM"],
                                                                "volume"    : ["SUM"]],
                                     prefixName              : blockPrefixName,
                                     datasource              : datasource])) {
                info "Cannot compute the sum of of the building area, building volume and block floor area."
                return
            }

            finalTablesToJoin.put(computeSimpleStats.results.outputTableName, id_block)

            //Ratio between the holes area and the blocks area
            // block_hole_area_density
            def computeHoleAreaDensity = Geoindicators.BlockIndicators.holeAreaDensity()
            if (!computeHoleAreaDensity(blockTable: inputBlockTableName,
                    prefixName: blockPrefixName,
                    datasource: datasource)) {
                info "Cannot compute the hole area density."
                return
            }
            finalTablesToJoin.put(computeHoleAreaDensity.results.outputTableName, id_block)

            //Perkins SKill Score of the distribution of building direction within a block
            // block_perkins_skill_score_building_direction
            def computePerkinsSkillScoreBuildingDirection = Geoindicators.GenericIndicators.buildingDirectionDistribution()
            if (!computePerkinsSkillScoreBuildingDirection([buildingTableName: inputBuildingTableName,
                                                            tableUp          : inputBlockTableName,
                                                            inputIdUp        : id_block,
                                                            angleRangeSize   : 15,
                                                            prefixName       : blockPrefixName,
                                                            datasource       : datasource])) {
                info "Cannot compute perkins skill indicator. "
                return
            }
            finalTablesToJoin.put(computePerkinsSkillScoreBuildingDirection.results.outputTableName, id_block)


            //Block closingness
            def computeClosingness = Geoindicators.BlockIndicators.closingness()
            if (!computeClosingness(correlationTableName: inputBuildingTableName,
                    blockTable: inputBlockTableName,
                    prefixName: blockPrefixName,
                    datasource: datasource)) {
                info "Cannot compute closingness indicator. "
                return
            }
            finalTablesToJoin.put(computeClosingness.results.outputTableName, id_block)

            //Block net compactness
            def computeNetCompactness = Geoindicators.BlockIndicators.netCompactness()
            if (!computeNetCompactness([buildTable             : inputBuildingTableName,
                                        buildingVolumeField    : "volume",
                                        buildingContiguityField: "contiguity",
                                        prefixName             : blockPrefixName,
                                        datasource             : datasource])) {
                info "Cannot compute the net compactness indicator. "
                return
            }
            finalTablesToJoin.put(computeNetCompactness.results.outputTableName, id_block)

            //Block mean building height
            //Block standard deviation building height
            def computeWeightedAggregatedStatistics = Geoindicators.GenericIndicators.weightedAggregatedStatistics()
            if (!computeWeightedAggregatedStatistics([inputLowerScaleTableName : inputBuildingTableName,
                                                      inputUpperScaleTableName : inputBlockTableName,
                                                      inputIdUp                : id_block,
                                                      inputVarWeightsOperations: ["height_roof": ["area": ["AVG", "STD"]]],
                                                      prefixName               : blockPrefixName,
                                                      datasource               : datasource])) {
                info "Cannot compute the block mean building height and standard deviation building height indicators. "
                return
            }
            finalTablesToJoin.put(computeWeightedAggregatedStatistics.results.outputTableName, id_block)

            //Merge all in one table
            def blockTableJoin = Geoindicators.DataUtils.joinTables()
            if (!blockTableJoin([inputTableNamesWithId: finalTablesToJoin,
                                 outputTableName      : blockPrefixName,
                                 datasource           : datasource])) {
                info "Cannot merge all tables in $blockPrefixName. "
                return
            }

            // Rename the last table to the right output table name
            datasource.execute """DROP TABLE IF EXISTS $outputTableName;
                    ALTER TABLE ${blockTableJoin.results.outputTableName} RENAME TO $outputTableName""".toString()

            // Modify all indicators which do not have the expected name
            def listColumnNames = datasource.getTable(outputTableName).columns
            def mapIndic2Change = ["SUM_AREA"  : "AREA", "SUM_FLOOR_AREA": "FLOOR_AREA",
                                   "SUM_VOLUME": "VOLUME"]
            def query2ModifyNames = ""
            for (ind in mapIndic2Change.keySet()) {
                if (listColumnNames.contains(ind)) {
                    query2ModifyNames += "ALTER TABLE $outputTableName RENAME COLUMN $ind TO ${mapIndic2Change[ind]};"
                }
            }
            if (query2ModifyNames != "") {
                datasource.execute query2ModifyNames.toString()
            }

            // Remove all intermediate tables (indicators alone in one table)
            // Recover all created tables in an array
            def finTabNames = finalTablesToJoin.keySet().toArray()
            // Remove the block table from the list of "tables to remove" (since it needs to be conserved)
            finTabNames = finTabNames - inputBlockTableName
            datasource.execute """DROP TABLE IF EXISTS ${finTabNames.join(",")}""".toString()

            [outputTableName: outputTableName]
        }
    }
}

/**
 * Compute the geoindicators at RSU scale
 *
 * @param buildingTable The table where are stored informations concerning buildings (and the id of the corresponding rsu)
 * @param rsuTable The table where are stored informations concerning RSU
 * @param roadTable The table where are stored informations concerning roads
 * @param vegetationTable The table where are stored informations concerning vegetation
 * @param hydrographicTable The table where are stored informations concerning water
 * @param imperviousTable The table where are stored the impervious areas
 * @param facadeDensListLayersBottom the list of height corresponding to the bottom of each vertical layers used for calculation
 * of the rsu_projected_facade_area_density which is then used to calculate the height of roughness (default [0, 10, 20, 30, 40, 50])
 * @param facadeDensNumberOfDirection The number of directions used for the calculation - according to the method used it should
 * be divisor of 360 AND a multiple of 2 (default 12)
 * @param pointDensity The density of points (nb / free m²) used to calculate the spatial average SVF (default 0.008)
 * @param rayLength The maximum distance to consider an obstacle as potential sky cover (default 100)
 * @param numberOfDirection the number of directions considered to calculate the SVF (default 60)
 * @param heightColumnName The name of the column (in the building table) used for roughness length calculation (default "height_roof")
 * @param fractionTypePervious The type of surface that should be consider to calculate the fraction of pervious soil
 * (default ["low_vegetation", "water"] but possible parameters are ["low_vegetation", "high_vegetation", "water"])
 * @param fractionTypeImpervious The type of surface that should be consider to calculate the fraction of impervious soil
 * (default ["road"] but possible parameters are ["road", "building"])
 * @param inputFields The fields of the buildingTable that should be kept in the analysis (default ["the_geom", "id_build"]
 * @param levelForRoads If the road surfaces are considered for the calculation of the impervious fraction,
 * you should give the list of road zindex to consider (default [0])
 * @param angleRangeSizeBuDirection The range size (in °) of each interval angle used to calculate the distribution
 * of building direction (used in the Perkins Skill Score direction - should be a divisor of 180 - default 15°)
 * @param prefixName A prefix used to name the output table
 * @param svfSimplified A boolean to use a simplified version of the SVF calculation (default false)
 * @param indicatorUse The use defined for the indicator. Depending on this use, only a part of the indicators could
 * be calculated (default is all indicators : ["LCZ", "UTRF", "TEB"])
 * @param surfSuperpositions Map where are stored the overlaying layers as keys and the overlapped
 * layers as values. Note that the priority order for the overlapped layers is taken according to the priority variable
 * name and (default ["high_vegetation": ["water", "building", "low_vegetation", "road", "impervious"]])
 * @param surfPriorities List indicating the priority order to set between layers in order to remove potential double count
 * of overlapped layers (for example a geometry containing water and low_vegetation must be either water
 * or either low_vegetation, not both (default ["water", "building", "high_vegetation", "low_vegetation",
 * "road", "impervious"]
 * @param buildingAreaTypeAndComposition Building type proportion that should be calculated (default: ["light_industry": ["light_industry"],
 *                                                                                                      "heavy_industry": ["heavy_industry"],
 *                                                                                                       "commercial":["commercial"],
 *                                                                                                      "residential": ["residential"]])
 * @param floorAreaTypeAndComposition Building floor area type proportion that should be calculated (default: ["residential": ["residential"]])
 * @param utrfSurfFraction Map containing as key the name of the fraction indicators useful for the urban typology classification
 * and as value a list of the fractions that have to be summed up to calculate the indicator. No need to modify
 * these values if not interested by the urban typology
 * @param lczSurfFraction Map containing as key the name of the fraction indicators useful for the LCZ classification
 * and as value a list of the fractions that have to be summed up to calculate the indicator. No need to modify
 * these values if not interested by the lcz classification.
 * @param buildingFractions List of fractions to sum to calculate the total building fraction which is useful as input of the aspect ratio
 * @param datasource A connection to a database
 *
 * @return
 */
IProcess computeRSUIndicators() {
    return create {
        title "Compute the geoindicators at RSU scale"
        id "computeRSUIndicators"
        inputs  datasource                      : JdbcDataSource,   buildingTable               : "",
                rsuTable                        : "",               prefixName                  : "",
                vegetationTable                 : "",               roadTable                   : "",
                hydrographicTable               : "",               imperviousTable             : "",
                facadeDensListLayersBottom      : [0, 10, 20, 30, 40, 50],
                facadeDensNumberOfDirection     : 12,               svfPointDensity             : 0.008,
                svfRayLength                    : 100,              svfNumberOfDirection        : 60,
                heightColumnName                : "height_roof",
                inputFields                     : ["id_build", "the_geom"],
                levelForRoads                   : [0],              angleRangeSizeBuDirection   : 30,
                svfSimplified                   : false,
                indicatorUse                    : ["LCZ", "UTRF", "TEB"],
                surfSuperpositions              : ["high_vegetation": ["water", "building", "low_vegetation", "road", "impervious"]],
                surfPriorities                  : ["water", "building", "high_vegetation", "low_vegetation", "road", "impervious"],
                buildingAreaTypeAndComposition  : ["light_industry": ["light_industry"],
                                                   "heavy_industry": ["heavy_industry"],
                                                   "commercial":["commercial"],
                                                   "residential": ["residential"]],
                floorAreaTypeAndComposition     : ["residential": ["residential"]],
                utrfSurfFraction           : ["vegetation_fraction_urb"                 : ["high_vegetation_fraction",
                                                                                                "low_vegetation_fraction",
                                                                                                "high_vegetation_low_vegetation_fraction",
                                                                                                "high_vegetation_road_fraction",
                                                                                                "high_vegetation_impervious_fraction",
                                                                                                "high_vegetation_water_fraction",
                                                                                                "high_vegetation_building_fraction"],
                                                   "low_vegetation_fraction_urb"                  : ["low_vegetation_fraction"],
                                                   "high_vegetation_impervious_fraction_urb"  : ["high_vegetation_road_fraction",
                                                                                                 "high_vegetation_impervious_fraction"],
                                                   "high_vegetation_pervious_fraction_urb"    : ["high_vegetation_fraction",
                                                                                                 "high_vegetation_low_vegetation_fraction",
                                                                                                 "high_vegetation_water_fraction"],
                                                   "road_fraction_urb"                        : ["road_fraction",
                                                                                                 "high_vegetation_road_fraction"],
                                                   "impervious_fraction_urb"                  : ["road_fraction",
                                                                                                 "high_vegetation_road_fraction",
                                                                                                 "impervious_fraction",
                                                                                                 "high_vegetation_impervious_fraction"]],
                lczSurfFraction             : ["building_fraction_lcz"                  : ["building_fraction",
                                                                                           "high_vegetation_building_fraction"],
                                               "pervious_fraction_lcz"                   : ["high_vegetation_fraction",
                                                                                            "low_vegetation_fraction",
                                                                                            "water_fraction",
                                                                                            "high_vegetation_low_vegetation_fraction",
                                                                                            "high_vegetation_water_fraction"],
                                               "high_vegetation_fraction_lcz"            : ["high_vegetation_fraction",
                                                                                            "high_vegetation_low_vegetation_fraction",
                                                                                            "high_vegetation_road_fraction",
                                                                                            "high_vegetation_impervious_fraction",
                                                                                            "high_vegetation_water_fraction",
                                                                                            "high_vegetation_building_fraction"],
                                               "low_vegetation_fraction_lcz"             : ["low_vegetation_fraction"],
                                               "impervious_fraction_lcz"                 : ["impervious_fraction",
                                                                                            "road_fraction",
                                                                                            "high_vegetation_impervious_fraction",
                                                                                            "high_vegetation_road_fraction"],
                                               "water_fraction_lcz"                      : ["water_fraction",
                                                                                            "high_vegetation_water_fraction"]],
                buildingFractions          : ["high_vegetation_building_fraction","building_fraction"]
        outputs outputTableName: String
        run { datasource                , buildingTable                     , rsuTable,
              prefixName                , vegetationTable                   , roadTable,
              hydrographicTable         , imperviousTable,
              facadeDensListLayersBottom, facadeDensNumberOfDirection,
              svfPointDensity           , svfRayLength                      , svfNumberOfDirection,
              heightColumnName          , inputFields                       , levelForRoads,
              angleRangeSizeBuDirection , svfSimplified                     , indicatorUse,
              surfSuperpositions        , surfPriorities                    , buildingAreaTypeAndComposition,
              floorAreaTypeAndComposition,
              utrfSurfFraction     , lczSurfFraction                   , buildingFractions ->

            info "Start computing RSU indicators..."
            def to_start = System.currentTimeMillis()

            def columnIdRsu = "id_rsu"
            def columnIdBuild = "id_build"
            def BASE_NAME = "rsu_indicators"

            // Maps for intermediate or final joins
            def finalTablesToJoin = [:]
            def intermediateJoin = [:]
            finalTablesToJoin.put(rsuTable, columnIdRsu)
            intermediateJoin.put(rsuTable, columnIdRsu)

            // Name of the output table
            def outputTableName = prefix prefixName, BASE_NAME

            // PrefixName for intermediate table (start with a letter to avoid table name issue if start with a number)
            def temporaryPrefName = "rsu_indicator"

            // Other temporary tables that have to be deleted at the end of the process
            def utrfFractionIndic = "utrf_fraction_indic"
            def lczFractionIndic = "lcz_fraction_indic"
            def preAspectRatioTable = "pre_HW_table"

            // Intermediate table that needs to be delete at the end
            def SVF = "SVF"
            def computeExtFF

            //Re-use the surface fraction table if it has been already calculated
            //Useful when the building height is estimated.
            def surfaceFractions = getCachedTableName("GEOCLIMATE_TABLE_RSU_SURFACE_FRACTIONS")
            if(!surfaceFractions){
                // Calculate all surface fractions indicators
                // Need to create the smallest geometries used as input of the surface fraction process
                def  computeSmallestGeom =  Geoindicators.RsuIndicators.smallestCommunGeometry()
                if (!computeSmallestGeom.execute([
                        rsuTable: rsuTable,buildingTable: buildingTable,roadTable : roadTable, vegetationTable: vegetationTable,waterTable: hydrographicTable,
                        imperviousTable:imperviousTable,
                        prefixName: temporaryPrefName, datasource: datasource])){
                    info "Cannot compute the smallest commun geometries"
                    return
                }
                def superpositionsTable = computeSmallestGeom.results.outputTableName
                // Calculate the surface fractions from the commun geom
                def  computeSurfaceFractions =  Geoindicators.RsuIndicators.surfaceFractions()
                if (!computeSurfaceFractions.execute([
                        rsuTable: rsuTable, spatialRelationsTable: superpositionsTable,
                        superpositions: surfSuperpositions,
                        priorities: surfPriorities,
                        prefixName: temporaryPrefName, datasource: datasource])){
                    info "Cannot compute the surface fractions"
                    return
                }
                surfaceFractions = computeSurfaceFractions.results.outputTableName
            }
            finalTablesToJoin.put(surfaceFractions, columnIdRsu)

            // Get all column names from the surfaceFraction IProcess to make verifications
            def surfFracList = datasource.getTable(surfaceFractions).getColumns()

            // Calculate the surface fractions needed for the urban typology classification
            if (indicatorUse*.toUpperCase().contains("UTRF")) {
                info """Processing urban typology surface fraction calculation"""
                // Get all columns needed for the calculations and verify that they exist
                def neededSurfUrb = utrfSurfFraction.findResults { k, v -> true ? v : null }.flatten()
                def missingElementsUrb = neededSurfUrb - neededSurfUrb.findAll { indUrb -> surfFracList.contains(indUrb.toUpperCase()) }
                if (missingElementsUrb.size() == 0) {
                    def queryUrbSurfFrac = """DROP TABLE IF EXISTS $utrfFractionIndic;
                                        CREATE TABLE $utrfFractionIndic AS SELECT $columnIdRsu, """
                    utrfSurfFraction.each { urbIndicator, indicatorList ->
                        queryUrbSurfFrac += "${indicatorList.join("+")} AS $urbIndicator, "
                    }
                    queryUrbSurfFrac += " FROM $surfaceFractions"
                    datasource.execute queryUrbSurfFrac.toString()
                    finalTablesToJoin.put(utrfFractionIndic, columnIdRsu)
                } else {
                    error """'utrfSurfFraction' and 'surfSuperpositions' parameters given by the user are not consistent.
                                Impossible to find the following indicators in the surface fractions table: ${missingElementsUrb.join(", ")}"""
                }
            }


            // Calculate the surface fractions needed for the LCZ classification
            if (indicatorUse*.toUpperCase().contains("LCZ")) {
                info """Processing LCZ surface fraction indicators calculation"""
                // Get all columns needed for the calculations and verify that they exist
                def neededSurfLcz = utrfSurfFraction.findResults { k, v -> true ? v : null }.flatten()
                def missingElementsLcz = neededSurfLcz - neededSurfLcz.findAll { indLcz -> surfFracList.contains(indLcz.toUpperCase()) }
                if (missingElementsLcz.size() == 0) {
                    def querylczSurfFrac = """DROP TABLE IF EXISTS $lczFractionIndic;
                                            CREATE TABLE $lczFractionIndic AS SELECT $columnIdRsu, """
                    lczSurfFraction.each { urbIndicator, indicatorList ->
                        querylczSurfFrac += "${indicatorList.join("+")} AS $urbIndicator, "
                    }
                    querylczSurfFrac += " FROM $surfaceFractions"
                    datasource.execute querylczSurfFrac.toString()
                    finalTablesToJoin.put(lczFractionIndic, columnIdRsu)
                } else {
                    error """'lczSurfFraction' and 'surfSuperpositions' parameters given by the user are not consistent.
                                Impossible to find the following indicators in the surface fractions table: ${missingElementsLcz.join(", ")}"""
                }
            }

            // building type fractions
            if (indicatorUse*.toUpperCase().contains("UTRF") || indicatorUse*.toUpperCase().contains("LCZ")) {
                def computeTypeProportion = Geoindicators.GenericIndicators.typeProportion()
                if (!computeTypeProportion([
                        inputTableName                  : buildingTable,
                        idField                     : columnIdRsu,
                        inputUpperTableName         : rsuTable,
                        typeFieldName               : "type",
                        areaTypeAndComposition      : buildingAreaTypeAndComposition,
                        floorAreaTypeAndComposition : floorAreaTypeAndComposition,
                        prefixName                  : temporaryPrefName,
                        datasource                  : datasource])) {
                    info "Cannot compute the building type proportion of the RSU"
                    return
                }
                def rsuTableTypeProportion = computeTypeProportion.results.outputTableName
                finalTablesToJoin.put(rsuTableTypeProportion, columnIdRsu)
            }

            // rsu_area (note that the uuid is used as prefix for intermediate tables - indicator alone in a table)
            if (indicatorUse*.toUpperCase().contains("UTRF")) {
                def computeGeometryProperties = Geoindicators.GenericIndicators.geometryProperties()
                if (!computeGeometryProperties([inputTableName: rsuTable, inputFields: [columnIdRsu],
                                                operations    : ["st_area"], prefixName: temporaryPrefName,
                                                datasource    : datasource])) {
                    info "Cannot compute the area of the RSU"
                    return
                }
                def rsuTableGeometryProperties = computeGeometryProperties.results.outputTableName
                finalTablesToJoin.put(rsuTableGeometryProperties, columnIdRsu)
            }


            // Building free external facade density
            if (indicatorUse*.toUpperCase().contains("UTRF") || indicatorUse*.toUpperCase().contains("LCZ")) {
                def computeFreeExtDensity = Geoindicators.RsuIndicators.freeExternalFacadeDensity()
                if (!computeFreeExtDensity([buildingTable            : buildingTable, rsuTable: rsuTable,
                                            buContiguityColumn       : "contiguity",
                                            buTotalFacadeLengthColumn: "total_facade_length",
                                            prefixName               : temporaryPrefName,
                                            datasource               : datasource])) {
                    info "Cannot compute the free external facade density for the RSU"
                    return
                }
                def rsu_free_ext_density = computeFreeExtDensity.results.outputTableName
                intermediateJoin.put(rsu_free_ext_density, columnIdRsu)
            }

            // rsu_building_density + rsu_building_volume_density + rsu_mean_building_volume
            // + rsu_mean_building_neighbor_number + rsu_building_floor_density + rsu_roughness_length
            // + rsu_building_number_density (RSU number of buildings divided RSU area)
            def inputVarAndOperations = [:]
            if (indicatorUse*.toUpperCase().contains("LCZ") || indicatorUse*.toUpperCase().contains("TEB")) {
                inputVarAndOperations = inputVarAndOperations << [(heightColumnName): ["GEOM_AVG"]]
            }
            if (indicatorUse*.toUpperCase().contains("UTRF")) {
                inputVarAndOperations = inputVarAndOperations << ["volume"                  : ["DENS", "AVG"],
                                                                  (heightColumnName)        : ["GEOM_AVG"],
                                                                  "number_building_neighbor": ["AVG"],
                                                                  "floor_area"              : ["DENS"],
                                                                  "minimum_building_spacing": ["AVG"],
                                                                  "building"                : ["NB_DENS"],
                                                                  "pop"                     : ["SUM", "DENS"]]
            }
            def computeRSUStatisticsUnweighted = Geoindicators.GenericIndicators.unweightedOperationFromLowerScale()
            if (!computeRSUStatisticsUnweighted([inputLowerScaleTableName: buildingTable,
                                                 inputUpperScaleTableName: rsuTable,
                                                 inputIdUp               : columnIdRsu,
                                                 inputIdLow              : columnIdBuild,
                                                 inputVarAndOperations   : inputVarAndOperations,
                                                 prefixName              : temporaryPrefName,
                                                 datasource              : datasource])) {
                info "Cannot compute the statistics : building, building volume densities, building number density" +
                        " and mean building neighbor number for the RSU"
                return
            }
            def rsuStatisticsUnweighted = computeRSUStatisticsUnweighted.results.outputTableName
            // Join in an intermediate table (for perviousness fraction)
            intermediateJoin.put(rsuStatisticsUnweighted, columnIdRsu)


            // rsu_mean_building_height weighted by their area + rsu_std_building_height weighted by their area.
            if (indicatorUse*.toUpperCase().contains("UTRF") || indicatorUse*.toUpperCase().contains("LCZ")) {
                def computeRSUStatisticsWeighted = Geoindicators.GenericIndicators.weightedAggregatedStatistics()
                if (!computeRSUStatisticsWeighted([inputLowerScaleTableName : buildingTable,
                                                   inputUpperScaleTableName : rsuTable,
                                                   inputIdUp                : columnIdRsu,
                                                   inputVarWeightsOperations: ["height_roof": ["area": ["AVG", "STD"]],
                                                                               "nb_lev": ["area": ["AVG"]]],
                                                   prefixName               : temporaryPrefName,
                                                   datasource               : datasource])) {
                    info "Cannot compute the weighted indicators mean, std height building and \n\
                mean volume building."
                    return
                }
                def rsuStatisticsWeighted = computeRSUStatisticsWeighted.results.outputTableName
                finalTablesToJoin.put(rsuStatisticsWeighted, columnIdRsu)
            }

            // rsu_linear_road_density + rsu_road_direction_distribution
            if (indicatorUse*.toUpperCase().contains("UTRF") || indicatorUse*.toUpperCase().contains("TEB")) {
                def roadOperations = ["linear_road_density"]
                if (indicatorUse*.toUpperCase().contains("TEB")) {
                    roadOperations = ["road_direction_distribution", "linear_road_density"]
                }
                def computeLinearRoadOperations = Geoindicators.RsuIndicators.linearRoadOperations()
                if (!computeLinearRoadOperations([rsuTable         : rsuTable,
                                                  roadTable        : roadTable,
                                                  operations       : roadOperations,
                                                  levelConsiderated: [0],
                                                  datasource       : datasource,
                                                  prefixName       : temporaryPrefName])) {
                    info "Cannot compute the linear road density and road direction distribution"
                    return
                }
                def linearRoadOperations = computeLinearRoadOperations.results.outputTableName
                finalTablesToJoin.put(linearRoadOperations, columnIdRsu)
            }

            // rsu_free_vertical_roof_area_distribution + rsu_free_non_vertical_roof_area_distribution
            if (indicatorUse*.toUpperCase().contains("TEB")) {
                def computeRoofAreaDist = Geoindicators.RsuIndicators.roofAreaDistribution()
                if (!computeRoofAreaDist([rsuTable        : rsuTable,
                                          buildingTable   : buildingTable,
                                          listLayersBottom: facadeDensListLayersBottom,
                                          prefixName      : temporaryPrefName,
                                          datasource      : datasource])) {
                    info "Cannot compute the roof area distribution. "
                    return
                }
                def roofAreaDist = computeRoofAreaDist.results.outputTableName
                finalTablesToJoin.put(roofAreaDist, columnIdRsu)
            }

            // rsu_projected_facade_area_distribution
            if (indicatorUse*.toUpperCase().contains("LCZ") || indicatorUse*.toUpperCase().contains("TEB")) {
                if (!indicatorUse*.toUpperCase().contains("TEB")) {
                    facadeDensListLayersBottom:
                    [0, 50, 200]
                    facadeDensNumberOfDirection: 8
                }
                def computeProjFacadeDist = Geoindicators.RsuIndicators.projectedFacadeAreaDistribution()
                if (!computeProjFacadeDist([buildingTable    : buildingTable,
                                            rsuTable         : rsuTable,
                                            listLayersBottom : facadeDensListLayersBottom,
                                            numberOfDirection: facadeDensNumberOfDirection,
                                            prefixName       : temporaryPrefName,
                                            datasource       : datasource])) {
                    info "Cannot compute the projected facade distribution. "
                    return
                }
                def projFacadeDist = computeProjFacadeDist.results.outputTableName
                intermediateJoin.put(projFacadeDist, columnIdRsu)
            }

            // // Need to have the total building fraction in one indicator (by default building alone fraction and building high vegetation fractions are separated)
            if (indicatorUse*.toUpperCase().contains("LCZ") || indicatorUse*.toUpperCase().contains("UTRF")) {
                datasource.execute """DROP TABLE IF EXISTS $preAspectRatioTable;
                               CREATE TABLE $preAspectRatioTable 
                                    AS SELECT $columnIdRsu, ${buildingFractions.join("+")} AS BUILDING_TOTAL_FRACTION 
                                    FROM $surfaceFractions""".toString()
                intermediateJoin.put(preAspectRatioTable, columnIdRsu)
            }

            // Create an intermediate join tables to have all needed input fields for future indicator calculation
            def computeIntermediateJoin = Geoindicators.DataUtils.joinTables()
            if (!computeIntermediateJoin([inputTableNamesWithId: intermediateJoin,
                                          outputTableName      : "tab4aspratio",
                                          datasource           : datasource])) {
                info "Cannot merge the tables used for aspect ratio calculation. "
                return
            }
            def intermediateJoinTable = computeIntermediateJoin.results.outputTableName
            finalTablesToJoin.put(intermediateJoinTable, columnIdRsu)


            // rsu_aspect_ratio
            if (indicatorUse*.toUpperCase().contains("LCZ") || indicatorUse*.toUpperCase().contains("UTRF")) {
                def computeAspectRatio = Geoindicators.RsuIndicators.aspectRatio()
                if (!computeAspectRatio([rsuTable                          : intermediateJoinTable,
                                         rsuFreeExternalFacadeDensityColumn: "free_external_facade_density",
                                         rsuBuildingDensityColumn          : "BUILDING_TOTAL_FRACTION",
                                         prefixName                        : temporaryPrefName,
                                         datasource                        : datasource])) {
                    info "Cannot compute the aspect ratio calculation "
                    return
                }
                def aspectRatio = computeAspectRatio.results.outputTableName
                finalTablesToJoin.put(aspectRatio, columnIdRsu)
            }

            // rsu_ground_sky_view_factor
            if (indicatorUse*.toUpperCase().contains("LCZ")) {
                // If the fast version is chosen (SVF derived from extended RSU free facade fraction
                if (svfSimplified == true) {
                    computeExtFF = Geoindicators.RsuIndicators.extendedFreeFacadeFraction()
                    if (!computeExtFF([buildingTable            : buildingTable,
                                       rsuTable                 : intermediateJoinTable,
                                       buContiguityColumn       : "contiguity",
                                       buTotalFacadeLengthColumn: "total_facade_length",
                                       prefixName               : temporaryPrefName, buffDist: 10, datasource: datasource])) {
                        info "Cannot compute the SVF calculation. "
                        return
                    }
                    datasource.execute """DROP TABLE IF EXISTS $SVF; CREATE TABLE SVF 
                            AS SELECT 1-extended_free_facade_fraction AS GROUND_SKY_VIEW_FACTOR, $columnIdRsu 
                            FROM ${computeExtFF.results.outputTableName}""".toString()
                } else {
                    def computeSVF = Geoindicators.RsuIndicators.groundSkyViewFactor()
                    if (!computeSVF([rsuTable                : intermediateJoinTable,
                                     correlationBuildingTable: buildingTable,
                                     pointDensity            : svfPointDensity,
                                     rayLength               : svfRayLength,
                                     numberOfDirection       : svfNumberOfDirection,
                                     prefixName              : temporaryPrefName,
                                     datasource              : datasource])) {
                        info "Cannot compute the SVF calculation. "
                        return
                    }
                    SVF = computeSVF.results.outputTableName
                }
                finalTablesToJoin.put(SVF, columnIdRsu)
            }

            // rsu_effective_terrain_roughness
            if (indicatorUse*.toUpperCase().contains("LCZ") || indicatorUse*.toUpperCase().contains("TEB")) {
                // Create the join tables to have all needed input fields for aspect ratio computation
                def computeEffRoughHeight = Geoindicators.RsuIndicators.effectiveTerrainRoughnessLength()
                if (!computeEffRoughHeight([rsuTable                       : intermediateJoinTable,
                                            projectedFacadeAreaName        : "projected_facade_area_distribution",
                                            geometricMeanBuildingHeightName: "geom_avg_$heightColumnName",
                                            prefixName                     : temporaryPrefName,
                                            listLayersBottom               : facadeDensListLayersBottom,
                                            numberOfDirection              : facadeDensNumberOfDirection,
                                            datasource                     : datasource])) {
                    info "Cannot compute the projected_facade_area_distribution."
                    return
                }
                def effRoughHeight = computeEffRoughHeight.results.outputTableName
                finalTablesToJoin.put(effRoughHeight, columnIdRsu)

                // rsu_terrain_roughness_class
                if (indicatorUse*.toUpperCase().contains("LCZ")) {
                    def computeRoughClass = Geoindicators.RsuIndicators.effectiveTerrainRoughnessClass()
                    if (!computeRoughClass([datasource                     : datasource,
                                            rsuTable                       : effRoughHeight,
                                            effectiveTerrainRoughnessLength: "effective_terrain_roughness_length",
                                            prefixName                     : temporaryPrefName])) {
                        info "Cannot compute the SVF calculation."
                        return
                    }
                    def roughClass = computeRoughClass.results.outputTableName
                    finalTablesToJoin.put(roughClass, columnIdRsu)
                }
            }

            // rsu_perkins_skill_score_building_direction_variability
            if (indicatorUse*.toUpperCase().contains("UTRF")) {
                def computePerkinsDirection = Geoindicators.GenericIndicators.buildingDirectionDistribution()
                if (!computePerkinsDirection([buildingTableName: buildingTable,
                                              tableUp          : rsuTable,
                                              inputIdUp        : columnIdRsu,
                                              angleRangeSize   : angleRangeSizeBuDirection, prefixName: temporaryPrefName,
                                              datasource       : datasource])) {
                    info "Cannot compute the perkins Skill Score building direction distribution."
                    return
                }
                def perkinsDirection = computePerkinsDirection.results.outputTableName
                finalTablesToJoin.put(perkinsDirection, columnIdRsu)
            }

            // Merge all in one table
            // To avoid duplicate the_geom in the join table, remove it from the intermediate table
            datasource.execute("ALTER TABLE $intermediateJoinTable DROP COLUMN the_geom;".toString())
            def rsuTableJoin = Geoindicators.DataUtils.joinTables()
            if (!rsuTableJoin([inputTableNamesWithId: finalTablesToJoin,
                               outputTableName      : outputTableName,
                               datasource           : datasource])) {
                info "Cannot merge all tables. "
                return
            }

            // Modify all indicators which do not have the expected name
            def listColumnNames = datasource.getTable(outputTableName).columns
            def mapIndic2Change = ["FLOOR_AREA_DENSITY"    : "BUILDING_FLOOR_AREA_DENSITY",
                                   "VOLUME_DENSITY"        : "BUILDING_VOLUME_DENSITY",
                                   "LINEAR_ROAD_DENSITY_H0": "GROUND_LINEAR_ROAD_DENSITY"]
            def query2ModifyNames = ""
            for (ind in mapIndic2Change.keySet()) {
                if (listColumnNames.contains(ind)) {
                    query2ModifyNames += "ALTER TABLE $outputTableName RENAME COLUMN $ind TO ${mapIndic2Change[ind]};"
                }
            }
            if (query2ModifyNames != "") {
                datasource.execute query2ModifyNames.toString()
            }

            // Remove all intermediate tables (indicators alone in one table)
            // Do not drop cached tables. The drop must be done at the end of the chain
            def interTabNames = removeAllCachedTableNames(intermediateJoin.keySet())
            def finTabNames = removeAllCachedTableNames(finalTablesToJoin.keySet())
            // Remove the RSU table from the list of "tables to remove" (since it needs to be conserved)
            interTabNames = interTabNames - rsuTable
            finTabNames = finTabNames - rsuTable
            datasource.execute """DROP TABLE IF EXISTS ${interTabNames.join(",")}, 
                                                ${finTabNames.join(",")}, $SVF""".toString()

            def tObis = System.currentTimeMillis() - to_start

            info "Geoindicators calculation time: ${tObis / 1000} s"
            [outputTableName: outputTableName]
        }
    }
}
/** The processing chain creates the units used to describe the territory at three scales: Reference Spatial
 * Unit (RSU), block and building. The creation of the RSU needs several layers such as the hydrology,
 * the vegetation, the roads and the rail network and the boundary of the study zone. The blocks are created
 * from the buildings that are in contact.
 * Then the relationships between each scale is initialized in each unit table: the RSU ID is stored in
 * the block and in the building tables whereas the block ID is stored only in the building table.
 *
 * @param zoneTable The area of zone to be processed *
 * @param buildingTable The building table to be processed
 * @param roadTable The road table to be processed
 * @param railTable The rail table to be processed
 * @param vegetationTable The vegetation table to be processed
 * @param hydrographicTable The hydrographic table to be processed
 * @param surface_vegetation The minimum area of vegetation that will be considered to delineate the RSU (default 100,000 m²)
 * @param surface_hydro  The minimum area of water that will be considered to delineate the RSU (default 2,500 m²)
 * @param snappingTolerance A distance to group the geometries (e.g. two buildings in a block - default 0.01 m)
 * @param prefixName A prefix used to name the output table
 * @param datasource A connection to a database
 * @param indicatorUse The use defined for the indicator. Depending on this use, only a part of the indicators could
 * be calculated (default is all indicators : ["LCZ", "UTRF", "TEB"])
 *
 * @return outputTableBuildingName Table name where are stored the buildings and the RSU and block ID
 * @return outputTableBlockName Table name where are stored the blocks and the RSU ID
 * @return outputTableRsuName Table name where are stored the RSU
 */
IProcess createUnitsOfAnalysis() {
    return create {
        title "Create all new spatial units and their relations : building, block and RSU"
        id "createUnitsOfAnalysis"
        inputs datasource: JdbcDataSource, zoneTable: String, rsuType: "TSU", buildingTable: String,
                roadTable: String, railTable: String, vegetationTable: String,
                hydrographicTable: String, seaLandMaskTableName: "", surface_vegetation: 10000, surface_hydro: 2500,
                snappingTolerance: 0.01d, prefixName: "", indicatorUse: ["LCZ", "UTRF", "TEB"]
        outputs outputTableBuildingName: String, outputTableBlockName: String, outputTableRsuName: String
        run { datasource, zoneTable, rsuType, buildingTable, roadTable, railTable, vegetationTable, hydrographicTable,
              seaLandMaskTableName, surface_vegetation, surface_hydro, snappingTolerance, prefixName, indicatorUse ->
            info "Create the units of analysis..."
            // Create the RSU
            def createRSU = Geoindicators.SpatialUnits.createRSU()
            if (!createRSU([inputZoneTableName: zoneTable,
                            prefixName: prefixName,
                            datasource: datasource,
                            rsuType: rsuType,
                            roadTable: roadTable,
                            railTable: railTable,
                            vegetationTable: vegetationTable,
                            hydrographicTable: hydrographicTable,
                            seaLandMaskTableName : seaLandMaskTableName,
                            surface_vegetation: surface_vegetation,
                            surface_hydro: surface_hydro])) {
                info "Cannot compute the RSU."
                return
            }

            // By default, the building table is used to calculate the relations between buildings and RSU
            def inputLowerScaleBuRsu = buildingTable
            // And the block / RSU table does not exists
            def tableRsuBlocks = null
            // If the urban typology is needed
            if (indicatorUse.contains("UTRF")) {
                // Create the blocks
                def createBlocks = Geoindicators.SpatialUnits.createBlocks()
                if (!createBlocks([datasource    : datasource,
                                   inputTableName: buildingTable,
                                   prefixName    : prefixName,
                                   snappingTolerance      : snappingTolerance])) {
                    info "Cannot create the blocks."
                    return
                }

                // Create the relations between RSU and blocks (store in the block table)
                def createScalesRelationsRsuBl = Geoindicators.SpatialUnits.spatialJoin()
                if (!createScalesRelationsRsuBl([datasource              : datasource,
                                                 sourceTable             : createBlocks.results.outputTableName,
                                                 targetTable             : createRSU.results.outputTableName,
                                                 idColumnTarget          : createRSU.results.outputIdRsu,
                                                 prefixName              : prefixName,
                                                 nbRelations             : 1])) {
                    info "Cannot compute the scales relations between blocks and RSU."
                    return
                }

                // Create the relations between buildings and blocks (store in the buildings table)
                def createScalesRelationsBlBu = Geoindicators.SpatialUnits.spatialJoin()
                if (!createScalesRelationsBlBu([datasource              : datasource,
                                                sourceTable             : buildingTable,
                                                targetTable             : createBlocks.results.outputTableName,
                                                idColumnTarget          : createBlocks.results.outputIdBlock,
                                                prefixName              : prefixName,
                                                nbRelations             : 1])) {
                    info "Cannot compute the scales relations between blocks and buildings."
                    return
                }
                inputLowerScaleBuRsu = createScalesRelationsBlBu.results.outputTableName
                tableRsuBlocks = createScalesRelationsRsuBl.results.outputTableName
            }


            // Create the relations between buildings and RSU (store in the buildings table)
            // WARNING : if the blocks are used, the building table will contain the id_block and id_rsu for each of its
            // id_build but the relations between id_block and i_rsu should not been consider in this Table
            // the relationships may indeed be different from the one in the block Table
            def createScalesRelationsRsuBlBu = Geoindicators.SpatialUnits.spatialJoin()
            if (!createScalesRelationsRsuBlBu([datasource              : datasource,
                                               sourceTable             : inputLowerScaleBuRsu,
                                               targetTable             : createRSU.results.outputTableName,
                                               idColumnTarget          : createRSU.results.outputIdRsu,
                                               prefixName              : prefixName,
                                               nbRelations             : 1])) {
                info "Cannot compute the scales relations between buildings and RSU."
                return
            }


            [outputTableBuildingName: createScalesRelationsRsuBlBu.results.outputTableName,
             outputTableBlockName   : tableRsuBlocks,
             outputTableRsuName     : createRSU.results.outputTableName]
        }
    }
}


/**
 * Compute all geoindicators at the 3 scales :
 * building, block and RSU
 * Compute also the LCZ classification and the urban typology
 *
 * @return 5 tables outputTableBuildingIndicators, outputTableBlockIndicators, outputTableRsuIndicators,
 * outputTableRsuLcz, buildingTableName. The first three tables contains the geoindicators and the last table the LCZ classification.
 * The last table returns the new building table if the height model is set to true
 * This table can be empty if the user decides not to calculate it.
 *
 */
IProcess computeAllGeoIndicators() {
    return create {
        title "Compute all geoindicators"
        id "computeAllGeoIndicators"
        inputs datasource: JdbcDataSource, zoneTable: String, buildingTable: String,
                roadTable: "", railTable: "", vegetationTable: "",
                hydrographicTable: "", imperviousTable: "",
                buildingEstimateTableName :"",seaLandMaskTableName:"",
                surface_vegetation: 10000, surface_hydro: 2500,
                snappingTolerance: 0.01, indicatorUse: ["LCZ", "UTRF", "TEB"], svfSimplified: false, prefixName: "",
                mapOfWeights: ["sky_view_factor"             : 1, "aspect_ratio": 1, "building_surface_fraction": 1,
                               "impervious_surface_fraction" : 1, "pervious_surface_fraction": 1,
                               "height_of_roughness_elements": 1, "terrain_roughness_length": 1],
                utrfModelName: "",
                buildingHeightModelName: ""
        outputs outputTableBuildingIndicators: String, outputTableBlockIndicators: String,
                outputTableRsuIndicators: String, outputTableRsuLcz: String, zoneTableName: String,
                outputTableRsuUtrfArea: String, outputTableRsuUtrfFloorArea: String,
                outputTableBuildingUtrf: String, buildingTableName :String
        run { datasource, zoneTable, buildingTable, roadTable, railTable, vegetationTable, hydrographicTable,
              imperviousTable,buildingEstimateTableName,seaLandMaskTableName,
              surface_vegetation, surface_hydro, snappingTolerance, indicatorUse, svfSimplified, prefixName, mapOfWeights,
              utrfModelName, buildingHeightModelName ->
            //Estimate height
            if (buildingHeightModelName && datasource.getTable(buildingTable).getRowCount()>0) {
                def start = System.currentTimeMillis()
                enableTableCache()
                if (!buildingEstimateTableName) {
                    error "To estimate the building height a table that contains the list of building to estimate must be provided"
                    return
                }
                info "Geoclimate will try to estimate the building heights with the model $buildingHeightModelName."
                //Let's check if the model exists
                File inputModelFile = new File(buildingHeightModelName)
                def modelName = FilenameUtils.getBaseName(buildingHeightModelName)
                if (!inputModelFile.exists()) {
                    //We try to find this model in geoclimate
                    def modelURL = "https://github.com/orbisgis/geoclimate/raw/master/models/${modelName}.model"
                    def localInputModelFile = new File(System.getProperty("user.home") + File.separator + ".geoclimate" + File.separator + modelName + ".model")
                    // The model doesn't exist on the local folder we download it
                    if (!localInputModelFile.exists()) {
                        FileUtils.copyURLToFile(new URL(modelURL), localInputModelFile)
                        if (!localInputModelFile.exists()) {
                            error "Cannot find any model file to estimate the building heights"
                            return
                        }
                    }
                } else {
                    if (!FilenameUtils.isExtension(pathAndFileName, "model")) {
                        error "The extension of the model file must be .model"
                        return
                    }
                }
                IProcess geoIndicators = computeGeoclimateIndicators()
                if (!geoIndicators.execute(datasource: datasource, zoneTable: zoneTable,
                        buildingTable: buildingTable,
                        roadTable: roadTable,
                        railTable: railTable, vegetationTable: vegetationTable,
                        hydrographicTable: hydrographicTable, imperviousTable: imperviousTable,
                        seaLandMaskTableName :seaLandMaskTableName,
                        surface_vegetation: surface_vegetation, surface_hydro: surface_hydro,
                        indicatorUse: ["UTRF"],
                        svfSimplified: true, prefixName: prefixName,
                        mapOfWeights: mapOfWeights,
                        utrfModelName: "")) {
                    error "Cannot build the geoindicators to estimate the building height"
                    return
                }
                //Let's go to select the building's id that must be processed to fix the height
                info "Extracting the building having no height information and estimate it"
                def results = geoIndicators.results;
                //Select indicators we need at building scales
                def buildingIndicatorsTableName = results.outputTableBuildingIndicators;
                datasource.getTable(buildingEstimateTableName).id_build.createIndex()
                datasource.getTable(buildingIndicatorsTableName).id_build.createIndex()
                datasource.getTable(buildingIndicatorsTableName).id_rsu.createIndex()

                def estimated_building_with_indicators = "ESTIMATED_BUILDING_INDICATORS_${UUID.randomUUID().toString().replaceAll("-", "_")}"

                datasource.execute """DROP TABLE IF EXISTS $estimated_building_with_indicators;
                                           CREATE TABLE $estimated_building_with_indicators 
                                                    AS SELECT a.*
                                                    FROM $buildingIndicatorsTableName a 
                                                        RIGHT JOIN $buildingEstimateTableName b 
                                                        ON a.id_build=b.id_build
                                                    WHERE b.ESTIMATED = true AND a.ID_RSU IS NOT NULL;""".toString()

                info "Collect building indicators to estimate the height"

                def applygatherScales = Geoindicators.GenericIndicators.gatherScales()
                applygatherScales.execute([
                        buildingTable    : estimated_building_with_indicators,
                        blockTable       : results.outputTableBlockIndicators,
                        rsuTable         : results.outputTableRsuIndicators,
                        targetedScale    : "BUILDING",
                        operationsToApply: ["AVG", "STD"],
                        prefixName       : prefixName,
                        datasource       : datasource])
                def gatheredScales = applygatherScales.results.outputTableName

                //We use the existing spatial units
                def relationBlocks = results.outputTableBlockIndicators
                def relationRSU = results.outputTableRsuIndicators

                def buildingTableName = "BUILDING_TABLE_WITH_RSU_AND_BLOCK_ID"
                def nbBuildingEstimated
                if(datasource.getTable(gatheredScales).isEmpty()){
                    info "No building height to estimate"
                    nbBuildingEstimated = 0
                    datasource.execute """DROP TABLE IF EXISTS $buildingTableName;
                                       CREATE TABLE $buildingTableName 
                                            AS SELECT  THE_GEOM, ID_BUILD, ID_SOURCE, HEIGHT_WALL ,
                                                HEIGHT_ROOF, NB_LEV, TYPE, MAIN_USE, ZINDEX, ID_BLOCK, ID_RSU from $buildingIndicatorsTableName""".toString()
                }
                else{
                    info "Start estimating the building height"
                    //Apply RF model
                    def applyRF = Geoindicators.TypologyClassification.applyRandomForestModel()
                    if (!applyRF.execute([
                            explicativeVariablesTableName: gatheredScales,
                            pathAndFileName              : buildingHeightModelName,
                            idName                       : "id_build",
                            prefixName                   : prefixName,
                            datasource                   : datasource])) {
                        error "Cannot apply the building height model $buildingHeightModelName"
                        return
                    }

                    //Update the abstract building table
                    info "Replace the input building table by the estimated height"
                    def buildEstimatedHeight = applyRF.results.outputTableName

                    nbBuildingEstimated = datasource.firstRow("select count(*) as count from $buildEstimatedHeight".toString()).count

                    datasource.getTable(buildEstimatedHeight).id_build.createIndex()

                    def newEstimatedHeigthWithIndicators = "NEW_BUILDING_INDICATORS_${UUID.randomUUID().toString().replaceAll("-", "_")}"

                    //Use build table indicators
                    datasource.execute """DROP TABLE IF EXISTS $newEstimatedHeigthWithIndicators;
                                           CREATE TABLE $newEstimatedHeigthWithIndicators as 
                                            SELECT  a.THE_GEOM, a.ID_BUILD,a.ID_SOURCE,
                                        CASE WHEN b.HEIGHT_ROOF IS NULL THEN a.HEIGHT_WALL ELSE 0 END AS HEIGHT_WALL ,
                                                COALESCE(b.HEIGHT_ROOF, a.HEIGHT_ROOF) AS HEIGHT_ROOF,
                                                CASE WHEN b.HEIGHT_ROOF IS NULL THEN a.NB_LEV ELSE 0 END AS NB_LEV, a.TYPE,a.MAIN_USE, a.ZINDEX, a.ID_BLOCK, a.ID_RSU from $buildingIndicatorsTableName
                                        a LEFT JOIN $buildEstimatedHeight b on a.id_build=b.id_build""".toString()

                    //We must format only estimated buildings
                    //Apply format on the new abstract table
                    def epsg = datasource."$newEstimatedHeigthWithIndicators".srid;
                    IProcess formatEstimatedBuilding =  formatEstimatedBuilding()
                    formatEstimatedBuilding.execute([
                            datasource    : datasource,
                            inputTableName: newEstimatedHeigthWithIndicators,
                            epsg          : epsg])

                    buildingTableName = formatEstimatedBuilding.results.outputTableName

                    //This is a shortcut to extract building with estimated height
                    if(indicatorUse.isEmpty()){
                        //Clean the System properties that stores intermediate table names
                        clearTablesCache()
                        return [outputTableBuildingIndicators   : results.outputTableBuildingIndicators,
                                outputTableBlockIndicators      : relationBlocks,
                                outputTableRsuIndicators        : relationRSU,
                                outputTableRsuLcz               : null,
                                zoneTableName                   : zoneTable,
                                outputTableRsuUtrfArea     : null,
                                outputTableRsuUtrfFloorArea: null,
                                outputTableBuildingUtrf    : null,
                                buildingTableName             : buildingTableName]
                    }

                    //Drop tables
                    datasource.execute """DROP TABLE IF EXISTS $estimated_building_with_indicators,
                                        $newEstimatedHeigthWithIndicators, $buildEstimatedHeight,
                                        $gatheredScales""".toString()
                }

                //The spatial relation tables RSU and BLOCK  must be filtered to keep only necessary columns
                def rsuRelationFiltered = prefix prefixName, "RSU_RELATION_"
                datasource.execute """DROP TABLE IF EXISTS $rsuRelationFiltered;
            CREATE TABLE $rsuRelationFiltered AS SELECT ID_RSU, THE_GEOM FROM $relationRSU;
            DROP TABLE $relationRSU;""".toString()

                def relationBlocksFiltered = prefix prefixName, "BLOCK_RELATION_"
                datasource.execute """DROP TABLE IF EXISTS $relationBlocksFiltered;
            CREATE TABLE $relationBlocksFiltered AS SELECT ID_BLOCK,  THE_GEOM,ID_RSU FROM $relationBlocks;
            DROP TABLE $relationBlocks;""".toString()

                // Temporary (and output tables) are created
                def lczIndicTable = postfix "LCZ_INDIC_TABLE"
                def baseNameUtrfRsu = prefix prefixName, "UTRF_RSU_"
                def utrfBuilding
                def distribNotPercent = "DISTRIB_NOT_PERCENT"
                def COLUMN_ID_RSU = "id_rsu"
                def COLUMN_ID_BUILD = "id_build"
                def GEOMETRIC_COLUMN = "the_geom"
                def CORRESPONDENCE_TAB_URB_TYPO = ["ba"  : 1, "bgh": 2, "icif": 3, "icio": 4, "id": 5, "local": 6, "pcif": 7,
                                                   "pcio": 8, "pd": 9, "psc": 10]
                def nameColTypoMaj = "TYPO_MAJ"

                // Output Lcz (and utrf) table names are set to null in case LCZ indicators (and urban typo) are not calculated
                def rsuLcz = null
                def urbanTypoArea = baseNameUtrfRsu + "AREA"
                def urbanTypoFloorArea = baseNameUtrfRsu + "FLOOR_AREA"
                def rsuLczWithoutGeom = "rsu_lcz_without_geom"

                //Compute building indicators
                def computeBuildingsIndicators = Geoindicators.WorkflowGeoIndicators.computeBuildingsIndicators()
                if (!computeBuildingsIndicators.execute([datasource            : datasource,
                                                         inputBuildingTableName: buildingTableName,
                                                         inputRoadTableName    : roadTable,
                                                         indicatorUse          : indicatorUse,
                                                         prefixName            : prefixName])) {
                    error "Cannot compute the building indicators"
                    return null
                }

                def buildingIndicators = computeBuildingsIndicators.results.outputTableName

                //Compute block indicators
                def blockIndicators = null
                if (indicatorUse*.toUpperCase().contains("UTRF")) {
                    def computeBlockIndicators = Geoindicators.WorkflowGeoIndicators.computeBlockIndicators()
                    if (!computeBlockIndicators.execute([datasource            : datasource,
                                                         inputBuildingTableName: buildingIndicators,
                                                         inputBlockTableName   : relationBlocksFiltered,
                                                         prefixName            : prefixName])) {
                        error "Cannot compute the block indicators"
                        return null
                    }
                    blockIndicators = computeBlockIndicators.results.outputTableName
                }

                //Compute RSU indicators
                def rsuIndicators = null
                def computeRSUIndicators = Geoindicators.WorkflowGeoIndicators.computeRSUIndicators()
                if (!computeRSUIndicators.execute([datasource       : datasource,
                                                   buildingTable    : buildingIndicators,
                                                   rsuTable         : rsuRelationFiltered,
                                                   vegetationTable  : vegetationTable,
                                                   roadTable        : roadTable,
                                                   hydrographicTable: hydrographicTable,
                                                   imperviousTable  : imperviousTable,
                                                   indicatorUse     : indicatorUse,
                                                   svfSimplified    : svfSimplified,
                                                   prefixName       : prefixName])) {
                    error "Cannot compute the RSU indicators"
                    return null
                }
                rsuIndicators = computeRSUIndicators.results.outputTableName
                info "All geoindicators have been computed"

                // If the LCZ indicators should be calculated, we only affect a LCZ class to each RSU
                if (indicatorUse.contains("LCZ")) {
                    info """ The LCZ classification is performed """

                    def lczIndicNames = ["GEOM_AVG_HEIGHT_ROOF"              : "HEIGHT_OF_ROUGHNESS_ELEMENTS",
                                         "BUILDING_FRACTION_LCZ"             : "BUILDING_SURFACE_FRACTION",
                                         "ASPECT_RATIO"                      : "ASPECT_RATIO",
                                         "GROUND_SKY_VIEW_FACTOR"            : "SKY_VIEW_FACTOR",
                                         "PERVIOUS_FRACTION_LCZ"             : "PERVIOUS_SURFACE_FRACTION",
                                         "IMPERVIOUS_FRACTION_LCZ"           : "IMPERVIOUS_SURFACE_FRACTION",
                                         "EFFECTIVE_TERRAIN_ROUGHNESS_LENGTH": "TERRAIN_ROUGHNESS_LENGTH"]

                    // Get into a new table the ID, geometry column and the 7 indicators defined by Stewart and Oke (2012)
                    // for LCZ classification (rename the indicators with the real names)
                    def queryReplaceNames = ""
                    lczIndicNames.each { oldIndic, newIndic ->
                        queryReplaceNames += "ALTER TABLE $lczIndicTable ALTER COLUMN $oldIndic RENAME TO $newIndic;"
                    }
                    datasource.execute """DROP TABLE IF EXISTS $lczIndicTable;
                                CREATE TABLE $lczIndicTable 
                                        AS SELECT $COLUMN_ID_RSU, $GEOMETRIC_COLUMN, ${lczIndicNames.keySet().join(",")} 
                                        FROM ${computeRSUIndicators.results.outputTableName};
                                $queryReplaceNames""".toString()

                    datasource."$lczIndicTable".reload()

                    // The classification algorithm is called
                    def classifyLCZ = Geoindicators.TypologyClassification.identifyLczType()
                    if (!classifyLCZ([rsuLczIndicators : lczIndicTable,
                                      rsuAllIndicators : computeRSUIndicators.results.outputTableName,
                                      normalisationType: "AVG",
                                      mapOfWeights     : mapOfWeights,
                                      prefixName       : prefixName,
                                      datasource       : datasource,
                                      prefixName       : prefixName])) {
                        info "Cannot compute the LCZ classification."
                        return
                    }
                    rsuLcz = classifyLCZ.results.outputTableName
                    datasource.execute "DROP TABLE IF EXISTS $lczIndicTable".toString()

                }
                // If the UTRF indicators should be calculated, we only affect a URBAN typo class
                // to each building and then to each RSU
                if (indicatorUse.contains("UTRF") && utrfModelName) {
                    info """ The URBAN TYPOLOGY classification is performed """
                    applygatherScales = Geoindicators.GenericIndicators.gatherScales()
                    applygatherScales.execute([
                            buildingTable    : buildingIndicators,
                            blockTable       : blockIndicators,
                            rsuTable         : rsuIndicators,
                            targetedScale    : "BUILDING",
                            operationsToApply: ["AVG", "STD"],
                            prefixName       : prefixName,
                            datasource       : datasource])
                    gatheredScales = applygatherScales.results.outputTableName

                    def applyRF = Geoindicators.TypologyClassification.applyRandomForestModel()
                    if (!applyRF.execute([
                            explicativeVariablesTableName: gatheredScales,
                            pathAndFileName              : utrfModelName,
                            idName                       : COLUMN_ID_BUILD,
                            prefixName                   : prefixName,
                            datasource                   : datasource])) {
                        error "Cannot apply the urban typology model $utrfModelName"
                        return
                    }
                    def utrfBuild = applyRF.results.outputTableName

                    // Creation of a list which contains all types of the urban typology (in their string version)
                    def urbTypoCorrespondenceTabInverted = [:]
                    CORRESPONDENCE_TAB_URB_TYPO.each { fin, ini ->
                        urbTypoCorrespondenceTabInverted[ini] = fin
                    }
                    datasource."$utrfBuild".I_TYPO.createIndex()
                    def queryDistinct = """SELECT DISTINCT I_TYPO AS I_TYPO FROM $utrfBuild"""
                    def mapTypos = datasource.rows(queryDistinct)
                    def listTypos = []
                    mapTypos.each {
                        listTypos.add(urbTypoCorrespondenceTabInverted[it.I_TYPO])
                    }

                    // Join the geometry field to the building typology table and replace integer by string values
                    def queryCaseWhenReplace = ""
                    def endCaseWhen = ""
                    urbTypoCorrespondenceTabInverted.each { ini, fin ->
                        queryCaseWhenReplace += "CASE WHEN b.I_TYPO=$ini THEN '$fin' ELSE "
                        endCaseWhen += " END"
                    }
                    queryCaseWhenReplace = queryCaseWhenReplace + " 'unknown' " + endCaseWhen
                    utrfBuilding = prefix prefixName, "UTRF_BUILDING"
                    datasource."$utrfBuild"."$COLUMN_ID_BUILD".createIndex()
                    datasource."$buildingIndicators"."$COLUMN_ID_BUILD".createIndex()
                    datasource """  DROP TABLE IF EXISTS $utrfBuilding;
                                CREATE TABLE $utrfBuilding
                                    AS SELECT   a.$COLUMN_ID_BUILD, a.$COLUMN_ID_RSU, a.THE_GEOM,
                                                $queryCaseWhenReplace AS I_TYPO
                                    FROM $buildingIndicators a LEFT JOIN $utrfBuild b
                                    ON a.$COLUMN_ID_BUILD = b.$COLUMN_ID_BUILD
                                    WHERE a.$COLUMN_ID_RSU IS NOT NULL""".toString()

                    // Create a distribution table (for each RSU, contains the % area OR floor area of each urban typo)
                    def queryCasewhen = [:]
                    queryCasewhen["AREA"] = ""
                    queryCasewhen["FLOOR_AREA"] = ""
                    queryCasewhen.keySet().each { ind ->
                        def querySum = ""
                        listTypos.each { typoCol ->
                            queryCasewhen[ind] += """ SUM(CASE WHEN a.I_TYPO='$typoCol' THEN b.$ind ELSE 0 END) AS TYPO_$typoCol,"""
                            querySum = querySum + " COALESCE(b.TYPO_${typoCol}/(b.TYPO_${listTypos.join("+b.TYPO_")}), 0) AS TYPO_$typoCol,"
                        }
                        // Calculates the distribution per RSU
                        datasource."$buildingIndicators"."$COLUMN_ID_RSU".createIndex()
                        datasource."$utrfBuilding"."$COLUMN_ID_BUILD".createIndex()
                        datasource.execute """  DROP TABLE IF EXISTS $distribNotPercent;
                                            CREATE TABLE $distribNotPercent
                                                AS SELECT   b.$COLUMN_ID_RSU,
                                                            ${queryCasewhen[ind][0..-2]} 
                                                FROM $utrfBuilding a RIGHT JOIN $buildingIndicators b
                                                ON a.$COLUMN_ID_BUILD = b.$COLUMN_ID_BUILD
                                                WHERE b.$COLUMN_ID_RSU IS NOT NULL 
                                                GROUP BY b.$COLUMN_ID_RSU
                                                """.toString()
                        // Calculates the frequency by RSU
                        datasource."$distribNotPercent"."$COLUMN_ID_RSU".createIndex()
                        datasource."$rsuIndicators"."$COLUMN_ID_RSU".createIndex()
                        datasource.execute """  DROP TABLE IF EXISTS TEMPO_DISTRIB;
                                            CREATE TABLE TEMPO_DISTRIB
                                                AS SELECT   a.$COLUMN_ID_RSU, a.the_geom,
                                                            ${querySum[0..-2]} 
                                                FROM $rsuIndicators a LEFT JOIN $distribNotPercent b
                                                ON a.$COLUMN_ID_RSU = b.$COLUMN_ID_RSU""".toString()

                        // Characterize the distribution to identify the most frequent type within a RSU
                        def computeDistribChar = Geoindicators.GenericIndicators.distributionCharacterization()
                        computeDistribChar([distribTableName: "TEMPO_DISTRIB",
                                            inputId         : COLUMN_ID_RSU,
                                            initialTable    : "TEMPO_DISTRIB",
                                            distribIndicator: ["uniqueness"],
                                            extremum        : "GREATEST",
                                            keep2ndCol      : false,
                                            keepColVal      : false,
                                            prefixName      : "${prefixName}$ind",
                                            datasource      : datasource])
                        def resultsDistrib = computeDistribChar.results.outputTableName

                        // Join main typo table with distribution table and replace typo by null when it has been set
                        // while there is no building in the RSU
                        datasource."$resultsDistrib"."$COLUMN_ID_RSU".createIndex()
                        datasource.tempo_distrib."$COLUMN_ID_RSU".createIndex()
                        datasource """  DROP TABLE IF EXISTS $baseNameUtrfRsu$ind;
                                    CREATE TABLE $baseNameUtrfRsu$ind
                                        AS SELECT   a.*, 
                                                    CASE WHEN   b.UNIQUENESS_VALUE=-1
                                                    THEN        NULL
                                                    ELSE        b.UNIQUENESS_VALUE END AS UNIQUENESS_VALUE,
                                                    CASE WHEN   b.UNIQUENESS_VALUE=-1
                                                    THEN        NULL
                                                    ELSE        LOWER(SUBSTRING(b.EXTREMUM_COL FROM 6)) END AS $nameColTypoMaj
                                        FROM    TEMPO_DISTRIB a LEFT JOIN $resultsDistrib b
                                        ON a.$COLUMN_ID_RSU=b.$COLUMN_ID_RSU""".toString()
                    }
                    // Drop temporary tables
                    datasource """DROP TABLE IF EXISTS $utrfBuild, $gatheredScales, $distribNotPercent, TEMPO_DISTRIB""".toString()
                } else {
                    utrfArea = null
                    utrfFloorArea = null
                    utrfBuilding = null
                }

                datasource.execute "DROP TABLE IF EXISTS $rsuLczWithoutGeom;".toString()
                //Drop all cached tables
                def cachedTableNames = getCachedTableNames()
                if (cachedTableNames) {
                    datasource.execute "DROP TABLE IF EXISTS ${cachedTableNames.join(",")}".toString()
                }

                //Populate reporting

                def nbBuilding = datasource.firstRow("select count(*) as count from ${computeBuildingsIndicators.getResults().outputTableName} WHERE ID_RSU IS NOT NULL".toString()).count

                def nbBlock = 0
                if (blockIndicators) {
                    nbBlock = datasource.firstRow("select count(*) as count from ${blockIndicators}".toString()).count
                }
                def nbRSU = datasource.firstRow("select count(*) as count from ${computeRSUIndicators.getResults().outputTableName}".toString()).count

                def computation_time =(System.currentTimeMillis()-start)/1000;
                //Update reporting to the zone table
                datasource.execute"""update ${zoneTable} 
                set nb_estimated_building = ${nbBuildingEstimated}, 
                nb_building = ${nbBuilding}, 
                nb_block =  ${nbBlock},
                nb_rsu = ${nbRSU},
                computation_time = ${computation_time},
                last_update = CAST(now() AS VARCHAR)""".toString()

                //Clean the System properties that stores intermediate table names
                clearTablesCache()
                return [outputTableBuildingIndicators   : computeBuildingsIndicators.getResults().outputTableName,
                        outputTableBlockIndicators      : blockIndicators,
                        outputTableRsuIndicators        : computeRSUIndicators.getResults().outputTableName,
                        outputTableRsuLcz               : rsuLcz,
                        zoneTableName                   : zoneTable,
                        outputTableRsuUtrfArea          : utrfArea,
                        outputTableRsuUtrfFloorArea     : utrfFloorArea,
                        outputTableBuildingUtrf         : utrfBuilding,
                        buildingTableName             : buildingTableName]

            }
            else {
                clearTablesCache()
                IProcess geoIndicators = computeGeoclimateIndicators()
                if (!geoIndicators.execute(datasource: datasource, zoneTable: zoneTable,
                        buildingTable: buildingTable,
                        roadTable: roadTable,
                        railTable: railTable, vegetationTable: vegetationTable,
                        hydrographicTable: hydrographicTable, imperviousTable: imperviousTable,
                        seaLandMaskTableName: seaLandMaskTableName,
                        surface_vegetation: surface_vegetation, surface_hydro: surface_hydro,
                        indicatorUse: indicatorUse,
                        svfSimplified: svfSimplified, prefixName: prefixName,
                        mapOfWeights: mapOfWeights,
                        utrfModelName: utrfModelName)) {
                    error "Cannot build the geoindicators"
                    return
                } else {
                    def results = geoIndicators.getResults()
                    results.put("buildingTableName", buildingTable)
                    return results
                }
            }
        }
    }
}

/**
 * Compute all geoclimate indicators at the 3 scales :
 * building, block and RSU
 * The LCZ classification  and the urban typology
 *
 * @return 8 tables outputTableBuildingIndicators, outputTableBlockIndicators, outputTableRsuIndicators,
 * outputTableRsuLcz, zoneTableName ,
 * outputTableRsuUtrfArea, outputTableRsuUtrfFloorArea,
 * outputTableBuildingUrbanTypo.
 * The first three tables contains the geoindicators and the last tables the LCZ and urban typology classifications.
 * This table can be empty if the user decides not to calculate it.
 *
 */
IProcess computeGeoclimateIndicators() {
    return create {
        title "Compute geoclimate indicators"
        id "computeGeoclimateIndicators"
        inputs datasource: JdbcDataSource, zoneTable: String, buildingTable: String,
                roadTable: "", railTable: "", vegetationTable: "",
                hydrographicTable: "", imperviousTable: "",
                seaLandMaskTableName :"", surface_vegetation: 10000, surface_hydro: 2500,
                snappingTolerance: 0.01, indicatorUse: ["LCZ", "UTRF", "TEB"], svfSimplified: false, prefixName: "",
                mapOfWeights: ["sky_view_factor"             : 1, "aspect_ratio": 1, "building_surface_fraction": 1,
                               "impervious_surface_fraction" : 1, "pervious_surface_fraction": 1,
                               "height_of_roughness_elements": 1, "terrain_roughness_length": 1],
                urbanTypoModelName: ""
        outputs outputTableBuildingIndicators: String, outputTableBlockIndicators: String,
                outputTableRsuIndicators: String, outputTableRsuLcz: String, zoneTableName: String,
                outputTableRsuUrbanTypoArea: String, outputTableRsuUrbanTypoFloorArea: String,
                outputTableBuildingUrbanTypo: String
        run { datasource, zoneTable, buildingTable, roadTable, railTable, vegetationTable, hydrographicTable,
              imperviousTable,seaLandMaskTableName,
              surface_vegetation, surface_hydro, snappingTolerance, indicatorUse, svfSimplified, prefixName, mapOfWeights,
              urbanTypoModelName ->
            info "Start computing the geoindicators..."
            def start =  System.currentTimeMillis()
            // Temporary (and output tables) are created
            def lczIndicTable = postfix "LCZ_INDIC_TABLE"
            def baseNameUrbanTypoRsu = prefix prefixName, "UTRF_RSU_"
            def urbanTypoBuilding
            def distribNotPercent = "DISTRIB_NOT_PERCENT"

            def COLUMN_ID_RSU = "id_rsu"
            def COLUMN_ID_BUILD = "id_build"
            def GEOMETRIC_COLUMN = "the_geom"
            def CORRESPONDENCE_TAB_URB_TYPO = ["ba"  : 1, "bgh": 2, "icif": 3, "icio": 4, "id": 5, "local": 6, "pcif": 7,
                                               "pcio": 8, "pd": 9, "psc": 10]
            def nameColTypoMaj = "TYPO_MAJ"
            //Check data before computing indicators
            if (!zoneTable && !buildingTable && !roadTable) {
                error "To compute the geoindicators the zone, building and road tables must not be null or empty"
                return null
            }

            // Output Lcz (and urbanTypo) table names are set to null in case LCZ indicators (and urban typo) are not calculated
            def rsuLcz = null
            def urbanTypoArea = baseNameUrbanTypoRsu + "AREA"
            def urbanTypoFloorArea = baseNameUrbanTypoRsu + "FLOOR_AREA"
            def rsuLczWithoutGeom = "rsu_lcz_without_geom"

            //Create spatial units and relations : building, block, rsu
            IProcess spatialUnits = createUnitsOfAnalysis()
            if (!spatialUnits.execute([datasource       : datasource, zoneTable: zoneTable,
                                       buildingTable    : buildingTable, roadTable: roadTable,
                                       railTable        : railTable, vegetationTable: vegetationTable,
                                       hydrographicTable: hydrographicTable, seaLandMaskTableName:seaLandMaskTableName,
                                       surface_vegetation: surface_vegetation,
                                       surface_hydro    : surface_hydro, snappingTolerance: snappingTolerance,
                                       prefixName       : prefixName,
                                       indicatorUse     : indicatorUse])) {
                error "Cannot create the spatial units"
                return null
            }
            def relationBuildings = spatialUnits.getResults().outputTableBuildingName
            def relationBlocks = spatialUnits.getResults().outputTableBlockName
            def relationRSU = spatialUnits.getResults().outputTableRsuName


            //Compute building indicators
            def computeBuildingsIndicators = computeBuildingsIndicators()
            if (!computeBuildingsIndicators.execute([datasource            : datasource,
                                                     inputBuildingTableName: relationBuildings,
                                                     inputRoadTableName    : roadTable,
                                                     indicatorUse          : indicatorUse,
                                                     prefixName            : prefixName])) {
                error "Cannot compute the building indicators"
                return null
            }

            def buildingIndicators = computeBuildingsIndicators.results.outputTableName

            //Compute block indicators
            def blockIndicators = null
            if (indicatorUse*.toUpperCase().contains("UTRF")) {
                def computeBlockIndicators = computeBlockIndicators()
                if (!computeBlockIndicators.execute([datasource            : datasource,
                                                     inputBuildingTableName: buildingIndicators,
                                                     inputBlockTableName   : relationBlocks,
                                                     prefixName            : prefixName])) {
                    error "Cannot compute the block indicators"
                    return null
                }
                blockIndicators = computeBlockIndicators.results.outputTableName
            }

            //Compute RSU indicators
            def rsuIndicators = null
            def computeRSUIndicators = computeRSUIndicators()
            if (!computeRSUIndicators.execute([datasource       : datasource,
                                               buildingTable    : buildingIndicators,
                                               rsuTable         : relationRSU,
                                               vegetationTable  : vegetationTable,
                                               roadTable        : roadTable,
                                               hydrographicTable: hydrographicTable,
                                               imperviousTable  : imperviousTable,
                                               indicatorUse     : indicatorUse,
                                               svfSimplified    : svfSimplified,
                                               prefixName       : prefixName])) {
                error "Cannot compute the RSU indicators"
                return null
            }
            rsuIndicators = computeRSUIndicators.results.outputTableName
            info "All geoindicators have been computed"

            // If the LCZ indicators should be calculated, we only affect a LCZ class to each RSU
            if (indicatorUse.contains("LCZ")) {
                info """ The LCZ classification is performed """
                def lczIndicNames = ["GEOM_AVG_HEIGHT_ROOF"              : "HEIGHT_OF_ROUGHNESS_ELEMENTS",
                                     "BUILDING_FRACTION_LCZ"             : "BUILDING_SURFACE_FRACTION",
                                     "ASPECT_RATIO"                      : "ASPECT_RATIO",
                                     "GROUND_SKY_VIEW_FACTOR"            : "SKY_VIEW_FACTOR",
                                     "PERVIOUS_FRACTION_LCZ"             : "PERVIOUS_SURFACE_FRACTION",
                                     "IMPERVIOUS_FRACTION_LCZ"           : "IMPERVIOUS_SURFACE_FRACTION",
                                     "EFFECTIVE_TERRAIN_ROUGHNESS_LENGTH": "TERRAIN_ROUGHNESS_LENGTH"]

                // Get into a new table the ID, geometry column and the 7 indicators defined by Stewart and Oke (2012)
                // for LCZ classification (rename the indicators with the real names)
                def queryReplaceNames = ""
                lczIndicNames.each { oldIndic, newIndic ->
                    queryReplaceNames += "ALTER TABLE $lczIndicTable ALTER COLUMN $oldIndic RENAME TO $newIndic;"
                }
                datasource.execute """DROP TABLE IF EXISTS $lczIndicTable;
                                CREATE TABLE $lczIndicTable 
                                        AS SELECT $COLUMN_ID_RSU, $GEOMETRIC_COLUMN, ${lczIndicNames.keySet().join(",")} 
                                        FROM ${rsuIndicators};
                                $queryReplaceNames""".toString()

                datasource."$lczIndicTable".reload()

                // The classification algorithm is called
                def classifyLCZ = Geoindicators.TypologyClassification.identifyLczType()
                if (!classifyLCZ([rsuLczIndicators : lczIndicTable,
                                  rsuAllIndicators : rsuIndicators,
                                  normalisationType: "AVG",
                                  mapOfWeights     : mapOfWeights,
                                  prefixName       : prefixName,
                                  datasource       : datasource,
                                  prefixName       : prefixName])) {
                    info "Cannot compute the LCZ classification."
                    return
                }
                rsuLcz = classifyLCZ.results.outputTableName
                datasource.execute "DROP TABLE IF EXISTS $lczIndicTable".toString()

            }
            // If the UTRF indicators should be calculated, we only affect a URBAN typo class
            // to each building and then to each RSU
            if (indicatorUse.contains("UTRF") && urbanTypoModelName) {
                info """ The URBAN TYPOLOGY classification is performed """
                def applygatherScales = Geoindicators.GenericIndicators.gatherScales()
                applygatherScales.execute([
                        buildingTable    : buildingIndicators,
                        blockTable       : blockIndicators,
                        rsuTable         : rsuIndicators,
                        targetedScale    : "BUILDING",
                        operationsToApply: ["AVG", "STD"],
                        prefixName       : prefixName,
                        datasource       : datasource])
                def gatheredScales = applygatherScales.results.outputTableName

                def applyRF = Geoindicators.TypologyClassification.applyRandomForestModel()
                if(!applyRF.execute([
                        explicativeVariablesTableName: gatheredScales,
                        pathAndFileName              : urbanTypoModelName,
                        idName                       : COLUMN_ID_BUILD,
                        prefixName                   : prefixName,
                        datasource                   : datasource])){
                    error "Cannot apply the urban typology model $urbanTypoModelName"
                    return
                }
                def urbanTypoBuild = applyRF.results.outputTableName

                // Creation of a list which contains all types of the urban typology (in their string version)
                def urbTypoCorrespondenceTabInverted = [:]
                CORRESPONDENCE_TAB_URB_TYPO.each { fin, ini ->
                    urbTypoCorrespondenceTabInverted[ini] = fin
                }
                datasource."$urbanTypoBuild".I_TYPO.createIndex()
                def queryDistinct = """SELECT DISTINCT I_TYPO AS I_TYPO FROM $urbanTypoBuild"""
                def mapTypos = datasource.rows(queryDistinct)
                def listTypos = []
                mapTypos.each {
                    listTypos.add(urbTypoCorrespondenceTabInverted[it.I_TYPO])
                }

                // Join the geometry field to the building typology table and replace integer by string values
                def queryCaseWhenReplace = ""
                def endCaseWhen = ""
                urbTypoCorrespondenceTabInverted.each { ini, fin ->
                    queryCaseWhenReplace += "CASE WHEN b.I_TYPO=$ini THEN '$fin' ELSE "
                    endCaseWhen += " END"
                }
                queryCaseWhenReplace = queryCaseWhenReplace + " 'unknown' " + endCaseWhen
                urbanTypoBuilding = prefix prefixName, "UTRF_BUILDING"
                datasource."$urbanTypoBuild"."$COLUMN_ID_BUILD".createIndex()
                datasource."$buildingIndicators"."$COLUMN_ID_BUILD".createIndex()
                datasource """  DROP TABLE IF EXISTS $urbanTypoBuilding;
                                CREATE TABLE $urbanTypoBuilding
                                    AS SELECT   a.$COLUMN_ID_BUILD, a.$COLUMN_ID_RSU, a.THE_GEOM,
                                                $queryCaseWhenReplace AS I_TYPO
                                    FROM $buildingIndicators a LEFT JOIN $urbanTypoBuild b
                                    ON a.$COLUMN_ID_BUILD = b.$COLUMN_ID_BUILD
                                    WHERE a.$COLUMN_ID_RSU IS NOT NULL""".toString()

                // Create a distribution table (for each RSU, contains the % area OR floor area of each urban typo)
                def queryCasewhen = [:]
                queryCasewhen["AREA"] = ""
                queryCasewhen["FLOOR_AREA"] = ""
                queryCasewhen.keySet().each { ind ->
                    def querySum = ""
                    listTypos.each { typoCol ->
                        queryCasewhen[ind] += """ SUM(CASE WHEN a.I_TYPO='$typoCol' THEN b.$ind ELSE 0 END) AS TYPO_$typoCol,"""
                        querySum = querySum + " COALESCE(b.TYPO_${typoCol}/(b.TYPO_${listTypos.join("+b.TYPO_")}), 0) AS TYPO_$typoCol,"
                    }
                    // Calculates the distribution per RSU
                    datasource."$buildingIndicators"."$COLUMN_ID_RSU".createIndex()
                    datasource."$urbanTypoBuilding"."$COLUMN_ID_BUILD".createIndex()
                    datasource.execute """  DROP TABLE IF EXISTS $distribNotPercent;
                                            CREATE TABLE $distribNotPercent
                                                AS SELECT   b.$COLUMN_ID_RSU,
                                                            ${queryCasewhen[ind][0..-2]} 
                                                FROM $urbanTypoBuilding a RIGHT JOIN $buildingIndicators b
                                                ON a.$COLUMN_ID_BUILD = b.$COLUMN_ID_BUILD
                                                WHERE b.$COLUMN_ID_RSU IS NOT NULL 
                                                GROUP BY b.$COLUMN_ID_RSU
                                                """.toString()
                    // Calculates the frequency by RSU
                    datasource."$distribNotPercent"."$COLUMN_ID_RSU".createIndex()
                    datasource."$rsuIndicators"."$COLUMN_ID_RSU".createIndex()
                    datasource.execute """  DROP TABLE IF EXISTS TEMPO_DISTRIB;
                                            CREATE TABLE TEMPO_DISTRIB
                                                AS SELECT   a.$COLUMN_ID_RSU, a.the_geom,
                                                            ${querySum[0..-2]} 
                                                FROM $rsuIndicators a LEFT JOIN $distribNotPercent b
                                                ON a.$COLUMN_ID_RSU = b.$COLUMN_ID_RSU""".toString()

                    // Characterize the distribution to identify the most frequent type within a RSU
                    def computeDistribChar = Geoindicators.GenericIndicators.distributionCharacterization()
                    computeDistribChar([distribTableName: "TEMPO_DISTRIB",
                                        inputId         : COLUMN_ID_RSU,
                                        initialTable    : "TEMPO_DISTRIB",
                                        distribIndicator: ["uniqueness"],
                                        extremum        : "GREATEST",
                                        keep2ndCol      : false,
                                        keepColVal      : false,
                                        prefixName      : "${prefixName}$ind",
                                        datasource      : datasource])
                    def resultsDistrib = computeDistribChar.results.outputTableName

                    // Join main typo table with distribution table and replace typo by null when it has been set
                    // while there is no building in the RSU
                    datasource."$resultsDistrib"."$COLUMN_ID_RSU".createIndex()
                    datasource.tempo_distrib."$COLUMN_ID_RSU".createIndex()
                    datasource """  DROP TABLE IF EXISTS $baseNameUrbanTypoRsu$ind;
                                    CREATE TABLE $baseNameUrbanTypoRsu$ind
                                        AS SELECT   a.*, 
                                                    CASE WHEN   b.UNIQUENESS_VALUE=-1
                                                    THEN        NULL
                                                    ELSE        b.UNIQUENESS_VALUE END AS UNIQUENESS_VALUE,
                                                    CASE WHEN   b.UNIQUENESS_VALUE=-1
                                                    THEN        NULL
                                                    ELSE        LOWER(SUBSTRING(b.EXTREMUM_COL FROM 6)) END AS $nameColTypoMaj
                                        FROM    TEMPO_DISTRIB a LEFT JOIN $resultsDistrib b
                                        ON a.$COLUMN_ID_RSU=b.$COLUMN_ID_RSU""".toString()
                }

                // Drop temporary tables
                datasource """DROP TABLE IF EXISTS $urbanTypoBuild, $gatheredScales, $distribNotPercent, TEMPO_DISTRIB"""
            } else {
                urbanTypoArea = null
                urbanTypoFloorArea = null
                urbanTypoBuilding = null
            }


            //Populate reporting
            def nbBuilding = datasource.firstRow("select count(*) as count from ${buildingIndicators} WHERE ID_RSU IS NOT NULL".toString()).count
            def nbBlock = 0
            if(blockIndicators){
                nbBlock = datasource.firstRow("select count(*) as count from ${blockIndicators}".toString()).count
            }
            def nbRSU = datasource.firstRow("select count(*) as count from ${rsuIndicators}".toString()).count
            //Alter the zone table to add statics
            datasource.execute"""ALTER TABLE ${zoneTable} ADD COLUMN (
                NB_BUILDING INTEGER,
                NB_ESTIMATED_BUILDING INTEGER,
                NB_BLOCK INTEGER,
                NB_RSU INTEGER,
                COMPUTATION_TIME INTEGER,
                LAST_UPDATE VARCHAR, VERSION VARCHAR, BUILD_NUMBER VARCHAR
                )""".toString()


            //Update reporting to the zone table
            datasource.execute"""update ${zoneTable} 
            set nb_estimated_building = 0, 
            nb_building = ${nbBuilding}, 
            nb_block =  ${nbBlock},
            nb_rsu = ${nbRSU},
            computation_time = ${(System.currentTimeMillis()-start)/1000},
            last_update = CAST(now() AS VARCHAR),
            version = '${Geoindicators.version()}',
            build_number = '${Geoindicators.buildNumber()}'""".toString()

            return [outputTableBuildingIndicators   : buildingIndicators,
                    outputTableBlockIndicators      : blockIndicators,
                    outputTableRsuIndicators        : rsuIndicators,
                    outputTableRsuLcz               : rsuLcz,
                    zoneTableName                   : zoneTable,
                    outputTableRsuUrbanTypoArea     : urbanTypoArea,
                    outputTableRsuUrbanTypoFloorArea: urbanTypoFloorArea,
                    outputTableBuildingUrbanTypo    : urbanTypoBuilding]
        }
    }
}

/**
 * This process is used to commpute aggregate geoclimate indicators on a grid set as input
 *
 * @param h2gis_datasource the local H2GIS database
 * @param gridTableName the name of the grid table to aggregate the data
 * @param list_indicators indicators names to compute
 * @param buildingTable name
 * @param roadTable name
 * @param vegetationTable name
 * @param hydrographicTable name
 * @param imperviousTable name
 * @param rsu_lcz name
 * @param rsu_utrf_area name
 * @param rsu_utrf_floor_area name
 * @param prefixName for the output table
 * @param outputTableName the name of grid  table in the output_datasource to save the result
 * @return
 */
IProcess rasterizeIndicators() {
    return create {
        title "Aggregate indicators on a grid"
        id "rasterizeIndicators"
        inputs datasource: JdbcDataSource,
                gridTableName: String, list_indicators :[],
                buildingTable: "", roadTable: "", vegetationTable: "",
                hydrographicTable: "", imperviousTable: "", rsu_lcz:"",
                rsu_utrf_area:"",rsu_utrf_floor_area:"",
                prefixName: String
        outputs outputTableName: String
<<<<<<< HEAD
        run { datasource, envelope, x_size, y_size,srid,rowCol, list_indicators,buildingTable, roadTable, vegetationTable,
              hydrographicTable, imperviousTable, rsu_lcz,rsu_utrf_area,rsu_utrf_floor_area, prefixName ->
=======
        run { datasource, gridTableName, list_indicators,buildingTable, roadTable, vegetationTable,
              hydrographicTable, imperviousTable, rsu_lcz,rsu_urban_typo_area,rsu_urban_typo_floor_area, prefixName ->
>>>>>>> d819a6d9
            if(!list_indicators){
                info "The list of indicator names cannot be null or empty"
                return
            }
            def grid_indicators_table = "grid_indicators"
            def grid_column_identifier ="id"
                def indicatorTablesToJoin = [:]
                indicatorTablesToJoin.put(gridTableName, grid_column_identifier)
                /*
                * Make aggregation process with previous grid and current rsu lcz
                */
                if (list_indicators.findAll {it.toUpperCase() in["LCZ_FRACTION", "LCZ_PRIMARY"]} && rsu_lcz) {
                    def indicatorName = "LCZ_PRIMARY"
                    def upperScaleAreaStatistics = Geoindicators.GenericIndicators.upperScaleAreaStatistics()
                    if (upperScaleAreaStatistics.execute(
                            [upperTableName : gridTableName,
                             upperColumnId  : grid_column_identifier,
                             lowerTableName : rsu_lcz,
                             lowerColumnName: indicatorName,
                             keepGeometry   : false,
                             prefixName     : "lcz",
                             datasource     : datasource])) {
                        indicatorTablesToJoin.put(upperScaleAreaStatistics.results.outputTableName, grid_column_identifier)

                        if(list_indicators*.toUpperCase().contains("LCZ_PRIMARY")) {
                            def computeDistribChar = Geoindicators.GenericIndicators.distributionCharacterization()
                            def distribLczTable = upperScaleAreaStatistics.results.outputTableName
                            computeDistribChar([distribTableName: distribLczTable,
                                                inputId         : grid_column_identifier,
                                                initialTable    : distribLczTable,
                                                distribIndicator: ["equality", "uniqueness"],
                                                extremum        : "GREATEST",
                                                keep2ndCol      : true,
                                                keepColVal      : true,
                                                prefixName      : "lcz",
                                                datasource      : datasource])
                            def resultsDistrib = computeDistribChar.results.outputTableName

                            // Rename the standard indicators into names consistent with the current IProcess (LCZ type...)
                            datasource """  ALTER TABLE $resultsDistrib RENAME COLUMN EXTREMUM_COL TO LCZ_PRIMARY;
                                ALTER TABLE $resultsDistrib RENAME COLUMN UNIQUENESS_VALUE TO LCZ_UNIQUENESS_VALUE;
                                ALTER TABLE $resultsDistrib RENAME COLUMN EQUALITY_VALUE TO LCZ_EQUALITY_VALUE;
                                ALTER TABLE $resultsDistrib RENAME COLUMN EXTREMUM_COL2 TO LCZ_SECONDARY;
                                ALTER TABLE $resultsDistrib RENAME COLUMN EXTREMUM_VAL TO MIN_DISTANCE;""".toString()

                            // Need to replace the string LCZ values by an integer
                            datasource."$resultsDistrib".lcz_primary.createIndex()
                            datasource."$resultsDistrib".lcz_secondary.createIndex()
                            def casewhenQuery1 = ""
                            def casewhenQuery2 = ""
                            def parenthesis = ""
                            // LCZ types need to be String when using the IProcess 'distributionCHaracterization',
                            // thus need to define a correspondence table
                            def correspondenceMap = [1,  2, 3, 4, 5, 6, 7, 8, 9, 10, 101, 102, 103,104,105, 106,107]

                            correspondenceMap.each { lczInt ->
                                casewhenQuery1 += "CASEWHEN(LCZ_PRIMARY = 'LCZ_PRIMARY_$lczInt', $lczInt, "
                                casewhenQuery2 += "CASEWHEN(LCZ_SECONDARY = 'LCZ_SECONDARY_$lczInt', $lczInt, "
                                parenthesis += ")"
                            }
                            def distribLczTableInt = postfix "distribLczTableInt"

                            datasource """  DROP TABLE IF EXISTS $distribLczTableInt;
                                CREATE TABLE $distribLczTableInt
                                        AS SELECT   $grid_column_identifier, $casewhenQuery1 null$parenthesis AS LCZ_PRIMARY,
                                                    $casewhenQuery2 null$parenthesis AS LCZ_SECONDARY, 
                                                    MIN_DISTANCE, LCZ_UNIQUENESS_VALUE, LCZ_EQUALITY_VALUE 
                                        FROM $resultsDistrib;
                                DROP TABLE IF EXISTS $resultsDistrib""".toString()
                            indicatorTablesToJoin.put(distribLczTableInt, grid_column_identifier)
                        }

                    } else {
                        info "Cannot aggregate the LCZ at grid scale"
                    }
                }

                /*
                * Make aggregation process with previous grid and current rsu urban typo area
                */
                if (list_indicators*.toUpperCase().contains("UTRF_AREA_FRACTION") && rsu_utrf_area) {
                    def indicatorName = "TYPO_MAJ"
                    def upperScaleAreaStatistics = Geoindicators.GenericIndicators.upperScaleAreaStatistics()
                    if (upperScaleAreaStatistics.execute(
                            [upperTableName : gridTableName,
                             upperColumnId  : grid_column_identifier,
                             lowerTableName : rsu_utrf_area,
                             lowerColumnName: indicatorName,
                             keepGeometry   : false,
                             prefixName     : "utrf_area",
                             datasource     : datasource])) {
                        indicatorTablesToJoin.put(upperScaleAreaStatistics.results.outputTableName, grid_column_identifier)
                    } else {
                        info "Cannot aggregate the Urban Typology at grid scale"
                    }
                }

                // Calculate all surface fractions indicators on the GRID cell
                // Need to create the smallest geometries used as input of the surface fraction process

                def columnFractionsList = [:]
                def priorities = ["water", "building", "high_vegetation", "low_vegetation", "road", "impervious"]

                def unweightedBuildingIndicators = [:]
                list_indicators.each{
                    if(it.equalsIgnoreCase("BUILDING_FRACTION")){
                        columnFractionsList.put( priorities.indexOf("building"),"building")
                    }
                    else if(it.equalsIgnoreCase("WATER_FRACTION")){
                        columnFractionsList.put(priorities.indexOf("water"), "water")
                    }else if(it.equalsIgnoreCase("VEGETATION_FRACTION")){
                        columnFractionsList.put(priorities.indexOf("high_vegetation"),"high_vegetation")
                        columnFractionsList.put( priorities.indexOf("low_vegetation"),"low_vegetation")
                    }else if(it.equalsIgnoreCase("ROAD_FRACTION")){
                        columnFractionsList.put( priorities.indexOf("road"),"road")
                    }else if(it.equalsIgnoreCase("IMPERVIOUS_FRACTION")){
                        columnFractionsList.put( priorities.indexOf("impervious"),"impervious")
                    }
                    else if(it.equalsIgnoreCase("BUILDING_HEIGHT")&& buildingTable){
                        unweightedBuildingIndicators.put("height_roof", ["AVG","STD"])
                    }
                    else if(it.equalsIgnoreCase("BUILDING_POP")&& buildingTable){
                        unweightedBuildingIndicators.put("pop", ["SUM"])
                    }

                }
                if(columnFractionsList){
                    def priorities_tmp = columnFractionsList.sort().values()
                    def computeSmallestGeom = Geoindicators.RsuIndicators.smallestCommunGeometry()
                    if (computeSmallestGeom.execute([
                            rsuTable       : gridTableName, id_rsu: grid_column_identifier,
                            buildingTable  : buildingTable, roadTable: roadTable,
                            vegetationTable: vegetationTable, waterTable: hydrographicTable,
                            imperviousTable: imperviousTable,
                            prefixName     : prefixName, datasource: datasource])) {
                        def superpositionsTableGrid = computeSmallestGeom.results.outputTableName
                        def surfaceFractionsProcess = Geoindicators.RsuIndicators.surfaceFractions()
                        def superpositions = []
                        if(surfaceFractionsProcess.execute([
                                rsuTable: gridTableName, spatialRelationsTable: superpositionsTableGrid,
                                id_rsu :grid_column_identifier,
                                superpositions: superpositions,
                                priorities: priorities_tmp,
                                prefixName: prefixName, datasource: datasource])){
                            indicatorTablesToJoin.put(surfaceFractionsProcess.results.outputTableName, grid_column_identifier)
                        }
                    } else {
                        info "Cannot compute the surface fractions at grid scale"
                    }
                }
                def  createScalesRelationsGridBl
                if(unweightedBuildingIndicators){
                    // Create the relations between grid cells and buildings
                    createScalesRelationsGridBl = Geoindicators.SpatialUnits.spatialJoin()
                    if (!createScalesRelationsGridBl([datasource              : datasource,
                                                      sourceTable             : buildingTable,
                                                      targetTable             : gridTableName,
                                                      idColumnTarget          : grid_column_identifier,
                                                      prefixName              : prefixName,
                                                      nbRelations             : null])) {
                        info "Cannot compute the scales relations between buildings and grid cells."
                        return
                    }
                    def computeBuildingStats = Geoindicators.GenericIndicators.unweightedOperationFromLowerScale()
                    if (!computeBuildingStats([inputLowerScaleTableName: createScalesRelationsGridBl.results.outputTableName,
                                               inputUpperScaleTableName: gridTableName,
                                               inputIdUp               : grid_column_identifier,
                                               inputIdLow              : grid_column_identifier,
                                               inputVarAndOperations   : unweightedBuildingIndicators,
                                               prefixName              : prefixName,
                                               datasource              : datasource])) {
                        info "Cannot compute the building statistics on grid cells."
                        return
                    }
                    indicatorTablesToJoin.put(computeBuildingStats.results.outputTableName, grid_column_identifier)

                }

                if(list_indicators*.toUpperCase().contains("BUILDING_TYPE") && buildingTable){
                    if(!createScalesRelationsGridBl){
                        // Create the relations between grid cells and buildings
                        createScalesRelationsGridBl = Geoindicators.SpatialUnits.spatialJoin()
                        if (!createScalesRelationsGridBl([datasource              : datasource,
                                                          sourceTable             : buildingTable,
                                                          targetTable             : gridTableName,
                                                          idColumnTarget          : grid_column_identifier,
                                                          prefixName              : prefixName,
                                                          nbRelations             : null])) {
                            info "Cannot compute the scales relations between buildings and grid cells."
                            return
                        }
                    }
                    def indicatorName = "TYPE"
                    def upperScaleAreaStatistics = Geoindicators.GenericIndicators.upperScaleAreaStatistics()
                    if (upperScaleAreaStatistics.execute(
                            [upperTableName : gridTableName,
                             upperColumnId  : grid_column_identifier,
                             lowerTableName : createScalesRelationsGridBl.results.outputTableName,
                             lowerColumnName: indicatorName,
                             keepGeometry   : false,
                             prefixName     : "building_type_fraction",
                             datasource     : datasource])) {
                        indicatorTablesToJoin.put(upperScaleAreaStatistics.results.outputTableName, grid_column_identifier)
                    } else {
                        info "Cannot aggregate the building type at grid scale"
                    }
                    indicatorTablesToJoin.put(upperScaleAreaStatistics.results.outputTableName, grid_column_identifier)
                }

                if(list_indicators*.toUpperCase().contains("FREE_EXTERNAL_FACADE_DENSITY") && buildingTable){
                    if(!createScalesRelationsGridBl){
                        // Create the relations between grid cells and buildings
                        createScalesRelationsGridBl = Geoindicators.SpatialUnits.spatialJoin()
                        if (!createScalesRelationsGridBl([datasource              : datasource,
                                                          sourceTable             : buildingTable,
                                                          targetTable             : grid_table_name,
                                                          idColumnTarget          : grid_column_identifier,
                                                          prefixName              : prefixName,
                                                          nbRelations             : null])) {
                            info "Cannot compute the scales relations between buildings and grid cells."
                            return
                        }
                    }
                    def indicatorName = "FREE_EXTERNAL_FACADE_DENSITY_EXACT"
                    def freeFacadeDensityExact = Geoindicators.RsuIndicators.freeExternalFacadeDensityExact()
                    if (freeFacadeDensityExact.execute(
                            [buildingTable               : buildingTable,
                             rsuTable                    : grid_table_name,
                             prefixName                  : prefixName,
                             datasource                  : datasource])) {
                        indicatorTablesToJoin.put(freeFacadeDensityExact.results.outputTableName, grid_column_identifier)
                    } else {
                        info "Cannot calculate the exact free external facade density"
                    }
                    indicatorTablesToJoin.put(freeFacadeDensityExact.results.outputTableName, grid_column_identifier)
                }

                //Join all indicators at grid scale
                def joinGrids = Geoindicators.DataUtils.joinTables()
                if (!joinGrids([inputTableNamesWithId: indicatorTablesToJoin,
                                outputTableName      : grid_indicators_table,
                                datasource           : datasource])) {
                    info "Cannot merge all indicators in grid table $grid_indicators_table."
                    return
                }
            [outputTableName: grid_indicators_table]
        }
    }
}

/**
 * This process is used to create a grid to aggregate indicators
 *
 * @param h2gis_datasource the local H2GIS database
 * @param zoneEnvelopeTableName
 * @param x_size x size of the grid
 * @param y_size y size of the grid
 * @param outputTableName the name of grid  table
 * @return
 */
IProcess createGrid() {
    return create {
        title "Create a regular grid"
        id "creategridIndicators"
        inputs datasource: JdbcDataSource,
                envelope: Envelope,
                x_size : Integer, y_size : Integer,
                srid : Integer,rowCol : false
        outputs outputTableName: String
        run { datasource, envelope, x_size, y_size,srid,rowCol ->
            //Start to compute the grid
            def gridProcess = Geoindicators.SpatialUnits.createGrid()
            if(gridProcess.execute([geometry: envelope, deltaX: x_size, deltaY: y_size,  rowCol :rowCol , datasource: datasource])) {
                def grid_table_name = gridProcess.results.outputTableName
                //Reproject the grid in the local UTM
                if (envelope.getSRID() == 4326) {
                    def reprojectedGrid = postfix("grid")
                    datasource.execute """drop table if exists $reprojectedGrid; 
                    create table $reprojectedGrid as  select st_transform(the_geom, $srid) as the_geom, id, id_col, id_row from $grid_table_name""".toString()
                    grid_table_name = reprojectedGrid
                }
                [outputTableName: grid_table_name]
            }
        }
    }
}

/**
 * This process is used to re-format the building table when the estimated height RF is used.
 * It must be used to update the nb level according the estimated height roof value
 *
 * @param datasource A connexion to a DB containing the raw buildings table
 * @param inputTableName The name of the raw buildings table in the DB
 * @param hLevMin Minimum building level height
 * @param epsg srid code of the output table
 * @return outputTableName The name of the final buildings table
 */
IProcess formatEstimatedBuilding() {
    return create {
        title "Format the estimated OSM buildings table into a table that matches the constraints of the GeoClimate input model"
        id "formatEstimatedBuilding"
        inputs datasource: JdbcDataSource, inputTableName: String, epsg: int, h_lev_min: 3
        outputs outputTableName: String
        run { JdbcDataSource datasource, inputTableName,epsg, h_lev_min ->
            def outputTableName = postfix "INPUT_BUILDING_REFORMATED_"
            info 'Re-formating building layer'
            def outputEstimateTableName = ""
            datasource """ 
                DROP TABLE if exists ${outputTableName};
                CREATE TABLE ${outputTableName} (THE_GEOM GEOMETRY(POLYGON, $epsg), id_build INTEGER, ID_SOURCE VARCHAR, 
                    HEIGHT_WALL FLOAT, HEIGHT_ROOF FLOAT, NB_LEV INTEGER, TYPE VARCHAR, MAIN_USE VARCHAR, ZINDEX INTEGER, ID_BLOCK INTEGER, ID_RSU INTEGER);
            """
            if (inputTableName) {
                def queryMapper = "SELECT "
                def inputSpatialTable = datasource."$inputTableName"
                if (inputSpatialTable.rowCount > 0) {
                    def columnNames = inputSpatialTable.columns
                    queryMapper += " ${columnNames.join(",")} FROM $inputTableName"

                    datasource.withBatch(1000) { stmt ->
                        datasource.eachRow(queryMapper) { row ->
                            def heightRoof = row.height_roof
                            def heightWall = heightRoof
                            def type = row.type
                            def nbLevels = Math.floor(heightRoof/h_lev_min)
                            stmt.addBatch """
                                                INSERT INTO ${outputTableName} values(
                                                    ST_GEOMFROMTEXT('${row.the_geom}',$epsg), 
                                                    ${row.id_build}, 
                                                    '${row.id_source}',
                                                    ${heightWall},
                                                    ${heightRoof},
                                                    ${nbLevels},
                                                    '${type}',
                                                    '${row.main_use}',
                                                    ${row.zindex},
                                                    ${row.id_block},${row.id_rsu})
                                            """.toString()

                        }
                    }
                }
            }
            info 'Re-formating building finishes'
            [outputTableName: outputTableName]
        }
    }
}<|MERGE_RESOLUTION|>--- conflicted
+++ resolved
@@ -406,7 +406,7 @@
                                                    "commercial":["commercial"],
                                                    "residential": ["residential"]],
                 floorAreaTypeAndComposition     : ["residential": ["residential"]],
-                utrfSurfFraction           : ["vegetation_fraction_urb"                 : ["high_vegetation_fraction",
+                urbanTypoSurfFraction           : ["vegetation_fraction_urb"                 : ["high_vegetation_fraction",
                                                                                                 "low_vegetation_fraction",
                                                                                                 "high_vegetation_low_vegetation_fraction",
                                                                                                 "high_vegetation_road_fraction",
@@ -456,7 +456,7 @@
               angleRangeSizeBuDirection , svfSimplified                     , indicatorUse,
               surfSuperpositions        , surfPriorities                    , buildingAreaTypeAndComposition,
               floorAreaTypeAndComposition,
-              utrfSurfFraction     , lczSurfFraction                   , buildingFractions ->
+              urbanTypoSurfFraction     , lczSurfFraction                   , buildingFractions ->
 
             info "Start computing RSU indicators..."
             def to_start = System.currentTimeMillis()
@@ -478,7 +478,7 @@
             def temporaryPrefName = "rsu_indicator"
 
             // Other temporary tables that have to be deleted at the end of the process
-            def utrfFractionIndic = "utrf_fraction_indic"
+            def urbanTypoFractionIndic = "urban_typo_fraction_indic"
             def lczFractionIndic = "lcz_fraction_indic"
             def preAspectRatioTable = "pre_HW_table"
 
@@ -522,19 +522,19 @@
             if (indicatorUse*.toUpperCase().contains("UTRF")) {
                 info """Processing urban typology surface fraction calculation"""
                 // Get all columns needed for the calculations and verify that they exist
-                def neededSurfUrb = utrfSurfFraction.findResults { k, v -> true ? v : null }.flatten()
+                def neededSurfUrb = urbanTypoSurfFraction.findResults { k, v -> true ? v : null }.flatten()
                 def missingElementsUrb = neededSurfUrb - neededSurfUrb.findAll { indUrb -> surfFracList.contains(indUrb.toUpperCase()) }
                 if (missingElementsUrb.size() == 0) {
-                    def queryUrbSurfFrac = """DROP TABLE IF EXISTS $utrfFractionIndic;
-                                        CREATE TABLE $utrfFractionIndic AS SELECT $columnIdRsu, """
-                    utrfSurfFraction.each { urbIndicator, indicatorList ->
+                    def queryUrbSurfFrac = """DROP TABLE IF EXISTS $urbanTypoFractionIndic;
+                                        CREATE TABLE $urbanTypoFractionIndic AS SELECT $columnIdRsu, """
+                    urbanTypoSurfFraction.each { urbIndicator, indicatorList ->
                         queryUrbSurfFrac += "${indicatorList.join("+")} AS $urbIndicator, "
                     }
                     queryUrbSurfFrac += " FROM $surfaceFractions"
                     datasource.execute queryUrbSurfFrac.toString()
-                    finalTablesToJoin.put(utrfFractionIndic, columnIdRsu)
+                    finalTablesToJoin.put(urbanTypoFractionIndic, columnIdRsu)
                 } else {
-                    error """'utrfSurfFraction' and 'surfSuperpositions' parameters given by the user are not consistent.
+                    error """'urbanTypoSurfFraction' and 'surfSuperpositions' parameters given by the user are not consistent.
                                 Impossible to find the following indicators in the surface fractions table: ${missingElementsUrb.join(", ")}"""
                 }
             }
@@ -544,7 +544,7 @@
             if (indicatorUse*.toUpperCase().contains("LCZ")) {
                 info """Processing LCZ surface fraction indicators calculation"""
                 // Get all columns needed for the calculations and verify that they exist
-                def neededSurfLcz = utrfSurfFraction.findResults { k, v -> true ? v : null }.flatten()
+                def neededSurfLcz = urbanTypoSurfFraction.findResults { k, v -> true ? v : null }.flatten()
                 def missingElementsLcz = neededSurfLcz - neededSurfLcz.findAll { indLcz -> surfFracList.contains(indLcz.toUpperCase()) }
                 if (missingElementsLcz.size() == 0) {
                     def querylczSurfFrac = """DROP TABLE IF EXISTS $lczFractionIndic;
@@ -1021,16 +1021,16 @@
                 mapOfWeights: ["sky_view_factor"             : 1, "aspect_ratio": 1, "building_surface_fraction": 1,
                                "impervious_surface_fraction" : 1, "pervious_surface_fraction": 1,
                                "height_of_roughness_elements": 1, "terrain_roughness_length": 1],
-                utrfModelName: "",
+                urbanTypoModelName: "",
                 buildingHeightModelName: ""
         outputs outputTableBuildingIndicators: String, outputTableBlockIndicators: String,
                 outputTableRsuIndicators: String, outputTableRsuLcz: String, zoneTableName: String,
-                outputTableRsuUtrfArea: String, outputTableRsuUtrfFloorArea: String,
-                outputTableBuildingUtrf: String, buildingTableName :String
+                outputTableRsuUrbanTypoArea: String, outputTableRsuUrbanTypoFloorArea: String,
+                outputTableBuildingUrbanTypo: String, buildingTableName :String
         run { datasource, zoneTable, buildingTable, roadTable, railTable, vegetationTable, hydrographicTable,
               imperviousTable,buildingEstimateTableName,seaLandMaskTableName,
               surface_vegetation, surface_hydro, snappingTolerance, indicatorUse, svfSimplified, prefixName, mapOfWeights,
-              utrfModelName, buildingHeightModelName ->
+              urbanTypoModelName, buildingHeightModelName ->
             //Estimate height
             if (buildingHeightModelName && datasource.getTable(buildingTable).getRowCount()>0) {
                 def start = System.currentTimeMillis()
@@ -1072,7 +1072,7 @@
                         indicatorUse: ["UTRF"],
                         svfSimplified: true, prefixName: prefixName,
                         mapOfWeights: mapOfWeights,
-                        utrfModelName: "")) {
+                        urbanTypoModelName: "")) {
                     error "Cannot build the geoindicators to estimate the building height"
                     return
                 }
@@ -1175,9 +1175,9 @@
                                 outputTableRsuIndicators        : relationRSU,
                                 outputTableRsuLcz               : null,
                                 zoneTableName                   : zoneTable,
-                                outputTableRsuUtrfArea     : null,
-                                outputTableRsuUtrfFloorArea: null,
-                                outputTableBuildingUtrf    : null,
+                                outputTableRsuUrbanTypoArea     : null,
+                                outputTableRsuUrbanTypoFloorArea: null,
+                                outputTableBuildingUrbanTypo    : null,
                                 buildingTableName             : buildingTableName]
                     }
 
@@ -1200,8 +1200,8 @@
 
                 // Temporary (and output tables) are created
                 def lczIndicTable = postfix "LCZ_INDIC_TABLE"
-                def baseNameUtrfRsu = prefix prefixName, "UTRF_RSU_"
-                def utrfBuilding
+                def baseNameUrbanTypoRsu = prefix prefixName, "URBAN_TYPO_RSU_"
+                def urbanTypoBuilding
                 def distribNotPercent = "DISTRIB_NOT_PERCENT"
                 def COLUMN_ID_RSU = "id_rsu"
                 def COLUMN_ID_BUILD = "id_build"
@@ -1210,10 +1210,10 @@
                                                    "pcio": 8, "pd": 9, "psc": 10]
                 def nameColTypoMaj = "TYPO_MAJ"
 
-                // Output Lcz (and utrf) table names are set to null in case LCZ indicators (and urban typo) are not calculated
+                // Output Lcz (and urbanTypo) table names are set to null in case LCZ indicators (and urban typo) are not calculated
                 def rsuLcz = null
-                def urbanTypoArea = baseNameUtrfRsu + "AREA"
-                def urbanTypoFloorArea = baseNameUtrfRsu + "FLOOR_AREA"
+                def urbanTypoArea = baseNameUrbanTypoRsu + "AREA"
+                def urbanTypoFloorArea = baseNameUrbanTypoRsu + "FLOOR_AREA"
                 def rsuLczWithoutGeom = "rsu_lcz_without_geom"
 
                 //Compute building indicators
@@ -1306,7 +1306,7 @@
                 }
                 // If the UTRF indicators should be calculated, we only affect a URBAN typo class
                 // to each building and then to each RSU
-                if (indicatorUse.contains("UTRF") && utrfModelName) {
+                if (indicatorUse.contains("UTRF") && urbanTypoModelName) {
                     info """ The URBAN TYPOLOGY classification is performed """
                     applygatherScales = Geoindicators.GenericIndicators.gatherScales()
                     applygatherScales.execute([
@@ -1322,22 +1322,22 @@
                     def applyRF = Geoindicators.TypologyClassification.applyRandomForestModel()
                     if (!applyRF.execute([
                             explicativeVariablesTableName: gatheredScales,
-                            pathAndFileName              : utrfModelName,
+                            pathAndFileName              : urbanTypoModelName,
                             idName                       : COLUMN_ID_BUILD,
                             prefixName                   : prefixName,
                             datasource                   : datasource])) {
-                        error "Cannot apply the urban typology model $utrfModelName"
+                        error "Cannot apply the urban typology model $urbanTypoModelName"
                         return
                     }
-                    def utrfBuild = applyRF.results.outputTableName
+                    def urbanTypoBuild = applyRF.results.outputTableName
 
                     // Creation of a list which contains all types of the urban typology (in their string version)
                     def urbTypoCorrespondenceTabInverted = [:]
                     CORRESPONDENCE_TAB_URB_TYPO.each { fin, ini ->
                         urbTypoCorrespondenceTabInverted[ini] = fin
                     }
-                    datasource."$utrfBuild".I_TYPO.createIndex()
-                    def queryDistinct = """SELECT DISTINCT I_TYPO AS I_TYPO FROM $utrfBuild"""
+                    datasource."$urbanTypoBuild".I_TYPO.createIndex()
+                    def queryDistinct = """SELECT DISTINCT I_TYPO AS I_TYPO FROM $urbanTypoBuild"""
                     def mapTypos = datasource.rows(queryDistinct)
                     def listTypos = []
                     mapTypos.each {
@@ -1352,14 +1352,14 @@
                         endCaseWhen += " END"
                     }
                     queryCaseWhenReplace = queryCaseWhenReplace + " 'unknown' " + endCaseWhen
-                    utrfBuilding = prefix prefixName, "UTRF_BUILDING"
-                    datasource."$utrfBuild"."$COLUMN_ID_BUILD".createIndex()
+                    urbanTypoBuilding = prefix prefixName, "URBAN_TYPO_BUILDING"
+                    datasource."$urbanTypoBuild"."$COLUMN_ID_BUILD".createIndex()
                     datasource."$buildingIndicators"."$COLUMN_ID_BUILD".createIndex()
-                    datasource """  DROP TABLE IF EXISTS $utrfBuilding;
-                                CREATE TABLE $utrfBuilding
+                    datasource """  DROP TABLE IF EXISTS $urbanTypoBuilding;
+                                CREATE TABLE $urbanTypoBuilding
                                     AS SELECT   a.$COLUMN_ID_BUILD, a.$COLUMN_ID_RSU, a.THE_GEOM,
                                                 $queryCaseWhenReplace AS I_TYPO
-                                    FROM $buildingIndicators a LEFT JOIN $utrfBuild b
+                                    FROM $buildingIndicators a LEFT JOIN $urbanTypoBuild b
                                     ON a.$COLUMN_ID_BUILD = b.$COLUMN_ID_BUILD
                                     WHERE a.$COLUMN_ID_RSU IS NOT NULL""".toString()
 
@@ -1375,12 +1375,12 @@
                         }
                         // Calculates the distribution per RSU
                         datasource."$buildingIndicators"."$COLUMN_ID_RSU".createIndex()
-                        datasource."$utrfBuilding"."$COLUMN_ID_BUILD".createIndex()
+                        datasource."$urbanTypoBuilding"."$COLUMN_ID_BUILD".createIndex()
                         datasource.execute """  DROP TABLE IF EXISTS $distribNotPercent;
                                             CREATE TABLE $distribNotPercent
                                                 AS SELECT   b.$COLUMN_ID_RSU,
                                                             ${queryCasewhen[ind][0..-2]} 
-                                                FROM $utrfBuilding a RIGHT JOIN $buildingIndicators b
+                                                FROM $urbanTypoBuilding a RIGHT JOIN $buildingIndicators b
                                                 ON a.$COLUMN_ID_BUILD = b.$COLUMN_ID_BUILD
                                                 WHERE b.$COLUMN_ID_RSU IS NOT NULL 
                                                 GROUP BY b.$COLUMN_ID_RSU
@@ -1412,8 +1412,8 @@
                         // while there is no building in the RSU
                         datasource."$resultsDistrib"."$COLUMN_ID_RSU".createIndex()
                         datasource.tempo_distrib."$COLUMN_ID_RSU".createIndex()
-                        datasource """  DROP TABLE IF EXISTS $baseNameUtrfRsu$ind;
-                                    CREATE TABLE $baseNameUtrfRsu$ind
+                        datasource """  DROP TABLE IF EXISTS $baseNameUrbanTypoRsu$ind;
+                                    CREATE TABLE $baseNameUrbanTypoRsu$ind
                                         AS SELECT   a.*, 
                                                     CASE WHEN   b.UNIQUENESS_VALUE=-1
                                                     THEN        NULL
@@ -1425,11 +1425,11 @@
                                         ON a.$COLUMN_ID_RSU=b.$COLUMN_ID_RSU""".toString()
                     }
                     // Drop temporary tables
-                    datasource """DROP TABLE IF EXISTS $utrfBuild, $gatheredScales, $distribNotPercent, TEMPO_DISTRIB""".toString()
+                    datasource """DROP TABLE IF EXISTS $urbanTypoBuild, $gatheredScales, $distribNotPercent, TEMPO_DISTRIB""".toString()
                 } else {
-                    utrfArea = null
-                    utrfFloorArea = null
-                    utrfBuilding = null
+                    urbanTypoArea = null
+                    urbanTypoFloorArea = null
+                    urbanTypoBuilding = null
                 }
 
                 datasource.execute "DROP TABLE IF EXISTS $rsuLczWithoutGeom;".toString()
@@ -1466,9 +1466,9 @@
                         outputTableRsuIndicators        : computeRSUIndicators.getResults().outputTableName,
                         outputTableRsuLcz               : rsuLcz,
                         zoneTableName                   : zoneTable,
-                        outputTableRsuUtrfArea          : utrfArea,
-                        outputTableRsuUtrfFloorArea     : utrfFloorArea,
-                        outputTableBuildingUtrf         : utrfBuilding,
+                        outputTableRsuUrbanTypoArea     : urbanTypoArea,
+                        outputTableRsuUrbanTypoFloorArea: urbanTypoFloorArea,
+                        outputTableBuildingUrbanTypo    : urbanTypoBuilding,
                         buildingTableName             : buildingTableName]
 
             }
@@ -1485,7 +1485,7 @@
                         indicatorUse: indicatorUse,
                         svfSimplified: svfSimplified, prefixName: prefixName,
                         mapOfWeights: mapOfWeights,
-                        utrfModelName: utrfModelName)) {
+                        urbanTypoModelName: urbanTypoModelName)) {
                     error "Cannot build the geoindicators"
                     return
                 } else {
@@ -1505,7 +1505,7 @@
  *
  * @return 8 tables outputTableBuildingIndicators, outputTableBlockIndicators, outputTableRsuIndicators,
  * outputTableRsuLcz, zoneTableName ,
- * outputTableRsuUtrfArea, outputTableRsuUtrfFloorArea,
+ * outputTableRsuUrbanTypoArea, outputTableRsuUrbanTypoFloorArea,
  * outputTableBuildingUrbanTypo.
  * The first three tables contains the geoindicators and the last tables the LCZ and urban typology classifications.
  * This table can be empty if the user decides not to calculate it.
@@ -1536,7 +1536,7 @@
             def start =  System.currentTimeMillis()
             // Temporary (and output tables) are created
             def lczIndicTable = postfix "LCZ_INDIC_TABLE"
-            def baseNameUrbanTypoRsu = prefix prefixName, "UTRF_RSU_"
+            def baseNameUrbanTypoRsu = prefix prefixName, "URBAN_TYPO_RSU_"
             def urbanTypoBuilding
             def distribNotPercent = "DISTRIB_NOT_PERCENT"
 
@@ -1711,7 +1711,7 @@
                     endCaseWhen += " END"
                 }
                 queryCaseWhenReplace = queryCaseWhenReplace + " 'unknown' " + endCaseWhen
-                urbanTypoBuilding = prefix prefixName, "UTRF_BUILDING"
+                urbanTypoBuilding = prefix prefixName, "URBAN_TYPO_BUILDING"
                 datasource."$urbanTypoBuild"."$COLUMN_ID_BUILD".createIndex()
                 datasource."$buildingIndicators"."$COLUMN_ID_BUILD".createIndex()
                 datasource """  DROP TABLE IF EXISTS $urbanTypoBuilding;
@@ -1863,13 +1863,8 @@
                 rsu_utrf_area:"",rsu_utrf_floor_area:"",
                 prefixName: String
         outputs outputTableName: String
-<<<<<<< HEAD
-        run { datasource, envelope, x_size, y_size,srid,rowCol, list_indicators,buildingTable, roadTable, vegetationTable,
+        run { datasource, gridTableName, list_indicators,buildingTable, roadTable, vegetationTable,
               hydrographicTable, imperviousTable, rsu_lcz,rsu_utrf_area,rsu_utrf_floor_area, prefixName ->
-=======
-        run { datasource, gridTableName, list_indicators,buildingTable, roadTable, vegetationTable,
-              hydrographicTable, imperviousTable, rsu_lcz,rsu_urban_typo_area,rsu_urban_typo_floor_area, prefixName ->
->>>>>>> d819a6d9
             if(!list_indicators){
                 info "The list of indicator names cannot be null or empty"
                 return
