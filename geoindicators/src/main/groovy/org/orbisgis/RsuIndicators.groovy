package org.orbisgis

import groovy.transform.BaseScript
import org.orbisgis.datamanager.JdbcDataSource
import org.orbisgis.processmanagerapi.IProcess

@BaseScript Geoclimate geoclimate

/**
 * Process used to compute the sum of all building free facades (roofs are excluded) included in a
 * Reference Spatial Unit (RSU - such as urban blocks) divided by the RSU area. The calculation is performed
 * according to a building Table where are stored the "building_contiguity", the building wall height and
 * the "building_total_facade_length" values as well as a correlation Table between buildings and blocks.
 *
 * @return A database table name.
 * @author Jérémy Bernard
 */
static IProcess rsuFreeExternalFacadeDensity() {
return processFactory.create(
        "RSU free external facade density",
        [buildingTable: String,inputColumns:String[],correlationTable: String,
         buContiguityColumn: String, buTotalFacadeLengthColumn: String, outputTableName: String, datasource: JdbcDataSource],
        [outputTableName : String],
        { buildingTable, inputColumns, correlationTable, buContiguityColumn, buTotalFacadeLengthColumn,
          outputTableName, datasource ->
            def geometricFieldRsu = "the_geom"
            def idFieldBu = "id_build"
            def idFieldRsu = "id_rsu"
            def height_wall = "height_wall"

            String query = "CREATE INDEX IF NOT EXISTS id_bua ON $buildingTable($idFieldBu); "+
                            "CREATE INDEX IF NOT EXISTS id_bub ON $correlationTable($idFieldBu); "+
                            "CREATE INDEX IF NOT EXISTS id_blb ON $correlationTable($idFieldRsu); "+
                            "DROP TABLE IF EXISTS $outputTableName; CREATE TABLE $outputTableName AS "+
                            "SELECT SUM((1-a.$buContiguityColumn)*a.$buTotalFacadeLengthColumn*a.$height_wall)/"+
                            "st_area(b.$geometricFieldRsu) AS rsu_free_external_facade_density, b.$idFieldRsu "

            if(!inputColumns.isEmpty()){
                query += ", a.${inputColumns.join(",a.")} "
            }

            query += "FROM $buildingTable a, $correlationTable b "+
                        "WHERE a.$idFieldBu = b.$idFieldBu GROUP BY b.$idFieldRsu, b.$geometricFieldRsu;"

            logger.info("Executing $query")
            datasource.execute query
            [outputTableName: outputTableName]
        }
)}

/**
 * Process used to compute the RSU ground sky view factor such as defined by Stewart et Oke (2012): ratio of the
 * amount of sky hemisphere visible from ground level to that of an unobstructed hemisphere. The calculation is
 * based on the ST_SVF function of H2GIS using the following parameters: ray length = 100, number of directions = 60
 * and for a grid resolution of 10 m (standard deviation of the estimate calculated to 0.03 according to
 * Bernard et al. (2018)). The density of points used for the calculation actually depends on building
 * density (higher the building density, lower the density of points). To avoid this phenomenon, we set
 * a constant density of point "point_density" for a given amount of free surfaces (default 0.008,
 * based on the median of Bernard et al. (2018) dataset). The calculation needs the "rsu_building_density"
 * and the "rsu_area".
 *
 * References:
 * --> Stewart, Ian D., and Tim R. Oke. "Local climate zones for urban temperature studies." Bulletin of
 * the American Meteorological Society 93, no. 12 (2012): 1879-1900.
 * --> Jérémy Bernard, Erwan Bocher, Gwendall Petit, Sylvain Palominos. Sky View Factor Calculation in
 * Urban Context: Computational Performance and Accuracy Analysis of Two Open and Free GIS Tools. Climate ,
 * MDPI, 2018, Urban Overheating - Progress on Mitigation Science and Engineering Applications, 6 (3), pp.60.
 *
 * @return A database table name.
 * @author Jérémy Bernard
 */
static IProcess rsuGroundSkyViewFactor() {
    return processFactory.create(
            "RSU ground sky view factor",
            [rsuTable: String,inputColumns:String[],correlationBuildingTable: String,
             rsuAreaColumn: String, rsuBuildingDensityColumn: String, pointDensity: double, rayLength: double,
             numberOfDirection: int, outputTableName: String, datasource: JdbcDataSource],
            [outputTableName : String],
            { rsuTable, inputColumns, correlationBuildingTable, rsuAreaColumn, rsuBuildingDensityColumn,
              pointDensity = 0.008, rayLength = 100, numberOfDirection = 60, outputTableName, datasource ->
                def geometricColumnRsu = "the_geom"
                def geometricColumnBu = "the_geom"
                def idColumnRsu = "id_rsu"
                def height_wall = "height_wall"

                // To avoid overwriting the output files of this step, a unique identifier is created
                def uid_out = System.currentTimeMillis()

                // Temporary table names
                def ptsRSUtot = "ptsRSUtot"+uid_out
                def ptsRSUGrid = "ptsRSUGrid"+uid_out
                def ptsRSUtempo = "ptsRSUtempo"+uid_out
                def ptsRSUbu = "ptsRSUbu"+uid_out
                def ptsRSUfreeall = "ptsRSUfreeall"+uid_out
                def randomSample = "randomSample"+uid_out
                def svfPts = "svfPts"+uid_out

                // Other local variables
                // Size of the grid mesh used to sample each RSU (according to the point density, we take a factor 10
                // in order to consider that for some LCZ(7), 90% of the surfaces may be covered by buildings and
                // then will not be used for the SVF calculation)
                def gms = Math.pow((1.0/pointDensity)/10,0.5)

                // Create the needed index on input tables and the table that will contain the SVF calculation points
                datasource.execute(("CREATE INDEX IF NOT EXISTS ids_inI ON $rsuTable($geometricColumnRsu) USING RTREE; "+
                        "CREATE INDEX IF NOT EXISTS ids_inA ON $correlationBuildingTable($geometricColumnBu) USING RTREE; "+
                        "CREATE INDEX IF NOT EXISTS id_inA ON $correlationBuildingTable($idColumnRsu); "+
                        "DROP TABLE IF EXISTS $ptsRSUtot; CREATE TABLE $ptsRSUtot (pk serial, "+
                        "the_geom geometry, id_rsu int)").toString())

                // The points used for the SVF calculation should be selected within each RSU
                datasource.eachRow("SELECT * FROM $rsuTable".toString()) { row ->
                    // A grid of point is created for each RSU
                    datasource.execute(("DROP TABLE IF EXISTS $ptsRSUGrid; CREATE TABLE $ptsRSUGrid(pk SERIAL, the_geom GEOMETRY) AS (SELECT null, "+
                            "the_geom FROM ST_MAKEGRIDPOINTS('${row[geometricColumnRsu]}'::GEOMETRY, $gms, $gms))").toString())
                    // Grid points included inside the RSU are conserved
                    datasource.execute(("CREATE INDEX IF NOT EXISTS ids_temp ON $ptsRSUGrid(the_geom) USING RTREE; "+
                            "DROP TABLE IF EXISTS $ptsRSUtempo; CREATE TABLE $ptsRSUtempo AS SELECT a.pk, a.the_geom, "+
                            "${row[idColumnRsu]} AS id_rsu FROM $ptsRSUGrid a WHERE a.the_geom && '${row[geometricColumnRsu]}' AND "+
                            "ST_INTERSECTS(a.the_geom, '${row[geometricColumnRsu]}')").toString())
                    // The grid points intersecting buildings are identified
                    datasource.execute(("CREATE INDEX IF NOT EXISTS ids_temp ON $ptsRSUtempo(the_geom) USING RTREE; "+
                            "DROP TABLE IF EXISTS $ptsRSUbu; CREATE TABLE $ptsRSUbu AS SELECT a.pk FROM $ptsRSUtempo a, "+
                            "$correlationBuildingTable b WHERE ${row[idColumnRsu]} = b.$idColumnRsu AND "+
                            "a.the_geom && b.$geometricColumnBu AND ST_INTERSECTS(a.the_geom, b.$geometricColumnBu)").toString())
                    // The grid points intersecting buildings are then deleted
                    datasource.execute(("CREATE INDEX IF NOT EXISTS id_temp ON $ptsRSUtempo(pk); "+
                            "CREATE INDEX IF NOT EXISTS id_temp ON $ptsRSUbu(pk); DROP TABLE IF EXISTS $ptsRSUfreeall; "+
                            "CREATE TABLE $ptsRSUfreeall(pk SERIAL, the_geom GEOMETRY, id_rsu INT) AS (SELECT null, a.the_geom, a.id_rsu FROM "+
                            "$ptsRSUtempo a LEFT JOIN $ptsRSUbu b ON a.pk=b.pk WHERE b.pk IS NULL)").toString())
                    // A random sample of points (of size corresponding to the point density defined by $pointDensity)
                    // is drawn in order to have the same density of point in each RSU
                    datasource.execute(("DROP TABLE IF EXISTS $randomSample; CREATE TABLE $randomSample AS "+
                            "SELECT pk FROM $ptsRSUfreeall ORDER BY RANDOM() LIMIT "+
                            "(TRUNC(${pointDensity*row[rsuAreaColumn]*(1.0-row[rsuBuildingDensityColumn])})+1);").toString())
                    // The sample of point is inserted into the Table gathering the SVF points used for all RSU
                    datasource.execute(("CREATE INDEX IF NOT EXISTS id_temp ON $ptsRSUfreeall(pk); "+
                            "CREATE INDEX IF NOT EXISTS id_temp ON $randomSample(pk); "+
                            "INSERT INTO $ptsRSUtot(pk, the_geom, id_rsu) SELECT NULL, a.the_geom, a.id_rsu "+
                            "FROM $ptsRSUfreeall a, $randomSample b WHERE a.pk = b.pk").toString())
                }

                // The SVF calculation is performed at point scale
                datasource.execute(("CREATE INDEX IF NOT EXISTS ids_pts ON $ptsRSUtot(the_geom) USING RTREE; "+
                        "DROP TABLE IF EXISTS $svfPts; CREATE TABLE $svfPts AS SELECT a.pk, a.id_rsu, "+
                        "ST_SVF(ST_GEOMETRYN(a.the_geom,1), ST_ACCUM(ST_UPDATEZ(b.$geometricColumnBu, b.$height_wall)), "+
                        "$rayLength, $numberOfDirection, 5) AS SVF FROM $ptsRSUtot AS a, $correlationBuildingTable "+
                        "AS b WHERE ST_EXPAND(a.the_geom, $rayLength) && b.$geometricColumnBu AND "+
                        "ST_DWITHIN(b.$geometricColumnBu, a.the_geom, $rayLength) GROUP BY a.the_geom").toString())

                // The result of the SVF calculation is averaged at RSU scale
                datasource.execute(("CREATE INDEX IF NOT EXISTS id_svf ON $svfPts(id_rsu); "+
                        "DROP TABLE IF EXISTS $outputTableName; CREATE TABLE $outputTableName AS "+
                        "SELECT AVG(SVF) AS rsu_ground_sky_view_factor, id_rsu AS $idColumnRsu FROM $svfPts "+
                        "GROUP BY id_rsu").toString())

                // The temporary tables are deleted
                datasource.execute(("DROP TABLE IF EXISTS $ptsRSUtot, $ptsRSUGrid, $ptsRSUtempo, $ptsRSUbu, "+
                        "$ptsRSUfreeall, $randomSample, $svfPts").toString())
            }
    )}

/**
 * Process used to compute the aspect ratio such as defined by Stewart et Oke (2012): mean height-to-width ratio
 * of street canyons (LCZs 1-7), building spacing (LCZs 8-10), and tree spacing (LCZs A - G). A simple approach based
 * on the street canyons assumption is used for the calculation. The sum of facade area within a given RSU area
 * is divided by the area of free surfaces of the given RSU (not covered by buildings). The
 * "rsu_free_external_facade_density" and "rsu_building_density" are used for the calculation.
 *
 * @return A database table name.
 * @author Jérémy Bernard
 */
static IProcess rsuAspectRatio() {
    return processFactory.create(
            "RSU aspect ratio",
            [rsuTable: String, inputColumns:String[], rsuFreeExternalFacadeDensityColumn: String,
             rsuBuildingDensityColumn: String, outputTableName: String, datasource: JdbcDataSource],
            [outputTableName : String],
            { rsuTable, inputColumns, rsuFreeExternalFacadeDensityColumn, rsuBuildingDensityColumn,
              outputTableName, datasource ->

                String query = "DROP TABLE IF EXISTS $outputTableName; CREATE TABLE $outputTableName AS "+
                        "SELECT $rsuFreeExternalFacadeDensityColumn/(1-$rsuBuildingDensityColumn) AS "+
                        "rsu_aspect_ratio "

                if(!inputColumns.isEmpty()){
                    query += ", ${inputColumns.join(",")} "
                }

                query += " FROM $rsuTable"

                logger.info("Executing $query")
                datasource.execute query
                [outputTableName: outputTableName]
            }
    )}

/**
 * Script to compute the distribution of projected facade area within a RSU per vertical layer and direction
 * of analysis (ie. wind or sun direction). Note that the method used is an approximation if the RSU split
 * a building into two parts (the facade included within the RSU is counted half).
 *
 * References:
 * --> Stewart, Ian D., and Tim R. Oke. "Local climate zones for urban temperature studies." Bulletin of
 * the American Meteorological Society 93, no. 12 (2012): 1879-1900.
 * --> Jérémy Bernard, Erwan Bocher, Gwendall Petit, Sylvain Palominos. Sky View Factor Calculation in
 * Urban Context: Computational Performance and Accuracy Analysis of Two Open and Free GIS Tools. Climate ,
 * MDPI, 2018, Urban Overheating - Progress on Mitigation Science and Engineering Applications, 6 (3), pp.60.
 *
 * @return A database table name.
 * @author Jérémy Bernard
 */
static IProcess rsuProjectedFacadeAreaDistribution() {
    return processFactory.create(
            "RSU projected facade area distribution",
            [buildingTable: String, rsuTable: String, inputColumns: String[], listLayersBottom: double[], numberOfDirection: int,
             outputTableName: String, datasource: JdbcDataSource],
            [outputTableName : String],
            { buildingTable, rsuTable, inputColumns, listLayersBottom = [0, 10, 20, 30, 40, 50], numberOfDirection = 12,
              outputTableName, datasource ->

                if(180%numberOfDirection==0 & numberOfDirection%2==0){
                    def geometricColumnRsu = "the_geom"
                    def geometricColumnBu = "the_geom"
                    def idColumnRsu = "id_rsu"
                    def idColumnBu = "id_build"
                    def height_wall = "height_wall"

                    // To avoid overwriting the output files of this step, a unique identifier is created
                    def uid_out = UUID.randomUUID().toString().replaceAll("-", "_")

                    // Temporary table names
                    def buildingIntersection = "building_intersection" + uid_out
                    def buildingIntersectionExpl = "building_intersection_expl" + uid_out
                    def buildingFree = "buildingFree" + uid_out
                    def buildingLayer = "buildingLayer" + uid_out
                    def buildingFreeExpl = "buildingFreeExpl" + uid_out
                    def rsuInter = "rsuInter" + uid_out
                    def finalIndicator = "finalIndicator" + uid_out
                    def rsuInterRot = "rsuInterRot" + uid_out

                    // The projection should be performed at the median of the angle interval
                    def dirMedDeg = 180/numberOfDirection
                    def dirMedRad = Math.toRadians(dirMedDeg)

                    // The list that will store the fields name is initialized
                    def names = []

                    // Indexes and spatial indexes are created on input tables
                    datasource.execute(("CREATE SPATIAL INDEX IF NOT EXISTS ids_ina ON $buildingTable($geometricColumnBu); "+
                            "CREATE SPATIAL INDEX IF NOT EXISTS ids_inb ON $rsuTable($geometricColumnRsu); "+
                            "CREATE INDEX IF NOT EXISTS id_ina ON $buildingTable($idColumnBu); "+
                            "CREATE INDEX IF NOT EXISTS id_inb ON $rsuTable($idColumnRsu);").toString())

                    // Common party walls between buildings are calculated
                    datasource.execute(("CREATE TABLE $buildingIntersection(pk SERIAL, the_geom GEOMETRY, "+
                            "ID_build_a INTEGER, ID_build_b INTEGER, z_max DOUBLE, z_min DOUBLE) AS "+
                            "(SELECT NULL, ST_INTERSECTION(a.$geometricColumnBu, b.$geometricColumnBu), "+
                            "a.$idColumnBu, b.$idColumnBu, GREATEST(a.$height_wall,b.$height_wall), "+
                            "LEAST(a.$height_wall,b.$height_wall) FROM $buildingTable AS a, $buildingTable AS b "+
                            "WHERE a.$geometricColumnBu && b.$geometricColumnBu AND "+
                            "ST_INTERSECTS(a.$geometricColumnBu, b.$geometricColumnBu) AND a.$idColumnBu <> b.$idColumnBu)").toString())

                    // Common party walls are converted to multilines and then exploded
                    datasource.execute(("CREATE TABLE $buildingIntersectionExpl(pk SERIAL, the_geom GEOMETRY, "+
                            "ID_build_a INTEGER, ID_build_b INTEGER, z_max DOUBLE, z_min DOUBLE) AS "+
                            "(SELECT NULL, ST_TOMULTILINE(the_geom), ID_build_a, ID_build_b, z_max, z_min "+
                            "FROM ST_EXPLODE('(SELECT the_geom AS the_geom, ID_build_a, ID_build_b, z_max, z_min "+
                            "FROM $buildingIntersection)'))").toString())

                    // Each free facade is stored TWICE (an intersection could be seen from the point of view of two buildings).
                    // Facades of isolated buildings are unioned to free facades of non-isolated buildings which are
                    // unioned to free intersection facades. To each facade is affected its corresponding free height
                    datasource.execute(("CREATE INDEX IF NOT EXISTS id_buint ON ${buildingIntersectionExpl}(ID_build_a); "+
                            "CREATE TABLE $buildingFree(pk SERIAL, the_geom GEOMETRY, z_max DOUBLE, z_min DOUBLE) "+
                            "AS (SELECT NULL, ST_TOMULTISEGMENTS(a.the_geom), a.$height_wall, 0 "+
                            "FROM $buildingTable a WHERE a.$idColumnBu NOT IN (SELECT ID_build_a "+
                            "FROM $buildingIntersectionExpl)) UNION ALL (SELECT NULL, "+
                            "ST_TOMULTISEGMENTS(ST_DIFFERENCE(ST_TOMULTILINE(a.$geometricColumnBu), "+
                            "ST_UNION(ST_ACCUM(b.the_geom)))), a.$height_wall, 0 FROM $buildingTable a, "+
                            "$buildingIntersectionExpl b WHERE a.$idColumnBu=b.ID_build_a "+
                            "GROUP BY b.ID_build_a) UNION ALL (SELECT NULL, ST_TOMULTISEGMENTS(the_geom) "+
                            "AS the_geom, z_max, z_min FROM $buildingIntersectionExpl WHERE ID_build_a<ID_build_b)").toString())

                    // The height of wall is calculated for each level
                    String layerQuery = "CREATE TABLE $buildingLayer AS SELECT pk, the_geom, "
                    for (i in 1..(listLayersBottom.size()-1)){
                        names[i-1]="rsu_projected_facade_area_distribution${listLayersBottom[i-1]}"+
                                "_${listLayersBottom[i]}"
                        layerQuery += "CASEWHEN(z_max <= ${listLayersBottom[i-1]}, 0, CASEWHEN(z_min >= ${listLayersBottom[i]}, "+
                                "0, ${listLayersBottom[i]-listLayersBottom[i-1]}-GREATEST(${listLayersBottom[i]}-z_max,0)"+
                                "-GREATEST(z_min-${listLayersBottom[i-1]},0))) AS ${names[i-1]} ,"
                        }


                    names[listLayersBottom.size()-1]="rsu_projected_facade_area_distribution${listLayersBottom[listLayersBottom.size()-1]}_"
                    layerQuery += "CASEWHEN(z_max >= ${listLayersBottom[listLayersBottom.size()-1]}, "+
                            "z_max-GREATEST(z_min,${listLayersBottom[listLayersBottom.size()-1]}), 0) "+
                            "AS ${names[listLayersBottom.size()-1]} FROM $buildingFree"
                    datasource.execute(layerQuery.toString())

                    // Names and types of all columns are then useful when calling sql queries
                    String namesAndType = ""
                    String onlyNames = ""
                    String onlyNamesB = ""
                    for (n in names){
                        namesAndType += " " + n + " double,"
                        onlyNames += " " + n + ","
                        onlyNamesB += " b." + n + ","
                    }

                    // Free facades are exploded to multisegments
                    datasource.execute(("CREATE TABLE $buildingFreeExpl(pk SERIAL, the_geom GEOMETRY, $namesAndType) AS "+
                            "(SELECT NULL, the_geom, ${onlyNames[0..-2]} FROM ST_EXPLODE('$buildingLayer'))").toString())

                    // Intersections between free facades and rsu geometries are calculated
                    datasource.execute(("CREATE SPATIAL INDEX IF NOT EXISTS ids_bufre ON $buildingFreeExpl(the_geom); "+
                            "CREATE TABLE $rsuInter(id_rsu INTEGER, the_geom GEOMETRY, $namesAndType) AS "+
                            "(SELECT a.$idColumnRsu, ST_INTERSECTION(a.$geometricColumnRsu, b.the_geom), "+
                            "${onlyNamesB[0..-2]} FROM $rsuTable a, $buildingFreeExpl b WHERE a.$geometricColumnRsu && b.the_geom "+
                            "AND ST_INTERSECTS(a.$geometricColumnRsu, b.the_geom))").toString())

                    // Basic informations are stored in the result Table where will be added all fields
                    // corresponding to the distribution
                    datasource.execute(("CREATE TABLE ${finalIndicator}_0 AS SELECT ${inputColumns.join(",")} "+
                            "FROM $rsuTable").toString())


                    // The analysis is then performed for each direction ('numberOfDirection' / 2 because calculation
                    // is performed for a direction independently of the "toward")
                    for (int d=0; d<numberOfDirection/2; d++){
                        def dirDeg = d*360/numberOfDirection
                        def dirRad = Math.toRadians(dirDeg)

                        // Define the field name for each of the directions and vertical layers
                        String namesAndTypeDir = ""
                        String onlyNamesDir = ""
                        String onlyNamesDirB = ""
                        for (n in names){
                            namesAndTypeDir += " " + n + "D" + (dirDeg+dirMedDeg).toString() + " double,"
                            onlyNamesDir += " " + n + "D" + (dirDeg+dirMedDeg).toString() + ","
                            onlyNamesDirB += " b." + n + "D" + (dirDeg+dirMedDeg).toString() + ","
                        }

                        // To calculate the indicator for a new wind direction, the free facades are rotated
                        datasource.execute(("DROP TABLE IF EXISTS $rsuInterRot; CREATE TABLE $rsuInterRot(id_rsu INTEGER, the_geom geometry, "+
                                "${namesAndType[0..-2]}) AS (SELECT id_rsu, ST_ROTATE(the_geom,${dirRad+dirMedRad}), "+
                                "${onlyNames[0..-2]} FROM $rsuInter)").toString())

                        // The projected facade area indicator is calculated according to the free facades table
                        // for each vertical layer for this specific direction "d"
                        String calcQuery = ""
                        for (n in names){
                            calcQuery += "sum((st_xmax(b.the_geom) - st_xmin(b.the_geom))*b.$n)/2 AS "+
                                    "${n}D${dirDeg+dirMedDeg}, "
                        }
                        datasource.execute(("CREATE INDEX IF NOT EXISTS id_rint ON $rsuInterRot(id_rsu); "+
                                "CREATE INDEX IF NOT EXISTS id_fin ON ${finalIndicator}_$d(id_rsu); "+
                                "CREATE TABLE ${finalIndicator}_${d+1} AS SELECT a.*, ${calcQuery[0..-3]} "+
                                "FROM ${finalIndicator}_$d a LEFT JOIN $rsuInterRot b "+
                                "ON a.id_rsu = b.ID_RSU GROUP BY a.id_rsu, a.the_geom").toString())
                    }

                    datasource.execute(("DROP TABLE IF EXISTS $outputTableName; ALTER TABLE "+
                            "${finalIndicator}_${numberOfDirection/2} RENAME TO $outputTableName").toString())

                    // Remove all temporary tables created
                    String removeQuery = " ${finalIndicator}_0"
                    for (int d=0; d<numberOfDirection/2; d++){
                        removeQuery += ", ${finalIndicator}_$d"
                    }
                    datasource.execute(("DROP TABLE IF EXISTS ${buildingIntersection}, ${buildingIntersectionExpl}, "+
                            "${buildingFree}, ${buildingFreeExpl}, ${rsuInter}, $removeQuery;").toString())

                    [outputTableName: outputTableName]
                }
            }
    )}

/**
 * Script to compute the distribution of roof (vertical, horizontal and tilted) area within a RSU per vertical layer.
 * Note that the method used is based on the assumption that all buildings have gable roofs. Since we do not know
 * what is the direction of the gable, we also consider that buildings are square in order to limit the potential
 * calculation error (for example considering that the gable is always oriented parallel to the larger side of the
 * building.
 *
 * @param datasource A connexion to a database (H2GIS, PostGIS, ...) where are stored the input Table and in which
 * the resulting database will be stored
 * @param correlationBuildingTable the name of the input ITable where are stored the buildings and the relationships
 * between buildings and RSU
 * @param rsuTable the name of the input ITable where are stored the RSU
 * @param outputTableName the name of the output ITable
 * @param listLayersBottom the list of height corresponding to the bottom of each vertical layers (default [0, 10, 20, 30, 40, 50])
 * @param inputColumns the columns
 *
 * @return outputTableName Table name in which the rsu id and their corresponding indicator value are stored
 *
 * @author Jérémy Bernard
 */
static IProcess rsuRoofAreaDistribution() {
    return processFactory.create(
            "RSU roof area distribution",
            [rsuTable: String, correlationBuildingTable: String, listLayersBottom: double[],
             outputTableName: String, datasource: JdbcDataSource],
            [outputTableName : String],
            { rsuTable, correlationBuildingTable, listLayersBottom = [0, 10, 20, 30, 40, 50],
              outputTableName, datasource ->

                def geometricColumnRsu = "the_geom"
                def geometricColumnBu = "the_geom"
                def idColumnRsu = "id_rsu"
                def idColumnBu = "id_build"
                def height_wall = "height_wall"
                def height_roof = "height_roof"

                // To avoid overwriting the output files of this step, a unique identifier is created
                def uid_out = UUID.randomUUID().toString().replaceAll("-", "_")

                // Temporary table names
                def buildRoofSurfIni = "build_roof_surf_ini" + uid_out
                def buildVertRoofInter = "build_vert_roof_inter" + uid_out
                def buildVertRoofAll = "buildVertRoofAll" + uid_out
                def buildRoofSurfTot = "build_roof_surf_tot" + uid_out

                // Vertical and non-vertical (tilted and horizontal) roof areas are calculated
                datasource.execute(("CREATE TABLE $buildRoofSurfIni AS SELECT $geometricColumnBu, $idColumnRsu," +
                        "$idColumnBu, $height_roof AS z_max, $height_wall AS z_min, ST_AREA($geometricColumnBu) AS"+
                        " building_area, ST_PERIMETER($geometricColumnBu)+ST_PERIMETER(ST_HOLES($geometricColumnBu))"+
                        " AS building_total_facade_length, $height_roof-$height_wall AS delta_h, POWER(POWER(ST_AREA($geometricColumnBu),2)+4*"+
                        "ST_AREA($geometricColumnBu)*POWER($height_roof-$height_wall,2),0.5) AS non_vertical_roof_area,"+
                        "POWER(ST_AREA($geometricColumnBu), 0.5)*($height_roof-$height_wall) AS vertical_roof_area"+
                        " FROM $correlationBuildingTable;").toString())


                // Indexes and spatial indexes are created on rsu and building Tables
                datasource.execute(("CREATE INDEX IF NOT EXISTS ids_ina ON $buildRoofSurfIni($geometricColumnBu) USING RTREE; "+
                        "CREATE INDEX IF NOT EXISTS id_ina ON $buildRoofSurfIni($idColumnBu); "+
                        "CREATE INDEX IF NOT EXISTS id_ina ON $buildRoofSurfIni($idColumnRsu); ").toString())

                // Vertical roofs that are potentially in contact with the facade of a building neighbor are identified
                // and the corresponding area is estimated (only if the building roof does not overpass the building wall
                // of the neighbor)
                datasource.execute(("CREATE TABLE $buildVertRoofInter(id_build INTEGER, vert_roof_to_remove DOUBLE) AS "+
                        "(SELECT b.$idColumnBu, sum(CASEWHEN(b.building_area>a.building_area, POWER(a.building_area,0.5)*" +
                        "b.delta_h/2, POWER(b.building_area,0.5)*b.delta_h/2)) FROM $buildRoofSurfIni a, " +
                        "$buildRoofSurfIni b WHERE a.$geometricColumnBu && b.$geometricColumnBu" +
                        " AND ST_INTERSECTS(a.$geometricColumnBu, b.$geometricColumnBu) AND a.$idColumnBu <> b.$idColumnBu " +
                        "AND a.z_min >= b.z_max GROUP BY b.$idColumnBu);").toString())

                // Indexes and spatial indexes are created on rsu and building Tables
                datasource.execute(("CREATE INDEX IF NOT EXISTS id_bu ON $buildVertRoofInter(id_build);").toString())

                // Vertical roofs that are potentially in contact with the facade of a building neighbor are identified
                // and the corresponding area is estimated (only if the building roof does not overpass the building wall
                // of the neighbor)
                datasource.execute(("CREATE TABLE $buildVertRoofAll(id_build INTEGER, the_geom GEOMETRY, "+
                        "id_rsu INTEGER, z_max DOUBLE, z_min DOUBLE, delta_h DOUBLE, building_area DOUBLE, " +
                        "building_total_facade_length DOUBLE, non_vertical_roof_area DOUBLE, vertical_roof_area DOUBLE," +
                        " vert_roof_to_remove DOUBLE) AS "+
                        "(SELECT a.$idColumnBu, a.$geometricColumnBu, a.$idColumnRsu, a.z_max, a.z_min," +
                        "a.delta_h, a.building_area, a.building_total_facade_length, a.non_vertical_roof_area, " +
                        "a.vertical_roof_area, ISNULL(b.vert_roof_to_remove,0) FROM $buildRoofSurfIni a LEFT JOIN " +
                        "$buildVertRoofInter b ON a.$idColumnBu=b.$idColumnBu);").toString())

                // Indexes and spatial indexes are created on rsu and building Tables
                datasource.execute(("CREATE INDEX IF NOT EXISTS ids_bu ON $buildVertRoofAll(the_geom) USING RTREE; "+
                        "CREATE INDEX IF NOT EXISTS id_bu ON $buildVertRoofAll(id_build); "+
                        "CREATE INDEX IF NOT EXISTS id_rsu ON $buildVertRoofAll(id_rsu);" +
                        "CREATE INDEX IF NOT EXISTS ids_rsu ON $rsuTable($geometricColumnRsu) USING RTREE;" +
                        "CREATE INDEX IF NOT EXISTS id_rsu ON $rsuTable(id_rsu);").toString())

                //PEUT-ETRE MIEUX VAUT-IL FAIRE L'INTERSECTION À PART POUR ÉVITER DE LA FAIRE 2 FOIS ICI ?

                // Update the roof areas (vertical and non vertical) taking into account the vertical roofs shared with
                // the neighbor facade and the roof surfaces that are not in the RSU. Note that half of the facade
                // are considered as vertical roofs, the other to "normal roof".
                datasource.execute(("CREATE TABLE $buildRoofSurfTot(id_build INTEGER,"+
                        "id_rsu INTEGER, z_max DOUBLE, z_min DOUBLE, delta_h DOUBLE, non_vertical_roof_area DOUBLE, " +
                        "vertical_roof_area DOUBLE) AS (SELECT a.id_build, a.id_rsu, a.z_max, a.z_min, a.delta_h, " +
                        "a.non_vertical_roof_area*ST_AREA(ST_INTERSECTION(a.the_geom, b.$geometricColumnRsu))/a.building_area " +
                        "AS non_vertical_roof_area, (a.vertical_roof_area-a.vert_roof_to_remove)*" +
                        "(1-0.5*(1-ST_LENGTH(ST_ACCUM(ST_INTERSECTION(ST_TOMULTILINE(a.the_geom), b.$geometricColumnRsu)))/" +
                        "a.building_total_facade_length)) FROM $buildVertRoofAll a, $rsuTable b " +
                        "WHERE a.id_rsu=b.$idColumnRsu GROUP BY a.id_build, a.id_rsu, a.z_max, a.z_min, a.delta_h);").toString())

                // The roof area is calculated for each level except the last one (> 50 m in the default case)
                String finalQuery = "CREATE TABLE $outputTableName AS SELECT id_rsu, "
                String nonVertQuery = ""
                String vertQuery = ""
                for (i in 1..(listLayersBottom.size()-1)){
                    nonVertQuery += " SUM(CASEWHEN(z_max <= ${listLayersBottom[i-1]}, 0, CASEWHEN(" +
                            "z_max <= ${listLayersBottom[i]}, CASEWHEN(delta_h=0, non_vertical_roof_area, " +
                            "non_vertical_roof_area*(z_max-GREATEST(${listLayersBottom[i-1]},z_min))/delta_h), " +
                            "CASEWHEN(z_min < ${listLayersBottom[i]}, non_vertical_roof_area*(${listLayersBottom[i]}-" +
                            "GREATEST(${listLayersBottom[i-1]},z_min))/delta_h, 0)))) AS rsu_non_vert_roof_area" +
                            "${listLayersBottom[i-1]}_${listLayersBottom[i]},"
                    vertQuery += " SUM(CASEWHEN(z_max <= ${listLayersBottom[i-1]}, 0, CASEWHEN(" +
                            "z_max <= ${listLayersBottom[i]}, CASEWHEN(delta_h=0, 0, " +
                            "vertical_roof_area*POWER((z_max-GREATEST(${listLayersBottom[i-1]}," +
                            "z_min))/delta_h, 2)), CASEWHEN(z_min < ${listLayersBottom[i]}, " +
                            "CASEWHEN(z_min>${listLayersBottom[i-1]}, vertical_roof_area*(1-" +
                            "POWER((z_max-${listLayersBottom[i]})/delta_h,2)),vertical_roof_area*(" +
                            "POWER((z_max-${listLayersBottom[i-1]})/delta_h,2)-POWER((z_max-${listLayersBottom[i]})/" +
                            "delta_h,2))), 0)))) AS rsu_vert_roof_area${listLayersBottom[i-1]}_${listLayersBottom[i]},"
                }
                // The roof area is calculated for the last level (> 50 m in the default case)
                def valueLastLevel = listLayersBottom[listLayersBottom.size()-1]
                nonVertQuery += " SUM(CASEWHEN(z_max <= $valueLastLevel, 0, CASEWHEN(delta_h=0, non_vertical_roof_area, " +
                        "non_vertical_roof_area*(z_max-GREATEST($valueLastLevel,z_min))/delta_h))) AS rsu_non_vert_roof_area" +
                        "${valueLastLevel}_,"
                vertQuery += " SUM(CASEWHEN(z_max <= $valueLastLevel, 0, CASEWHEN(delta_h=0, vertical_roof_area, " +
                        "vertical_roof_area*(z_max-GREATEST($valueLastLevel,z_min))/delta_h))) AS rsu_vert_roof_area" +
                        "${valueLastLevel}_,"

                String endQuery = " FROM $buildRoofSurfTot GROUP BY id_rsu;"

                datasource.execute((finalQuery+nonVertQuery+vertQuery[0..-2]+endQuery).toString())

                datasource.execute(("DROP TABLE IF EXISTS ${buildRoofSurfIni}, ${buildVertRoofInter}, "+
                        "${buildRoofSurfTot};").toString())

                [outputTableName: outputTableName]
            }
    )}


/**
 * Script to compute the effective terrain roughness (z0). The method for z0 calculation is based on the
 * Hanna and Britter (2010) procedure (see equation (17) and examples of calculation p. 156 in the
 * corresponding reference). It needs the "rsu_projected_facade_area_distribution" and the
 * "rsu_geometric_mean_height" as input data.
 *
 * Warning: the calculation of z0 is only performed for angles included in the range [0, 180[°.
 * To simplify the calculation, z0 is considered as equal for a given orientation independantly of the direction.
 * This assumption is right when the RSU do not split buildings but could slightly overestimate the results
 * otherwise (the real z0 is actually overestimated in one direction but OK in the opposite direction).
 *
 * References:
 * Stewart, Ian D., and Tim R. Oke. "Local climate zones for urban temperature studies." Bulletin of the American Meteorological Society 93, no. 12 (2012): 1879-1900.
 * Hanna, Steven R., and Rex E. Britter. Wind flow and vapor cloud dispersion at industrial and urban sites. Vol. 7. John Wiley & Sons, 2010.
 *
 * @param datasource A connexion to a database (H2GIS, PostGIS, ...) where are stored the input Table and in which
 * the resulting database will be stored
 * @param rsuTable the name of the input ITable where are stored the RSU geometries, the rsu_geometric_mean_height and
 * the rsu_projected_facade_area_distribution fields
 * @param projectedFacadeAreaName the name base used for naming the projected facade area field within the
 * inputA rsuTable (default rsu_projected_facade_area_distribution - note that the field is also constructed
 * with the direction and vertical height informations)
 * @param geometricMeanBuildingHeightName the field name corresponding to the RSU geometric mean height of the
 * roughness elements (buildings, trees, etc.) (in the inputA ITable)
 * @param prefixName String use as prefix to name the output table
 * @param listLayersBottom the list of height corresponding to the bottom of each vertical layers used for calculation
 * of the rsu_projected_facade_area_density (default [0, 10, 20, 30, 40, 50])
 * @param numberOfDirection the number of directions used for the calculation - according to the method used it should
 * be divisor of 360 AND a multiple of 2 (default 12)
 *
 * @return outputTableName Table name in which the rsu id and their corresponding indicator value are stored
 *
 * @author Jérémy Bernard
 */
static IProcess rsuEffectiveTerrainRoughnessHeight() {
    return processFactory.create(
            "RSU effective terrain roughness height",
            [rsuTable: String, projectedFacadeAreaName: String, geometricMeanBuildingHeightName: String,
             prefixName: String, listLayersBottom: double[], numberOfDirection: int,
             datasource: JdbcDataSource],
            [outputTableName : String],
            { rsuTable, projectedFacadeAreaName = "rsu_projected_facade_area_distribution", geometricMeanBuildingHeightName,
              prefixName, listLayersBottom = [0, 10, 20, 30, 40, 50], numberOfDirection = 12, datasource ->

                def geometricColumn = "the_geom"
                def idColumnRsu = "id_rsu"

                // Processes used for the indicator calculation
                // Some local variables are initialized
                def names = []
                // The projection should be performed at the median of the angle interval
                def dirMedDeg = 180/numberOfDirection

                // To avoid overwriting the output files of this step, a unique identifier is created
                def uid_out = UUID.randomUUID().toString().replaceAll("-", "_")

                // Temporary table names
                def lambdaTable = "lambdaTable" + uid_out

                // The name of the outputTableName is constructed
                String baseName = "rsu_effective_terrain_roughness"
                String outputTableName = prefixName + "_" + baseName

                // The lambda_f indicator is first calculated
                def lambdaQuery = "CREATE TABLE $lambdaTable AS SELECT $idColumnRsu, $geometricMeanBuildingHeightName, ("
                for (int i in 1..listLayersBottom.size()){
                    names[i-1]="$projectedFacadeAreaName${listLayersBottom[i-1]}_${listLayersBottom[i]}"
                    if (i == listLayersBottom.size()){
                        names[listLayersBottom.size()-1]="$projectedFacadeAreaName${listLayersBottom[listLayersBottom.size()-1]}_"
                    }
                    for (int d=0; d<numberOfDirection/2; d++){
                        def dirDeg = d*360/numberOfDirection
                        lambdaQuery += "${names[i-1]}D${dirDeg+dirMedDeg}+"
                    }
                }
                lambdaQuery = lambdaQuery[0..-2] + ")/(${numberOfDirection/2}*ST_AREA($geometricColumn)) " +
                        "AS lambda_f FROM $rsuTable"
                datasource.execute(lambdaQuery.toString())

                // The rugosity z0 is calculated according to the indicator lambda_f
                datasource.execute(("DROP TABLE IF EXISTS $outputTableName; CREATE TABLE $outputTableName " +
                        "AS SELECT $idColumnRsu, CASEWHEN(lambda_f < 0.15, lambda_f*$geometricMeanBuildingHeightName," +
                        " 0.15*$geometricMeanBuildingHeightName) AS $baseName FROM $lambdaTable").toString())

                // The value of indicator z0 is limited to 3 m
                datasource.execute("UPDATE $outputTableName SET $baseName = 3 WHERE $baseName > 3".toString())

                datasource.execute("DROP TABLE IF EXISTS $lambdaTable".toString())

                [outputTableName: outputTableName]
            }
    )}

<<<<<<< HEAD
/**
 * Script to compute the vegetation fraction (low, high or total).

 *
 * References:
 * Stewart, Ian D., and Tim R. Oke. "Local climate zones for urban temperature studies." Bulletin of the American Meteorological Society 93, no. 12 (2012): 1879-1900.
 *
 * @param datasource A connexion to a database (H2GIS, PostGIS, ...) where are stored the input Table and in which
 * the resulting database will be stored
 * @param rsuTable the name of the input ITable where are stored the RSU geometries
 * @param vegetTable the name of the input ITable where are stored the vegetation geometries and the height_class
 * @param fractionType the list of type of vegetation fraction to calculate
 *          --> "low": the low vegetation density is calculated
 *          --> "high": the high vegetation density is calculated
 *          --> "all": the total (low + high) vegetation density is calculated
 * @param prefixName String use as prefix to name the output table
=======

/** Performs operations on the linear of road within the RSU scale objects. Note that when a road is located at
 * the boundary of two RSU, it is arbitrarily attributed to the RSU having the lowest ID in order to not
 * duplicate the corresponding road.
 *
 * @param datasource A connexion to a database (H2GIS, PostGIS, ...) where are stored the input tables and in which
 * the resulting database will be stored
 * @param rsuTable the name of the input ITable where are stored the RSU geometries
 * @param roadTable the name of the input ITable where are stored the road geometries
 * @param operations the name of the geospatial variables to calculated using the linear of road:
 *      -> "rsu_road_direction_distribution": The direction of each segment of road is calculated. The percentage of linear of road
 *  * in each range of direction is then calculated (a range is defined - default 30°) for directions
 *  * included in [0, 180[°).
 *      -> "rsu_linear_road_density": linear of road within an area divided by the rsu_area.
 * @param levelConsiderated the indicators can be calculated independantly for each level (0 indicates that the object
 * is on the ground. 1 to 4 indicates that the object is in the air. -4 to -1 value indicates that the object is
 * underground) or not (null). Default [0, 1]
 * @param prefixName String use as prefix to name the output table
 * @param angleRangeSize the range size (in °) of each interval angle used to calculate the distribution of road per
 * direction (should be a divisor of 180 - default 30°)
>>>>>>> 0b65fe05
 *
 * @return outputTableName Table name in which the rsu id and their corresponding indicator value are stored
 *
 * @author Jérémy Bernard
 */
<<<<<<< HEAD
static IProcess vegetationFraction() {
    return processFactory.create(
            "vegetation fraction",
            [rsuTable: String, vegetTable: String, fractionType: String[], prefixName: String, datasource: JdbcDataSource],
            [outputTableName : String],
            { rsuTable, vegetTable, fractionType, prefixName, datasource ->

                def geometricColumnRsu = "the_geom"
                def geometricColumnVeget = "the_geom"
                def idColumnRsu = "id_rsu"
                def vegetClass = "height_class"

                // The name of the outputTableName is constructed
                String baseName = "vegetation_fraction"
                String outputTableName = prefixName + "_" + baseName

                // To avoid overwriting the output files of this step, a unique identifier is created
                def uid_out = UUID.randomUUID().toString().replaceAll("-", "_")

                // Temporary table names
                def interTable = "interTable" + uid_out
                def buffTable = "buffTable" + uid_out

                // Intersections between vegetation and RSU are calculated
                def interQuery = "DROP TABLE IF EXISTS $interTable; " +
                        "CREATE INDEX IF NOT EXISTS ids_r ON $rsuTable($geometricColumnRsu) USING RTREE; " +
                        "CREATE INDEX IF NOT EXISTS ids_v ON $vegetTable($geometricColumnVeget) USING RTREE;" +
                        "CREATE TABLE $interTable AS SELECT b.$idColumnRsu, a.$vegetClass, " +
                        "ST_AREA(b.$geometricColumnRsu) AS RSU_AREA, " +
                        "ST_AREA(ST_INTERSECTION(a.$geometricColumnVeget, b.$geometricColumnRsu)) AS VEGET_AREA " +
                        "FROM $vegetTable a, $rsuTable b WHERE a.$geometricColumnVeget && b.$geometricColumnRsu AND " +
                        "ST_INTERSECTS(a.$geometricColumnVeget, b.$geometricColumnRsu);"

                // Vegetation Fraction is calculated at RSU scale for different vegetation types
                def buffQuery = interQuery + "DROP TABLE IF EXISTS $buffTable;" +
                        "CREATE INDEX IF NOT EXISTS idi_i ON $interTable($idColumnRsu);" +
                        "CREATE INDEX IF NOT EXISTS idt_i ON $interTable($vegetClass);" +
                        "CREATE TABLE $buffTable AS SELECT $idColumnRsu,"
                def names = []
                fractionType.each{op ->
                    names.add("${op}_vegetation_fraction")
                    if(op == "low" || op == "high"){
                        buffQuery += "SUM(CASEWHEN($vegetClass = '$op', VEGET_AREA, 0))/RSU_AREA AS ${names[-1]},"
                    }
                    else if(op == "all"){
                        buffQuery += "SUM(VEGET_AREA)/RSU_AREA AS ${names[-1]},"
                    }
                }
                buffQuery = buffQuery[0..-2] + " FROM $interTable GROUP BY $idColumnRsu;"

                def finalQuery = buffQuery + "DROP TABLE IF EXISTS $outputTableName; " +
                        "CREATE INDEX IF NOT EXISTS ids_r ON $buffTable($idColumnRsu); " +
                        "CREATE TABLE $outputTableName($idColumnRsu INTEGER, ${names.join(" DOUBLE DEFAULT 0,")} " +
                        " DOUBLE DEFAULT 0) AS (SELECT a.$idColumnRsu, b.${names.join(", b.")} " +
                        "FROM $rsuTable a LEFT JOIN $buffTable b ON a.$idColumnRsu = b.$idColumnRsu)"

                datasource.execute finalQuery

                datasource.execute("DROP TABLE IF EXISTS $interTable, $buffTable".toString())

                [outputTableName: outputTableName]
            }
    )}

/**
 * Script to compute the road fraction.
 *
 * @param datasource A connexion to a database (H2GIS, PostGIS, ...) where are stored the input Table and in which
 * the resulting database will be stored
 * @param rsuTable the name of the input ITable where are stored the RSU geometries
 * @param roadTable the name of the input ITable where are stored the road geometries and their level (zindex)
 * @param levelToConsiders a map containing the prefix name of the indicator to calculate and as values the
 * zindex of the road to consider for this indicator (e.g. ["underground": [-4,-3,-2,-1]])
 * @param prefixName String use as prefix to name the output table
 *
 * @return outputTableName Table name in which the rsu id and their corresponding indicator value are stored
 *
 * @author Jérémy Bernard
 */
static IProcess roadFraction() {
    return processFactory.create(
            "road fraction",
            [rsuTable: String, roadTable: String, levelToConsiders: String[], prefixName: String, datasource: JdbcDataSource],
            [outputTableName : String],
            { rsuTable, roadTable, levelToConsiders, prefixName, datasource ->

                def geometricColumnRsu = "the_geom"
                def geometricColumnRoad = "the_geom"
                def idColumnRsu = "id_rsu"
                def zindexRoad = "zindex"
                def widthRoad = "width"

                // The name of the outputTableName is constructed
                String baseName = "road_fraction"
                String outputTableName = prefixName + "_" + baseName

                // To avoid overwriting the output files of this step, a unique identifier is created
                def uid_out = UUID.randomUUID().toString().replaceAll("-", "_")

                // Temporary table names
                def surfTable = "surfTable" + uid_out
                def interTable = "interTable" + uid_out
                def buffTable = "buffTable" + uid_out

                def surfQuery = "DROP TABLE IF EXISTS $surfTable; CREATE TABLE $surfTable AS SELECT " +
                        "ST_BUFFER($geometricColumnRoad,$widthRoad,'endcap=flat') AS the_geom," +
                        "$zindexRoad FROM $roadTable;"

                // Intersections between road surfaces and RSU are calculated
                def interQuery = "DROP TABLE IF EXISTS $interTable; " +
                        "CREATE INDEX IF NOT EXISTS ids_r ON $rsuTable($geometricColumnRsu) USING RTREE; " +
                        "CREATE INDEX IF NOT EXISTS ids_v ON $surfTable($geometricColumnRoad) USING RTREE;" +
                        "CREATE TABLE $interTable AS SELECT b.$idColumnRsu, a.$zindexRoad, " +
                        "ST_AREA(b.$geometricColumnRsu) AS RSU_AREA, " +
                        "ST_AREA(ST_INTERSECTION(a.$geometricColumnRoad, b.$geometricColumnRsu)) AS ROAD_AREA " +
                        "FROM $roadTable a, $rsuTable b WHERE a.$geometricColumnRoad && b.$geometricColumnRsu AND " +
                        "ST_INTERSECTS(a.$geometricColumnRoad, b.$geometricColumnRsu);"

                // Road fraction is calculated at RSU scale for different road types (combinations of levels)
                def buffQuery = "DROP TABLE IF EXISTS $buffTable;" +
                        "CREATE INDEX IF NOT EXISTS idi_i ON $interTable($idColumnRsu);" +
                        "CREATE INDEX IF NOT EXISTS idt_i ON $interTable($zindexRoad);" +
                        "CREATE TABLE $buffTable AS SELECT $idColumnRsu,"
                def names = []
                levelToConsiders.each{name, levels ->
                    def conditions = ""
                    names.add("${name}_road_fraction")
                    levels.each{lev ->
                        conditions += "$zindexRoad=$lev OR"
                    }
                    buffQuery += "SUM(CASEWHEN(${conditions[0..-3]}, ROAD_AREA, 0))/RSU_AREA AS ${names[-1]},"
                }
                buffQuery = buffQuery[0..-2] + " FROM $interTable GROUP BY $idColumnRsu; "

                def finalQuery = "DROP TABLE IF EXISTS $outputTableName; " +
                        "CREATE INDEX IF NOT EXISTS ids_r ON $buffTable($idColumnRsu); " +
                        "CREATE TABLE $outputTableName($idColumnRsu INTEGER, ${names.join(" DOUBLE DEFAULT 0,")} " +
                        " DOUBLE DEFAULT 0) AS (SELECT a.$idColumnRsu, b.${names.join(", b.")} " +
                        "FROM $rsuTable a LEFT JOIN $buffTable b ON a.$idColumnRsu = b.$idColumnRsu)"

                datasource.execute((surfQuery+interQuery+buffQuery+finalQuery).toString())

                datasource.execute("DROP TABLE IF EXISTS $surfTable, $interTable, $buffTable".toString())

                [outputTableName: outputTableName]
            }
    )}

/**
 * Script to compute the water fraction.
 *
 * @param datasource A connexion to a database (H2GIS, PostGIS, ...) where are stored the input Table and in which
 * the resulting database will be stored
 * @param rsuTable the name of the input ITable where are stored the RSU geometries
 * @param waterTable the name of the input ITable where are stored the water surface geometries
=======
static IProcess rsuLinearRoadOperations() {
    return processFactory.create(
            "Operations on the linear of road",
            [rsuTable: String, roadTable: String, operations: String[], prefixName: String, angleRangeSize: int,
             levelConsiderated: int[], datasource: JdbcDataSource],
            [outputTableName : String],
            { rsuTable, roadTable, operations, prefixName, angleRangeSize = 30, levelConsiderated = [0, 1],
              datasource ->

                def ops = ["rsu_road_direction_distribution", "rsu_linear_road_density"]
                // Test whether the angleRangeSize is a divisor of 180°
                if (180 % angleRangeSize == 0 & 180 / angleRangeSize > 1) {
                    // Test whether the operations filled by the user are OK
                    if(operations == null){
                        logger.error("The parameter operations should not be null")
                    }
                    else if(operations.isEmpty()){
                        logger.error("The parameter operations is empty")
                    }
                    else {
                        def opOk = true
                        operations.each { op ->
                            opOk &= ops.contains(op)
                        }
                        if (opOk == true) {
                            // Define the field names of the Abstract tables used
                            def geometricColumnRsu = "the_geom"
                            def idColumnRsu = "id_rsu"
                            def geometricColumnRoad = "the_geom"
                            def zindex = "zindex"

                            // To avoid overwriting the output files of this step, a unique identifier is created
                            def uid_out = UUID.randomUUID().toString().replaceAll("-", "_")

                            // Temporary table names
                            def roadInter = "roadInter" + uid_out
                            def roadExpl = "roadExpl" + uid_out
                            def roadDistrib = "roadDistrib" + uid_out
                            def roadDens = "roadDens" + uid_out
                            def roadDistTot = "roadDistTot" + uid_out
                            def roadDensTot = "roadDensTot" + uid_out

                            // The name of the outputTableName is constructed
                            String baseName = "rsu_road_linear_properties"
                            String outputTableName = prefixName + "_" + baseName

                            //      1. Whatever are the operations to proceed, this step is done the same way
                            // Only some of the roads are selected according to the level they are located
                            // Initialize some parameters
                            def ifZindex = ""
                            def baseFiltering = "a.$geometricColumnRsu && b.$geometricColumnRoad AND ST_INTERSECTS(a.$geometricColumnRsu," +
                                    "b.$geometricColumnRoad) "
                            def filtering = baseFiltering
                            def nameDens = []
                            def caseQueryDistrib = ""
                            def caseQueryDens = ""

                            if (levelConsiderated != null) {
                                ifZindex = ", b.$zindex AS zindex"
                                filtering = ""
                                levelConsiderated.each { lev ->
                                    filtering += "$baseFiltering AND b.$zindex=$lev OR "
                                }
                                filtering = filtering[0..-4]
                            }
                            def selectionQuery = "DROP TABLE IF EXISTS $outputTableName; DROP TABLE IF EXISTS $roadInter; " +
                                    "CREATE INDEX IF NOT EXISTS ids_r ON $roadTable($geometricColumnRoad) USING RTREE; " +
                                    "CREATE INDEX IF NOT EXISTS ids_u ON $rsuTable($geometricColumnRsu) USING RTREE; " +
                                    "CREATE TABLE $roadInter AS SELECT a.$idColumnRsu AS id_rsu, " +
                                    "ST_AREA(a.$geometricColumnRsu) AS rsu_area, ST_INTERSECTION(a.$geometricColumnRsu, " +
                                    "b.$geometricColumnRoad) AS the_geom $ifZindex FROM $rsuTable a, $roadTable b " +
                                    "WHERE $filtering;"
                            datasource.execute(selectionQuery.toString())

                            // If all roads are considered at the same level...
                            if (levelConsiderated == null) {
                                nameDens.add("rsu_linear_road_density")
                                caseQueryDens = "SUM(ST_LENGTH(the_geom))/rsu_area AS rsu_linear_road_density "
                                for (int d = angleRangeSize; d <= 180; d += angleRangeSize) {
                                    caseQueryDistrib += "SUM(CASEWHEN(azimuth>=${d - angleRangeSize} AND azimuth<$d, length, 0)) AS " +
                                            "rsu_road_direction_distribution_d${d - angleRangeSize}_$d,"
                                }
                            }
                            // If only certain levels are considered independantly
                            else {
                                ifZindex = ", zindex "
                                levelConsiderated.each { lev ->
                                    caseQueryDens += "SUM(CASEWHEN(zindex = $lev, ST_LENGTH(the_geom), 0))/rsu_area " +
                                            "AS rsu_linear_road_density_h${lev.toString().replaceAll('-', 'minus')},"
                                    nameDens.add("rsu_linear_road_density_h${lev.toString().replaceAll('-', 'minus')}")
                                    for (int d = angleRangeSize; d <= 180; d += angleRangeSize) {
                                        caseQueryDistrib += "SUM(CASEWHEN(azimuth>=${d - angleRangeSize} AND azimuth<$d AND " +
                                                "zindex = $lev, length, 0)) AS " +
                                                "rsu_road_direction_distribution_h${lev.toString().replaceAll("-", "minus")}" +
                                                "_d${d - angleRangeSize}_$d,"
                                    }
                                }
                            }

                            //      2. Depending on the operations to proceed, the queries executed during this step will differ
                            // If the road direction distribution is calculated, explode the roads into segments in order to calculate
                            // their length for each azimuth range
                            if (operations.contains("rsu_road_direction_distribution")) {
                                def queryExpl = "DROP TABLE IF EXISTS $roadExpl;" +
                                        "CREATE TABLE $roadExpl AS SELECT id_rsu, the_geom, " +
                                        "CASEWHEN(ST_AZIMUTH(ST_STARTPOINT(the_geom), ST_ENDPOINT(the_geom))>=pi()," +
                                        "ROUND(DEGREES(ST_AZIMUTH(ST_STARTPOINT(the_geom), ST_ENDPOINT(the_geom))))-180," +
                                        "ROUND(DEGREES(ST_AZIMUTH(ST_STARTPOINT(the_geom), ST_ENDPOINT(the_geom))))) AS azimuth," +
                                        "ST_LENGTH(the_geom) AS length $ifZindex FROM ST_EXPLODE('(SELECT ST_TOMULTISEGMENTS(the_geom)" +
                                        " AS the_geom, id_rsu $ifZindex FROM $roadInter)');"
                                // Calculate the road direction for each direction and optionally level
                                def queryDistrib = queryExpl + "CREATE TABLE $roadDistrib AS SELECT id_rsu, " + caseQueryDistrib[0..-2] +
                                        " FROM $roadExpl GROUP BY id_rsu;" +
                                        "CREATE INDEX IF NOT EXISTS id_u ON $rsuTable($idColumnRsu);" +
                                        "CREATE INDEX IF NOT EXISTS id_d ON $roadDistrib(id_rsu);" +
                                        "DROP TABLE IF EXISTS $roadDistTot; CREATE TABLE $roadDistTot AS SELECT b.* " +
                                        "FROM $rsuTable a LEFT JOIN $roadDistrib b ON a.$idColumnRsu=b.id_rsu;"
                                datasource.execute(queryDistrib.toString())
                                if (!operations.contains("rsu_linear_road_density")) {
                                    datasource.execute("ALTER TABLE $roadDistTot RENAME TO $outputTableName".toString())
                                }
                            }
                            // If the rsu linear density should be calculated
                            if (operations.contains("rsu_linear_road_density")) {
                                String queryDensity = "CREATE TABLE $roadDens AS SELECT id_rsu, " + caseQueryDens[0..-2] +
                                        " FROM $roadInter GROUP BY id_rsu;" +
                                        "CREATE INDEX IF NOT EXISTS id_u ON $rsuTable($idColumnRsu);" +
                                        "CREATE INDEX IF NOT EXISTS id_d ON $roadDens(id_rsu);" +
                                        "DROP TABLE IF EXISTS $roadDensTot; CREATE TABLE $roadDensTot AS SELECT b.* " +
                                        "FROM $rsuTable a LEFT JOIN $roadDens b ON a.$idColumnRsu=b.id_rsu"
                                datasource.execute(queryDensity.toString())
                                if (!operations.contains("rsu_road_direction_distribution")) {
                                    datasource.execute("ALTER TABLE $roadDensTot RENAME TO $outputTableName".toString())
                                }
                            }
                            if (operations.contains("rsu_road_direction_distribution") && operations.contains("rsu_linear_road_density")) {
                                datasource.execute(("CREATE TABLE $outputTableName AS SELECT a.*," +
                                        "b.${nameDens.join(",b.")} FROM $roadDistTot a LEFT JOIN $roadDensTot b " +
                                        "ON a.id_rsu=b.id_rsu").toString())
                            }

                            // NOTE THAT NONE OF THE POTENTIAL NULL VALUES ARE FILLED FOR THE MOMENT...

                            datasource.execute(("DROP TABLE IF EXISTS $roadInter, $roadExpl, $roadDistrib," +
                                    "$roadDens, $roadDistTot, $roadDensTot").toString())
                            [outputTableName: outputTableName]
                        } else {
                            logger.error("One of several operations are not valid.")
                        }
                    }
                } else {
                    logger.error("Cannot compute the indicator. The range size (angleRangeSize) should " +
                            "be a divisor of 180°")
                }
            }
    )}


/**
 * Script to compute the effective terrain class from the effective terrain roughness height (z0).
 * The classes are defined according to the Davenport lookup Table (cf Table 5 in Stewart and Oke, 2012)
 *
 * Warning: the Davenport definition defines a class for a given z0 value. Then there is no definition of the z0 range
 * corresponding to a certain class. Then we have arbitrarily defined the z0 value corresponding to a certain
 * Davenport class as the average of each interval, and the boundary between two classes is defined as the arithmetic
 * average between the z0 values of each class. A definition of the interval based on the profile of class = f(z0)
 * could lead to different results (especially for classes 3, 4 and 5).
 *
 * References:
 * Stewart, Ian D., and Tim R. Oke. "Local climate zones for urban temperature studies." Bulletin of the American Meteorological Society 93, no. 12 (2012): 1879-1900.

 * @param datasource A connexion to a database (H2GIS, PostGIS, ...) where are stored the input Table and in which
 * the resulting database will be stored
 * @param rsuTable the name of the input ITable where are stored the effectiveTerrainRoughnessHeight values
 * @param effectiveTerrainRoughnessHeight the field name corresponding to the RSU effective terrain roughness class due
 * to roughness elements (buildings, trees, etc.) (in the rsuTable)
>>>>>>> 0b65fe05
 * @param prefixName String use as prefix to name the output table
 *
 * @return outputTableName Table name in which the rsu id and their corresponding indicator value are stored
 *
 * @author Jérémy Bernard
 */
<<<<<<< HEAD
static IProcess waterFraction() {
    return processFactory.create(
            "water fraction",
            [rsuTable: String, waterTable: String, prefixName: String, datasource: JdbcDataSource],
            [outputTableName : String],
            { rsuTable, waterTable, prefixName, datasource ->

                def geometricColumnRsu = "the_geom"
                def geometricColumnWater = "the_geom"
                def idColumnRsu = "id_rsu"

                // The name of the outputTableName is constructed
                String baseName = "water_fraction"
                String outputTableName = prefixName + "_" + baseName

                // To avoid overwriting the output files of this step, a unique identifier is created
                def uid_out = UUID.randomUUID().toString().replaceAll("-", "_")

                // Temporary table names
                def buffTable = "buffTable" + uid_out

                // Intersections between vegetation and RSU are calculated
                def buffQuery = "DROP TABLE IF EXISTS $buffTable; " +
                        "CREATE INDEX IF NOT EXISTS ids_r ON $rsuTable($geometricColumnRsu) USING RTREE; " +
                        "CREATE INDEX IF NOT EXISTS ids_v ON $waterTable($geometricColumnWater) USING RTREE;" +
                        "CREATE INDEX IF NOT EXISTS ids_v ON $rsuTable($idColumnRsu);" +
                        "CREATE TABLE $buffTable AS SELECT b.$idColumnRsu, " +
                        "SUM(ST_AREA(ST_INTERSECTION(a.$geometricColumnWater, b.$geometricColumnRsu)))" +
                        "/ST_AREA(b.$geometricColumnRsu) AS water_fraction FROM $waterTable a, $rsuTable b " +
                        "WHERE a.$geometricColumnWater && b.$geometricColumnRsu AND " +
                        "ST_INTERSECTS(a.$geometricColumnWater, b.$geometricColumnRsu) GROUP BY b.$idColumnRsu;"

                def finalQuery = "DROP TABLE IF EXISTS $outputTableName; " +
                        "CREATE INDEX IF NOT EXISTS ids_r ON $buffTable($idColumnRsu); " +
                        "CREATE TABLE $outputTableName($idColumnRsu INTEGER, water_fraction DOUBLE DEFAULT 0) AS " +
                        "(SELECT a.$idColumnRsu, b.water_fraction FROM $rsuTable a LEFT JOIN $buffTable b ON " +
                        "a.$idColumnRsu = b.$idColumnRsu)"
                datasource.execute((buffQuery+finalQuery).toString())

                datasource.execute("DROP TABLE IF EXISTS $buffTable".toString())
=======
static IProcess EffectiveTerrainRoughnessClass() {
    return processFactory.create(
            "RSU effective terrain roughness class",
            [datasource: JdbcDataSource, rsuTable: String, effectiveTerrainRoughnessHeight: String, prefixName: String],
            [outputTableName : String],
            { datasource, rsuTable, effectiveTerrainRoughnessHeight, prefixName ->

                def idColumnRsu = "id_rsu"

                // The name of the outputTableName is constructed
                String baseName = "effective_terrain_roughness_class"
                String outputTableName = prefixName + "_" + baseName

                // Based on the lookup Table of Davenport
                datasource.execute(("DROP TABLE IF EXISTS $outputTableName;" +
                        "CREATE TABLE $outputTableName AS SELECT $idColumnRsu, " +
                        "CASEWHEN($effectiveTerrainRoughnessHeight<0.0 OR $effectiveTerrainRoughnessHeight IS NULL, null," +
                        "CASEWHEN($effectiveTerrainRoughnessHeight<0.00035, 1," +
                        "CASEWHEN($effectiveTerrainRoughnessHeight<0.01525, 2," +
                        "CASEWHEN($effectiveTerrainRoughnessHeight<0.065, 3," +
                        "CASEWHEN($effectiveTerrainRoughnessHeight<0.175, 4," +
                        "CASEWHEN($effectiveTerrainRoughnessHeight<0.375, 5," +
                        "CASEWHEN($effectiveTerrainRoughnessHeight<0.75, 6," +
                        "CASEWHEN($effectiveTerrainRoughnessHeight<1.5, 7, 8)))))))) AS $baseName FROM $rsuTable").toString())
>>>>>>> 0b65fe05

                [outputTableName: outputTableName]
            }
    )}<|MERGE_RESOLUTION|>--- conflicted
+++ resolved
@@ -617,25 +617,6 @@
             }
     )}
 
-<<<<<<< HEAD
-/**
- * Script to compute the vegetation fraction (low, high or total).
-
- *
- * References:
- * Stewart, Ian D., and Tim R. Oke. "Local climate zones for urban temperature studies." Bulletin of the American Meteorological Society 93, no. 12 (2012): 1879-1900.
- *
- * @param datasource A connexion to a database (H2GIS, PostGIS, ...) where are stored the input Table and in which
- * the resulting database will be stored
- * @param rsuTable the name of the input ITable where are stored the RSU geometries
- * @param vegetTable the name of the input ITable where are stored the vegetation geometries and the height_class
- * @param fractionType the list of type of vegetation fraction to calculate
- *          --> "low": the low vegetation density is calculated
- *          --> "high": the high vegetation density is calculated
- *          --> "all": the total (low + high) vegetation density is calculated
- * @param prefixName String use as prefix to name the output table
-=======
-
 /** Performs operations on the linear of road within the RSU scale objects. Note that when a road is located at
  * the boundary of two RSU, it is arbitrarily attributed to the RSU having the lowest ID in order to not
  * duplicate the corresponding road.
@@ -655,169 +636,11 @@
  * @param prefixName String use as prefix to name the output table
  * @param angleRangeSize the range size (in °) of each interval angle used to calculate the distribution of road per
  * direction (should be a divisor of 180 - default 30°)
->>>>>>> 0b65fe05
  *
  * @return outputTableName Table name in which the rsu id and their corresponding indicator value are stored
  *
  * @author Jérémy Bernard
  */
-<<<<<<< HEAD
-static IProcess vegetationFraction() {
-    return processFactory.create(
-            "vegetation fraction",
-            [rsuTable: String, vegetTable: String, fractionType: String[], prefixName: String, datasource: JdbcDataSource],
-            [outputTableName : String],
-            { rsuTable, vegetTable, fractionType, prefixName, datasource ->
-
-                def geometricColumnRsu = "the_geom"
-                def geometricColumnVeget = "the_geom"
-                def idColumnRsu = "id_rsu"
-                def vegetClass = "height_class"
-
-                // The name of the outputTableName is constructed
-                String baseName = "vegetation_fraction"
-                String outputTableName = prefixName + "_" + baseName
-
-                // To avoid overwriting the output files of this step, a unique identifier is created
-                def uid_out = UUID.randomUUID().toString().replaceAll("-", "_")
-
-                // Temporary table names
-                def interTable = "interTable" + uid_out
-                def buffTable = "buffTable" + uid_out
-
-                // Intersections between vegetation and RSU are calculated
-                def interQuery = "DROP TABLE IF EXISTS $interTable; " +
-                        "CREATE INDEX IF NOT EXISTS ids_r ON $rsuTable($geometricColumnRsu) USING RTREE; " +
-                        "CREATE INDEX IF NOT EXISTS ids_v ON $vegetTable($geometricColumnVeget) USING RTREE;" +
-                        "CREATE TABLE $interTable AS SELECT b.$idColumnRsu, a.$vegetClass, " +
-                        "ST_AREA(b.$geometricColumnRsu) AS RSU_AREA, " +
-                        "ST_AREA(ST_INTERSECTION(a.$geometricColumnVeget, b.$geometricColumnRsu)) AS VEGET_AREA " +
-                        "FROM $vegetTable a, $rsuTable b WHERE a.$geometricColumnVeget && b.$geometricColumnRsu AND " +
-                        "ST_INTERSECTS(a.$geometricColumnVeget, b.$geometricColumnRsu);"
-
-                // Vegetation Fraction is calculated at RSU scale for different vegetation types
-                def buffQuery = interQuery + "DROP TABLE IF EXISTS $buffTable;" +
-                        "CREATE INDEX IF NOT EXISTS idi_i ON $interTable($idColumnRsu);" +
-                        "CREATE INDEX IF NOT EXISTS idt_i ON $interTable($vegetClass);" +
-                        "CREATE TABLE $buffTable AS SELECT $idColumnRsu,"
-                def names = []
-                fractionType.each{op ->
-                    names.add("${op}_vegetation_fraction")
-                    if(op == "low" || op == "high"){
-                        buffQuery += "SUM(CASEWHEN($vegetClass = '$op', VEGET_AREA, 0))/RSU_AREA AS ${names[-1]},"
-                    }
-                    else if(op == "all"){
-                        buffQuery += "SUM(VEGET_AREA)/RSU_AREA AS ${names[-1]},"
-                    }
-                }
-                buffQuery = buffQuery[0..-2] + " FROM $interTable GROUP BY $idColumnRsu;"
-
-                def finalQuery = buffQuery + "DROP TABLE IF EXISTS $outputTableName; " +
-                        "CREATE INDEX IF NOT EXISTS ids_r ON $buffTable($idColumnRsu); " +
-                        "CREATE TABLE $outputTableName($idColumnRsu INTEGER, ${names.join(" DOUBLE DEFAULT 0,")} " +
-                        " DOUBLE DEFAULT 0) AS (SELECT a.$idColumnRsu, b.${names.join(", b.")} " +
-                        "FROM $rsuTable a LEFT JOIN $buffTable b ON a.$idColumnRsu = b.$idColumnRsu)"
-
-                datasource.execute finalQuery
-
-                datasource.execute("DROP TABLE IF EXISTS $interTable, $buffTable".toString())
-
-                [outputTableName: outputTableName]
-            }
-    )}
-
-/**
- * Script to compute the road fraction.
- *
- * @param datasource A connexion to a database (H2GIS, PostGIS, ...) where are stored the input Table and in which
- * the resulting database will be stored
- * @param rsuTable the name of the input ITable where are stored the RSU geometries
- * @param roadTable the name of the input ITable where are stored the road geometries and their level (zindex)
- * @param levelToConsiders a map containing the prefix name of the indicator to calculate and as values the
- * zindex of the road to consider for this indicator (e.g. ["underground": [-4,-3,-2,-1]])
- * @param prefixName String use as prefix to name the output table
- *
- * @return outputTableName Table name in which the rsu id and their corresponding indicator value are stored
- *
- * @author Jérémy Bernard
- */
-static IProcess roadFraction() {
-    return processFactory.create(
-            "road fraction",
-            [rsuTable: String, roadTable: String, levelToConsiders: String[], prefixName: String, datasource: JdbcDataSource],
-            [outputTableName : String],
-            { rsuTable, roadTable, levelToConsiders, prefixName, datasource ->
-
-                def geometricColumnRsu = "the_geom"
-                def geometricColumnRoad = "the_geom"
-                def idColumnRsu = "id_rsu"
-                def zindexRoad = "zindex"
-                def widthRoad = "width"
-
-                // The name of the outputTableName is constructed
-                String baseName = "road_fraction"
-                String outputTableName = prefixName + "_" + baseName
-
-                // To avoid overwriting the output files of this step, a unique identifier is created
-                def uid_out = UUID.randomUUID().toString().replaceAll("-", "_")
-
-                // Temporary table names
-                def surfTable = "surfTable" + uid_out
-                def interTable = "interTable" + uid_out
-                def buffTable = "buffTable" + uid_out
-
-                def surfQuery = "DROP TABLE IF EXISTS $surfTable; CREATE TABLE $surfTable AS SELECT " +
-                        "ST_BUFFER($geometricColumnRoad,$widthRoad,'endcap=flat') AS the_geom," +
-                        "$zindexRoad FROM $roadTable;"
-
-                // Intersections between road surfaces and RSU are calculated
-                def interQuery = "DROP TABLE IF EXISTS $interTable; " +
-                        "CREATE INDEX IF NOT EXISTS ids_r ON $rsuTable($geometricColumnRsu) USING RTREE; " +
-                        "CREATE INDEX IF NOT EXISTS ids_v ON $surfTable($geometricColumnRoad) USING RTREE;" +
-                        "CREATE TABLE $interTable AS SELECT b.$idColumnRsu, a.$zindexRoad, " +
-                        "ST_AREA(b.$geometricColumnRsu) AS RSU_AREA, " +
-                        "ST_AREA(ST_INTERSECTION(a.$geometricColumnRoad, b.$geometricColumnRsu)) AS ROAD_AREA " +
-                        "FROM $roadTable a, $rsuTable b WHERE a.$geometricColumnRoad && b.$geometricColumnRsu AND " +
-                        "ST_INTERSECTS(a.$geometricColumnRoad, b.$geometricColumnRsu);"
-
-                // Road fraction is calculated at RSU scale for different road types (combinations of levels)
-                def buffQuery = "DROP TABLE IF EXISTS $buffTable;" +
-                        "CREATE INDEX IF NOT EXISTS idi_i ON $interTable($idColumnRsu);" +
-                        "CREATE INDEX IF NOT EXISTS idt_i ON $interTable($zindexRoad);" +
-                        "CREATE TABLE $buffTable AS SELECT $idColumnRsu,"
-                def names = []
-                levelToConsiders.each{name, levels ->
-                    def conditions = ""
-                    names.add("${name}_road_fraction")
-                    levels.each{lev ->
-                        conditions += "$zindexRoad=$lev OR"
-                    }
-                    buffQuery += "SUM(CASEWHEN(${conditions[0..-3]}, ROAD_AREA, 0))/RSU_AREA AS ${names[-1]},"
-                }
-                buffQuery = buffQuery[0..-2] + " FROM $interTable GROUP BY $idColumnRsu; "
-
-                def finalQuery = "DROP TABLE IF EXISTS $outputTableName; " +
-                        "CREATE INDEX IF NOT EXISTS ids_r ON $buffTable($idColumnRsu); " +
-                        "CREATE TABLE $outputTableName($idColumnRsu INTEGER, ${names.join(" DOUBLE DEFAULT 0,")} " +
-                        " DOUBLE DEFAULT 0) AS (SELECT a.$idColumnRsu, b.${names.join(", b.")} " +
-                        "FROM $rsuTable a LEFT JOIN $buffTable b ON a.$idColumnRsu = b.$idColumnRsu)"
-
-                datasource.execute((surfQuery+interQuery+buffQuery+finalQuery).toString())
-
-                datasource.execute("DROP TABLE IF EXISTS $surfTable, $interTable, $buffTable".toString())
-
-                [outputTableName: outputTableName]
-            }
-    )}
-
-/**
- * Script to compute the water fraction.
- *
- * @param datasource A connexion to a database (H2GIS, PostGIS, ...) where are stored the input Table and in which
- * the resulting database will be stored
- * @param rsuTable the name of the input ITable where are stored the RSU geometries
- * @param waterTable the name of the input ITable where are stored the water surface geometries
-=======
 static IProcess rsuLinearRoadOperations() {
     return processFactory.create(
             "Operations on the linear of road",
@@ -988,61 +811,17 @@
  *
  * References:
  * Stewart, Ian D., and Tim R. Oke. "Local climate zones for urban temperature studies." Bulletin of the American Meteorological Society 93, no. 12 (2012): 1879-1900.
-
  * @param datasource A connexion to a database (H2GIS, PostGIS, ...) where are stored the input Table and in which
  * the resulting database will be stored
  * @param rsuTable the name of the input ITable where are stored the effectiveTerrainRoughnessHeight values
  * @param effectiveTerrainRoughnessHeight the field name corresponding to the RSU effective terrain roughness class due
  * to roughness elements (buildings, trees, etc.) (in the rsuTable)
->>>>>>> 0b65fe05
  * @param prefixName String use as prefix to name the output table
  *
  * @return outputTableName Table name in which the rsu id and their corresponding indicator value are stored
  *
  * @author Jérémy Bernard
  */
-<<<<<<< HEAD
-static IProcess waterFraction() {
-    return processFactory.create(
-            "water fraction",
-            [rsuTable: String, waterTable: String, prefixName: String, datasource: JdbcDataSource],
-            [outputTableName : String],
-            { rsuTable, waterTable, prefixName, datasource ->
-
-                def geometricColumnRsu = "the_geom"
-                def geometricColumnWater = "the_geom"
-                def idColumnRsu = "id_rsu"
-
-                // The name of the outputTableName is constructed
-                String baseName = "water_fraction"
-                String outputTableName = prefixName + "_" + baseName
-
-                // To avoid overwriting the output files of this step, a unique identifier is created
-                def uid_out = UUID.randomUUID().toString().replaceAll("-", "_")
-
-                // Temporary table names
-                def buffTable = "buffTable" + uid_out
-
-                // Intersections between vegetation and RSU are calculated
-                def buffQuery = "DROP TABLE IF EXISTS $buffTable; " +
-                        "CREATE INDEX IF NOT EXISTS ids_r ON $rsuTable($geometricColumnRsu) USING RTREE; " +
-                        "CREATE INDEX IF NOT EXISTS ids_v ON $waterTable($geometricColumnWater) USING RTREE;" +
-                        "CREATE INDEX IF NOT EXISTS ids_v ON $rsuTable($idColumnRsu);" +
-                        "CREATE TABLE $buffTable AS SELECT b.$idColumnRsu, " +
-                        "SUM(ST_AREA(ST_INTERSECTION(a.$geometricColumnWater, b.$geometricColumnRsu)))" +
-                        "/ST_AREA(b.$geometricColumnRsu) AS water_fraction FROM $waterTable a, $rsuTable b " +
-                        "WHERE a.$geometricColumnWater && b.$geometricColumnRsu AND " +
-                        "ST_INTERSECTS(a.$geometricColumnWater, b.$geometricColumnRsu) GROUP BY b.$idColumnRsu;"
-
-                def finalQuery = "DROP TABLE IF EXISTS $outputTableName; " +
-                        "CREATE INDEX IF NOT EXISTS ids_r ON $buffTable($idColumnRsu); " +
-                        "CREATE TABLE $outputTableName($idColumnRsu INTEGER, water_fraction DOUBLE DEFAULT 0) AS " +
-                        "(SELECT a.$idColumnRsu, b.water_fraction FROM $rsuTable a LEFT JOIN $buffTable b ON " +
-                        "a.$idColumnRsu = b.$idColumnRsu)"
-                datasource.execute((buffQuery+finalQuery).toString())
-
-                datasource.execute("DROP TABLE IF EXISTS $buffTable".toString())
-=======
 static IProcess EffectiveTerrainRoughnessClass() {
     return processFactory.create(
             "RSU effective terrain roughness class",
@@ -1067,7 +846,232 @@
                         "CASEWHEN($effectiveTerrainRoughnessHeight<0.375, 5," +
                         "CASEWHEN($effectiveTerrainRoughnessHeight<0.75, 6," +
                         "CASEWHEN($effectiveTerrainRoughnessHeight<1.5, 7, 8)))))))) AS $baseName FROM $rsuTable").toString())
->>>>>>> 0b65fe05
+
+                [outputTableName: outputTableName]
+            }
+    )}
+
+/**
+ * Script to compute the vegetation fraction (low, high or total).
+ *
+ * References:
+ * Stewart, Ian D., and Tim R. Oke. "Local climate zones for urban temperature studies." Bulletin of the American Meteorological Society 93, no. 12 (2012): 1879-1900.
+ *
+ * @param datasource A connexion to a database (H2GIS, PostGIS, ...) where are stored the input Table and in which
+ * the resulting database will be stored
+ * @param rsuTable the name of the input ITable where are stored the RSU geometries
+ * @param vegetTable the name of the input ITable where are stored the vegetation geometries and the height_class
+ * @param fractionType the list of type of vegetation fraction to calculate
+ *          --> "low": the low vegetation density is calculated
+ *          --> "high": the high vegetation density is calculated
+ *          --> "all": the total (low + high) vegetation density is calculated
+ * @param prefixName String use as prefix to name the output table
+ *
+ * @return outputTableName Table name in which the rsu id and their corresponding indicator value are stored
+ *
+ * @author Jérémy Bernard
+ */
+static IProcess vegetationFraction() {
+    return processFactory.create(
+            "vegetation fraction",
+            [rsuTable: String, vegetTable: String, fractionType: String[], prefixName: String, datasource: JdbcDataSource],
+            [outputTableName : String],
+            { rsuTable, vegetTable, fractionType, prefixName, datasource ->
+
+                def geometricColumnRsu = "the_geom"
+                def geometricColumnVeget = "the_geom"
+                def idColumnRsu = "id_rsu"
+                def vegetClass = "height_class"
+
+                // The name of the outputTableName is constructed
+                String baseName = "vegetation_fraction"
+                String outputTableName = prefixName + "_" + baseName
+
+                // To avoid overwriting the output files of this step, a unique identifier is created
+                def uid_out = UUID.randomUUID().toString().replaceAll("-", "_")
+
+                // Temporary table names
+                def interTable = "interTable" + uid_out
+                def buffTable = "buffTable" + uid_out
+
+                // Intersections between vegetation and RSU are calculated
+                def interQuery = "DROP TABLE IF EXISTS $interTable; " +
+                        "CREATE INDEX IF NOT EXISTS ids_r ON $rsuTable($geometricColumnRsu) USING RTREE; " +
+                        "CREATE INDEX IF NOT EXISTS ids_v ON $vegetTable($geometricColumnVeget) USING RTREE;" +
+                        "CREATE TABLE $interTable AS SELECT b.$idColumnRsu, a.$vegetClass, " +
+                        "ST_AREA(b.$geometricColumnRsu) AS RSU_AREA, " +
+                        "ST_AREA(ST_INTERSECTION(a.$geometricColumnVeget, b.$geometricColumnRsu)) AS VEGET_AREA " +
+                        "FROM $vegetTable a, $rsuTable b WHERE a.$geometricColumnVeget && b.$geometricColumnRsu AND " +
+                        "ST_INTERSECTS(a.$geometricColumnVeget, b.$geometricColumnRsu);"
+
+                // Vegetation Fraction is calculated at RSU scale for different vegetation types
+                def buffQuery = interQuery + "DROP TABLE IF EXISTS $buffTable;" +
+                        "CREATE INDEX IF NOT EXISTS idi_i ON $interTable($idColumnRsu);" +
+                        "CREATE INDEX IF NOT EXISTS idt_i ON $interTable($vegetClass);" +
+                        "CREATE TABLE $buffTable AS SELECT $idColumnRsu,"
+                def names = []
+                fractionType.each{op ->
+                    names.add("${op}_vegetation_fraction")
+                    if(op == "low" || op == "high"){
+                        buffQuery += "SUM(CASEWHEN($vegetClass = '$op', VEGET_AREA, 0))/RSU_AREA AS ${names[-1]},"
+                    }
+                    else if(op == "all"){
+                        buffQuery += "SUM(VEGET_AREA)/RSU_AREA AS ${names[-1]},"
+                    }
+                }
+                buffQuery = buffQuery[0..-2] + " FROM $interTable GROUP BY $idColumnRsu;"
+
+                def finalQuery = buffQuery + "DROP TABLE IF EXISTS $outputTableName; " +
+                        "CREATE INDEX IF NOT EXISTS ids_r ON $buffTable($idColumnRsu); " +
+                        "CREATE TABLE $outputTableName($idColumnRsu INTEGER, ${names.join(" DOUBLE DEFAULT 0,")} " +
+                        " DOUBLE DEFAULT 0) AS (SELECT a.$idColumnRsu, b.${names.join(", b.")} " +
+                        "FROM $rsuTable a LEFT JOIN $buffTable b ON a.$idColumnRsu = b.$idColumnRsu)"
+
+                datasource.execute finalQuery
+
+                datasource.execute("DROP TABLE IF EXISTS $interTable, $buffTable".toString())
+
+                [outputTableName: outputTableName]
+            }
+    )}
+
+/**
+ * Script to compute the road fraction.
+ *
+ * @param datasource A connexion to a database (H2GIS, PostGIS, ...) where are stored the input Table and in which
+ * the resulting database will be stored
+ * @param rsuTable the name of the input ITable where are stored the RSU geometries
+ * @param roadTable the name of the input ITable where are stored the road geometries and their level (zindex)
+ * @param levelToConsiders a map containing the prefix name of the indicator to calculate and as values the
+ * zindex of the road to consider for this indicator (e.g. ["underground": [-4,-3,-2,-1]])
+ * @param prefixName String use as prefix to name the output table
+ *
+ * @return outputTableName Table name in which the rsu id and their corresponding indicator value are stored
+ *
+ * @author Jérémy Bernard
+ */
+static IProcess roadFraction() {
+    return processFactory.create(
+            "road fraction",
+            [rsuTable: String, roadTable: String, levelToConsiders: String[], prefixName: String, datasource: JdbcDataSource],
+            [outputTableName : String],
+            { rsuTable, roadTable, levelToConsiders, prefixName, datasource ->
+
+                def geometricColumnRsu = "the_geom"
+                def geometricColumnRoad = "the_geom"
+                def idColumnRsu = "id_rsu"
+                def zindexRoad = "zindex"
+                def widthRoad = "width"
+
+                // The name of the outputTableName is constructed
+                String baseName = "road_fraction"
+                String outputTableName = prefixName + "_" + baseName
+
+                // To avoid overwriting the output files of this step, a unique identifier is created
+                def uid_out = UUID.randomUUID().toString().replaceAll("-", "_")
+
+                // Temporary table names
+                def surfTable = "surfTable" + uid_out
+                def interTable = "interTable" + uid_out
+                def buffTable = "buffTable" + uid_out
+
+                def surfQuery = "DROP TABLE IF EXISTS $surfTable; CREATE TABLE $surfTable AS SELECT " +
+                        "ST_BUFFER($geometricColumnRoad,$widthRoad,'endcap=flat') AS the_geom," +
+                        "$zindexRoad FROM $roadTable;"
+
+                // Intersections between road surfaces and RSU are calculated
+                def interQuery = "DROP TABLE IF EXISTS $interTable; " +
+                        "CREATE INDEX IF NOT EXISTS ids_r ON $rsuTable($geometricColumnRsu) USING RTREE; " +
+                        "CREATE INDEX IF NOT EXISTS ids_v ON $surfTable($geometricColumnRoad) USING RTREE;" +
+                        "CREATE TABLE $interTable AS SELECT b.$idColumnRsu, a.$zindexRoad, " +
+                        "ST_AREA(b.$geometricColumnRsu) AS RSU_AREA, " +
+                        "ST_AREA(ST_INTERSECTION(a.$geometricColumnRoad, b.$geometricColumnRsu)) AS ROAD_AREA " +
+                        "FROM $roadTable a, $rsuTable b WHERE a.$geometricColumnRoad && b.$geometricColumnRsu AND " +
+                        "ST_INTERSECTS(a.$geometricColumnRoad, b.$geometricColumnRsu);"
+
+                // Road fraction is calculated at RSU scale for different road types (combinations of levels)
+                def buffQuery = "DROP TABLE IF EXISTS $buffTable;" +
+                        "CREATE INDEX IF NOT EXISTS idi_i ON $interTable($idColumnRsu);" +
+                        "CREATE INDEX IF NOT EXISTS idt_i ON $interTable($zindexRoad);" +
+                        "CREATE TABLE $buffTable AS SELECT $idColumnRsu,"
+                def names = []
+                levelToConsiders.each{name, levels ->
+                    def conditions = ""
+                    names.add("${name}_road_fraction")
+                    levels.each{lev ->
+                        conditions += "$zindexRoad=$lev OR"
+                    }
+                    buffQuery += "SUM(CASEWHEN(${conditions[0..-3]}, ROAD_AREA, 0))/RSU_AREA AS ${names[-1]},"
+                }
+                buffQuery = buffQuery[0..-2] + " FROM $interTable GROUP BY $idColumnRsu; "
+
+                def finalQuery = "DROP TABLE IF EXISTS $outputTableName; " +
+                        "CREATE INDEX IF NOT EXISTS ids_r ON $buffTable($idColumnRsu); " +
+                        "CREATE TABLE $outputTableName($idColumnRsu INTEGER, ${names.join(" DOUBLE DEFAULT 0,")} " +
+                        " DOUBLE DEFAULT 0) AS (SELECT a.$idColumnRsu, b.${names.join(", b.")} " +
+                        "FROM $rsuTable a LEFT JOIN $buffTable b ON a.$idColumnRsu = b.$idColumnRsu)"
+
+                datasource.execute((surfQuery+interQuery+buffQuery+finalQuery).toString())
+
+                datasource.execute("DROP TABLE IF EXISTS $surfTable, $interTable, $buffTable".toString())
+
+                [outputTableName: outputTableName]
+            }
+    )}
+
+/**
+ * Script to compute the water fraction.
+ *
+ * @param datasource A connexion to a database (H2GIS, PostGIS, ...) where are stored the input Table and in which
+ * the resulting database will be stored
+ * @param rsuTable the name of the input ITable where are stored the RSU geometries
+ * @param waterTable the name of the input ITable where are stored the water surface geometries
+ * @param prefixName String use as prefix to name the output table
+ *
+ * @return outputTableName Table name in which the rsu id and their corresponding indicator value are stored
+ *
+ * @author Jérémy Bernard
+ */
+static IProcess waterFraction() {
+    return processFactory.create(
+            "water fraction",
+            [rsuTable: String, waterTable: String, prefixName: String, datasource: JdbcDataSource],
+            [outputTableName : String],
+            { rsuTable, waterTable, prefixName, datasource ->
+
+                def geometricColumnRsu = "the_geom"
+                def geometricColumnWater = "the_geom"
+                def idColumnRsu = "id_rsu"
+
+                // The name of the outputTableName is constructed
+                String baseName = "water_fraction"
+                String outputTableName = prefixName + "_" + baseName
+
+                // To avoid overwriting the output files of this step, a unique identifier is created
+                def uid_out = UUID.randomUUID().toString().replaceAll("-", "_")
+
+                // Temporary table names
+                def buffTable = "buffTable" + uid_out
+
+                // Intersections between vegetation and RSU are calculated
+                def buffQuery = "DROP TABLE IF EXISTS $buffTable; " +
+                        "CREATE INDEX IF NOT EXISTS ids_r ON $rsuTable($geometricColumnRsu) USING RTREE; " +
+                        "CREATE INDEX IF NOT EXISTS ids_v ON $waterTable($geometricColumnWater) USING RTREE;" +
+                        "CREATE INDEX IF NOT EXISTS ids_v ON $rsuTable($idColumnRsu);" +
+                        "CREATE TABLE $buffTable AS SELECT b.$idColumnRsu, " +
+                        "SUM(ST_AREA(ST_INTERSECTION(a.$geometricColumnWater, b.$geometricColumnRsu)))" +
+                        "/ST_AREA(b.$geometricColumnRsu) AS water_fraction FROM $waterTable a, $rsuTable b " +
+                        "WHERE a.$geometricColumnWater && b.$geometricColumnRsu AND " +
+                        "ST_INTERSECTS(a.$geometricColumnWater, b.$geometricColumnRsu) GROUP BY b.$idColumnRsu;"
+
+                def finalQuery = "DROP TABLE IF EXISTS $outputTableName; " +
+                        "CREATE INDEX IF NOT EXISTS ids_r ON $buffTable($idColumnRsu); " +
+                        "CREATE TABLE $outputTableName($idColumnRsu INTEGER, water_fraction DOUBLE DEFAULT 0) AS " +
+                        "(SELECT a.$idColumnRsu, b.water_fraction FROM $rsuTable a LEFT JOIN $buffTable b ON " +
+                        "a.$idColumnRsu = b.$idColumnRsu)"
+                datasource.execute((buffQuery+finalQuery).toString())
+
+                datasource.execute("DROP TABLE IF EXISTS $buffTable".toString())
 
                 [outputTableName: outputTableName]
             }
