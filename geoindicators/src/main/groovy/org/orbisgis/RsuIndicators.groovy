package org.orbisgis

import groovy.transform.BaseScript
import org.orbisgis.datamanager.JdbcDataSource
import org.orbisgis.datamanager.h2gis.H2gisSpatialTable
import org.orbisgis.processmanagerapi.IProcess

@BaseScript Geoclimate geoclimate

/**
 * Process used to compute the sum of all building free facades (roofs are excluded) included in a
 * Reference Spatial Unit (RSU - such as urban blocks) divided by the RSU area. The calculation is performed
 * according to a building Table where are stored the "building_contiguity", the building wall height and
 * the "building_total_facade_length" values as well as a correlation Table between buildings and blocks.
 *
 * @param datasource A connexion to a database (H2GIS, PostGIS, ...) where are stored the input Table and in which
 * the resulting database will be stored
 * @param buildingTable The name of the input ITable where are stored the buildings, the building contiguity values,
 * the building total facade length values and the building and rsu id
 * @param correlationTable The name of the input ITable where are stored the rsu geometries and the id_rsu
 * @param buContiguityColumn The name of the column where are stored the building contiguity values (within the
 * building Table)
 * @param buTotalFacadeLengthColumn The name of the column where are stored the building total facade length values
 * (within the building Table)
 * @param prefixName String use as prefix to name the output table
 *
 * @return A database table name.
 * @author Jérémy Bernard
 */
static IProcess freeExternalFacadeDensity() {
    def final GEOMETRIC_FIELD_RSU = "the_geom"
    def final ID_FIELD_RSU = "id_rsu"
    def final HEIGHT_WALL = "height_wall"
    def final BASE_NAME = "rsu_free_external_facade_density"

return processFactory.create(
        "RSU free external facade density",
        [buildingTable: String,rsuTable: String, buContiguityColumn: String, buTotalFacadeLengthColumn: String,
                prefixName: String, datasource: JdbcDataSource],
        [outputTableName : String],
        { buildingTable, rsuTable, buContiguityColumn, buTotalFacadeLengthColumn, prefixName, datasource ->

            logger.info("Executing RSU free external facade density")

            // The name of the outputTableName is constructed
            def outputTableName = prefixName + "_" + BASE_NAME

            def query = "CREATE INDEX IF NOT EXISTS id_bua ON $buildingTable($ID_FIELD_RSU); "+
                            "CREATE INDEX IF NOT EXISTS id_blb ON $rsuTable($ID_FIELD_RSU); "+
                            "DROP TABLE IF EXISTS $outputTableName; CREATE TABLE $outputTableName AS "+
                            "SELECT COALESCE(SUM((1-a.$buContiguityColumn)*a.$buTotalFacadeLengthColumn*a.$HEIGHT_WALL)/"+
                            "st_area(b.$GEOMETRIC_FIELD_RSU),0) AS rsu_free_external_facade_density, b.$ID_FIELD_RSU "

            query += " FROM $buildingTable a RIGHT JOIN $rsuTable b "+
                        "ON a.$ID_FIELD_RSU = b.$ID_FIELD_RSU GROUP BY b.$ID_FIELD_RSU, b.$GEOMETRIC_FIELD_RSU;"

            datasource.execute query

            [outputTableName: outputTableName]
        }
)}

/**
 * Process used to compute the RSU ground sky view factor such as defined by Stewart et Oke (2012): ratio of the
 * amount of sky hemisphere visible from ground level to that of an unobstructed hemisphere. The calculation is
 * based on the ST_SVF function of H2GIS using the following parameters: ray length = 100, number of directions = 60
 * and for a grid resolution of 10 m (standard deviation of the estimate calculated to 0.03 according to
 * Bernard et al. (2018)). The density of points used for the calculation actually depends on building
 * density (higher the building density, lower the density of points). To avoid this phenomenon, we set
 * a constant density of point "point_density" for a given amount of free surfaces (default 0.008,
 * based on the median of Bernard et al. (2018) dataset). The calculation needs the "rsu_building_density"
 * and the "rsu_area".
 *
 * @param datasource A connexion to a database (H2GIS, PostGIS, ...) where are stored the input Table and in which
 * the resulting database will be stored
 * @param rsuTable The name of the input ITable where are stored the RSU
 * @param correlationBuildingTable The name of the input ITable where are stored the buildings and the relationships
 * between buildings and RSU
 * @param rsuBuildingDensityColumn The name of the column where are stored the building density values (within the rsu
 * Table)
 * @param pointDensity The density of points (nb / free m²) used to calculate the spatial average SVF
 * @param rayLength The maximum distance to consider an obstacle as potential sky cover
 * @param numberOfDirection the number of directions considered to calculate the SVF
 * @param prefixName String use as prefix to name the output table
 *
 * References:
 * --> Stewart, Ian D., and Tim R. Oke. "Local climate zones for urban temperature studies." Bulletin of
 * the American Meteorological Society 93, no. 12 (2012): 1879-1900.
 * --> Jérémy Bernard, Erwan Bocher, Gwendall Petit, Sylvain Palominos. Sky View Factor Calculation in
 * Urban Context: Computational Performance and Accuracy Analysis of Two Open and Free GIS Tools. Climate ,
 * MDPI, 2018, Urban Overheating - Progress on Mitigation Science and Engineering Applications, 6 (3), pp.60.
 *
 * @return A database table name.
 * @author Jérémy Bernard
 */
static IProcess groundSkyViewFactor() {
    def final GEOMETRIC_COLUMN_RSU = "the_geom"
    def final GEOMETRIC_COLUMN_BU = "the_geom"
    def final ID_COLUMN_RSU = "id_rsu"
    def final HEIGHT_WALL = "height_wall"
    def final BASE_NAME = "rsu_ground_sky_view_factor"
    
    return processFactory.create(
            "RSU ground sky view factor",
            [rsuTable: String,correlationBuildingTable: String, rsuBuildingDensityColumn: String, pointDensity: 0.008D,
                    rayLength: 100D, numberOfDirection: 60, prefixName: String, datasource: JdbcDataSource],
            [outputTableName : String],
            { rsuTable, correlationBuildingTable, rsuBuildingDensityColumn, pointDensity, rayLength, numberOfDirection,
                    prefixName, datasource ->

                logger.info("Executing RSU ground sky view factor")

                // To avoid overwriting the output files of this step, a unique identifier is created
                // Temporary table names
                def ptsRSUtot = "ptsRSUtot" + uuid()
                def ptsRSUGrid = "ptsRSUGrid" + uuid()
                def ptsRSUtempo = "ptsRSUtempo" + uuid()
                def ptsRSUbu = "ptsRSUbu" + uuid()
                def ptsRSUfreeall = "ptsRSUfreeall" + uuid()
                def randomSample = "randomSample" + uuid()
                def svfPts = "svfPts" + uuid()

                // The name of the outputTableName is constructed
                def outputTableName = prefixName + "_" + BASE_NAME

                // Create the needed index on input tables and the table that will contain the SVF calculation points
                H2gisSpatialTable rsuSpatialTable = datasource.getSpatialTable(rsuTable)
                rsuSpatialTable[GEOMETRIC_COLUMN_RSU].createSpatialIndex()
                rsuSpatialTable[ID_COLUMN_RSU].createIndex()

                H2gisSpatialTable buildingSpatialTable = datasource.getSpatialTable(correlationBuildingTable)
                buildingSpatialTable[GEOMETRIC_COLUMN_RSU].createSpatialIndex()
                buildingSpatialTable[ID_COLUMN_RSU].createIndex()

                def to_start = System.currentTimeMillis()

                datasource.execute "DROP TABLE IF EXISTS $ptsRSUtot; CREATE TABLE $ptsRSUtot (pk serial, "+
                        "the_geom geometry, id_rsu int)"

                // The points used for the SVF calculation should be selected within each RSU
                datasource.eachRow("SELECT * FROM $rsuTable") { row ->
                    // Size of the grid mesh used to sample each RSU (based on the building density + 10%) - if the
                    // building density exceeds 90%, the LCZ 7 building density is then set to 90%
                    def freeAreaDens = Math.max(1 - (row[rsuBuildingDensityColumn] + 0.1), 0.1)
                    def gms = (freeAreaDens/pointDensity)**0.5
                    // A grid of point is created for each RSU
                    datasource.execute "DROP TABLE IF EXISTS $ptsRSUGrid; CREATE TABLE $ptsRSUGrid(pk SERIAL, " +
                            "the_geom GEOMETRY) AS (SELECT null, the_geom " +
                            "FROM ST_MAKEGRIDPOINTS('${row[GEOMETRIC_COLUMN_RSU]}'::GEOMETRY, $gms, $gms))"
                    // Grid points included inside the RSU are conserved
                    datasource.execute "CREATE INDEX IF NOT EXISTS ids_temp ON $ptsRSUGrid(the_geom) USING RTREE; "+
                            "DROP TABLE IF EXISTS $ptsRSUtempo; CREATE TABLE $ptsRSUtempo AS SELECT a.pk, a.the_geom, "+
                            "${row[ID_COLUMN_RSU]} AS id_rsu FROM $ptsRSUGrid a WHERE a.the_geom && " +
                            "'${row[GEOMETRIC_COLUMN_RSU]}' AND " +
                            "ST_INTERSECTS(a.the_geom, '${row[GEOMETRIC_COLUMN_RSU]}')"
                    // If there is no point within the RSU (which could be the case for a long and thin RSU), the SVF
                    // is calculated for the centroid of the RSU
                    if(datasource.firstRow("SELECT COUNT(*) AS NB FROM $ptsRSUtempo")["NB"] == 0){
                        datasource.execute "DROP TABLE IF EXISTS $ptsRSUtempo; CREATE TABLE $ptsRSUtempo AS SELECT " +
                                "1 AS pk, ST_CENTROID('${row[GEOMETRIC_COLUMN_RSU]}') AS the_geom, " +
                                "${row[ID_COLUMN_RSU]} AS id_rsu"
                    }
                    // The grid points intersecting buildings are identified
                    datasource.execute "CREATE INDEX IF NOT EXISTS ids_temp ON $ptsRSUtempo(the_geom) USING RTREE; "+
                            "CREATE INDEX IF NOT EXISTS id_temp ON $ptsRSUtempo(id_rsu);"+
                            "DROP TABLE IF EXISTS $ptsRSUbu; CREATE TABLE $ptsRSUbu AS SELECT a.pk FROM $ptsRSUtempo a "+
                            "LEFT JOIN $correlationBuildingTable b ON a.id_rsu = b.$ID_COLUMN_RSU WHERE "+
                            "a.the_geom && b.$GEOMETRIC_COLUMN_BU AND ST_INTERSECTS(a.the_geom, b.$GEOMETRIC_COLUMN_BU)"
                    // The grid points intersecting buildings are then deleted
                    datasource.execute "CREATE INDEX IF NOT EXISTS id_temp ON $ptsRSUtempo(pk); "+
                            "CREATE INDEX IF NOT EXISTS id_temp ON $ptsRSUbu(pk); DROP TABLE IF EXISTS $ptsRSUfreeall; "+
                            "CREATE TABLE $ptsRSUfreeall(pk SERIAL, the_geom GEOMETRY, id_rsu INT) AS (SELECT null, " +
                            "a.the_geom, a.id_rsu FROM $ptsRSUtempo a LEFT JOIN $ptsRSUbu b ON a.pk=b.pk WHERE b.pk " +
                            "IS NULL)"
                    // A random sample of points (of size corresponding to the point density defined by $pointDensity)
                    // is drawn in order to have the same density of point in each RSU. It is directly
                    // inserted into the Table gathering the SVF points used for all RSU
                    datasource.execute "DROP TABLE IF EXISTS $randomSample; INSERT INTO $ptsRSUtot(pk, the_geom, id_rsu) "+
                            "SELECT null, the_geom, id_rsu FROM $ptsRSUfreeall ORDER BY RANDOM() LIMIT "+
                            "(TRUNC(${pointDensity}*ST_AREA('${row[GEOMETRIC_COLUMN_RSU]}'::GEOMETRY)*" +
                            "${(1.0-row[rsuBuildingDensityColumn])})+1);"
                }
                // The SVF calculation is performed at point scale
                datasource.execute "CREATE INDEX IF NOT EXISTS ids_pts ON $ptsRSUtot(the_geom) USING RTREE; "+
                        "DROP TABLE IF EXISTS $svfPts; CREATE TABLE $svfPts AS SELECT a.pk, a.id_rsu, "+
                        "ST_SVF(ST_GEOMETRYN(a.the_geom,1), ST_ACCUM(ST_UPDATEZ(b.$GEOMETRIC_COLUMN_BU, b.$HEIGHT_WALL)), "+
                        "$rayLength, $numberOfDirection, 5) AS SVF FROM $ptsRSUtot AS a, $correlationBuildingTable "+
                        "AS b WHERE ST_EXPAND(a.the_geom, $rayLength) && b.$GEOMETRIC_COLUMN_BU AND "+
                        "ST_DWITHIN(b.$GEOMETRIC_COLUMN_BU, a.the_geom, $rayLength) GROUP BY a.the_geom"

                // The result of the SVF calculation is averaged at RSU scale and the rsu that do not have
                // buildings in the area of calculation are considered "free sky" (SVF = 1)
                datasource.execute "CREATE INDEX IF NOT EXISTS id_svf ON $svfPts(id_rsu); " +
                        "CREATE INDEX IF NOT EXISTS id_pts ON $ptsRSUtot(id_rsu);"+
                        "DROP TABLE IF EXISTS $outputTableName; CREATE TABLE $outputTableName AS "+
                        "SELECT COALESCE(AVG(a.SVF),1.0) AS rsu_ground_sky_view_factor, b.id_rsu AS $ID_COLUMN_RSU " +
                        "FROM $svfPts a RIGHT JOIN $ptsRSUtot b ON a.id_rsu = b.id_rsu "+
                        "GROUP BY b.id_rsu"

                def tObis = System.currentTimeMillis()-to_start

                logger.info("SVF calculation time: ${tObis/1000} s")


                // The temporary tables are deleted
                datasource.execute "DROP TABLE IF EXISTS $ptsRSUtot, $ptsRSUGrid, $ptsRSUtempo, $ptsRSUbu, "+
                        "$ptsRSUfreeall, $randomSample, $svfPts"

                [outputTableName: outputTableName]
            }
    )
}

/**
 * Process used to compute the aspect ratio such as defined by Stewart et Oke (2012): mean height-to-width ratio
 * of street canyons (LCZs 1-7), building spacing (LCZs 8-10), and tree spacing (LCZs A - G). A simple approach based
 * on the street canyons assumption is used for the calculation. The sum of facade area within a given RSU area
 * is divided by the area of free surfaces of the given RSU (not covered by buildings). The
 * "rsu_free_external_facade_density" and "rsu_building_density" are used for the calculation.
 *
 * @param datasource A connexion to a database (H2GIS, PostGIS, ...) where are stored the input Table and in which
 * the resulting database will be stored
 * @param rsuTable The name of the input ITable where are stored the RSU
 * @param rsuFreeExternalFacadeDensityColumn The name of the column where are stored the free external density
 * values (within the rsu Table)
 * @param rsuBuildingDensityColumn The name of the column where are stored the building density values (within the rsu
 * Table)
 * @param prefixName String use as prefix to name the output table
 *
 * @return A database table name.
 * @author Jérémy Bernard
 */
static IProcess aspectRatio() {
    def final COLUMN_ID_RSU = "id_rsu"
    def final BASE_NAME = "rsu_aspect_ratio"

    return processFactory.create(
            "RSU aspect ratio",
            [rsuTable: String, rsuFreeExternalFacadeDensityColumn: String, rsuBuildingDensityColumn: String,
                    prefixName: String, datasource: JdbcDataSource],
            [outputTableName : String],
            { rsuTable, rsuFreeExternalFacadeDensityColumn, rsuBuildingDensityColumn,
                    prefixName, datasource ->

                logger.info("Executing RSU aspect ratio")

                // The name of the outputTableName is constructed
                def outputTableName = prefixName + "_" + BASE_NAME

                def query = "DROP TABLE IF EXISTS $outputTableName; CREATE TABLE $outputTableName AS "+
                        "SELECT $rsuFreeExternalFacadeDensityColumn/(1-$rsuBuildingDensityColumn) AS "+
                        "rsu_aspect_ratio, $COLUMN_ID_RSU FROM $rsuTable"

                datasource.execute query

                [outputTableName: outputTableName]
            }
    )
}

/**
 * Script to compute the distribution of projected facade area within a RSU per vertical layer and direction
 * of analysis (ie. wind or sun direction). Note that the method used is an approximation if the RSU split
 * a building into two parts (the facade included within the RSU is counted half).
 *
 * @param datasource A connexion to a database (H2GIS, PostGIS, ...) where are stored the input Table and in which
 * the resulting database will be stored
 * @param rsuTable The name of the input ITable where are stored the RSU
 * @param buildingTable The name of the input ITable where are stored the buildings
 * @param listLayersBottom the list of height corresponding to the bottom of each vertical layers (default [0, 10, 20,
 * 30, 40, 50])
 * @param numberOfDirection the number of directions used for the calculation - according to the method used it should
 * be divisor of 360 AND a multiple of 2 (default 12)
 * @param prefixName String use as prefix to name the output table
 *
 * References:
 * --> Stewart, Ian D., and Tim R. Oke. "Local climate zones for urban temperature studies." Bulletin of
 * the American Meteorological Society 93, no. 12 (2012): 1879-1900.
 * --> Jérémy Bernard, Erwan Bocher, Gwendall Petit, Sylvain Palominos. Sky View Factor Calculation in
 * Urban Context: Computational Performance and Accuracy Analysis of Two Open and Free GIS Tools. Climate ,
 * MDPI, 2018, Urban Overheating - Progress on Mitigation Science and Engineering Applications, 6 (3), pp.60.
 *
 * @return A database table name.
 * @author Jérémy Bernard
 */
static IProcess projectedFacadeAreaDistribution() {
    def final BASE_NAME = "rsu_projected_facade_area_distribution"
    def final GEOMETRIC_COLUMN_RSU = "the_geom"
    def final GEOMETRIC_COLUMN_BU = "the_geom"
    def final ID_COLUMN_RSU = "id_rsu"
    def final ID_COLUMN_BU = "id_build"
    def final HEIGHT_WALL = "height_wall"

    return processFactory.create(
            "RSU projected facade area distribution",
            [buildingTable: String, rsuTable: String, listLayersBottom: [0, 10, 20, 30, 40, 50], numberOfDirection: 12,
                    prefixName: String, datasource: JdbcDataSource],
            [outputTableName : String],
            { buildingTable, rsuTable, listLayersBottom, numberOfDirection, prefixName, datasource ->

                logger.info("Executing RSU projected facade area distribution")

                // The name of the outputTableName is constructed
                def outputTableName = prefixName + "_" + BASE_NAME

                if(360 % numberOfDirection == 0 && numberOfDirection % 2 == 0) {

                    // To avoid overwriting the output files of this step, a unique identifier is created
                    // Temporary table names
                    def buildingIntersection = "building_intersection" + uuid()
                    def buildingIntersectionExpl = "building_intersection_expl" + uuid()
                    def buildingFree = "buildingFree" + uuid()
                    def buildingLayer = "buildingLayer" + uuid()
                    def buildingFreeExpl = "buildingFreeExpl" + uuid()
                    def rsuInter = "rsuInter" + uuid()
                    def finalIndicator = "finalIndicator" + uuid()
                    def rsuInterRot = "rsuInterRot" + uuid()

                    // The projection should be performed at the median of the angle interval
                    def dirMedDeg = 180 / numberOfDirection
                    def dirMedRad = Math.toRadians(dirMedDeg)

                    dirMedDeg = Math.round(dirMedDeg)

                    // The list that will store the fields name is initialized
                    def names = []

                    // Indexes and spatial indexes are created on input tables
                    datasource.execute "CREATE SPATIAL INDEX IF NOT EXISTS ids_ina " +
                            "ON $buildingTable($GEOMETRIC_COLUMN_BU); " +
                            "CREATE SPATIAL INDEX IF NOT EXISTS ids_inb ON $rsuTable($GEOMETRIC_COLUMN_RSU); " +
                            "CREATE INDEX IF NOT EXISTS id_ina ON $buildingTable($ID_COLUMN_BU); " +
                            "CREATE INDEX IF NOT EXISTS id_inb ON $rsuTable($ID_COLUMN_RSU);"

                    // Common party walls between buildings are calculated
                    datasource.execute "CREATE TABLE $buildingIntersection(pk SERIAL, the_geom GEOMETRY, " +
                            "ID_build_a INTEGER, ID_build_b INTEGER, z_max DOUBLE, z_min DOUBLE) AS " +
                            "(SELECT NULL, ST_INTERSECTION(a.$GEOMETRIC_COLUMN_BU, b.$GEOMETRIC_COLUMN_BU), " +
                            "a.$ID_COLUMN_BU, b.$ID_COLUMN_BU, GREATEST(a.$HEIGHT_WALL,b.$HEIGHT_WALL), " +
                            "LEAST(a.$HEIGHT_WALL,b.$HEIGHT_WALL) FROM $buildingTable AS a, $buildingTable AS b " +
                            "WHERE a.$GEOMETRIC_COLUMN_BU && b.$GEOMETRIC_COLUMN_BU AND " +
                            "ST_INTERSECTS(a.$GEOMETRIC_COLUMN_BU, b.$GEOMETRIC_COLUMN_BU) " +
                            "AND a.$ID_COLUMN_BU <> b.$ID_COLUMN_BU)"

                    // Common party walls are converted to multilines and then exploded
                    datasource.execute "CREATE TABLE $buildingIntersectionExpl(pk SERIAL, the_geom GEOMETRY, " +
                            "ID_build_a INTEGER, ID_build_b INTEGER, z_max DOUBLE, z_min DOUBLE) AS " +
                            "(SELECT NULL, ST_TOMULTILINE(the_geom), ID_build_a, ID_build_b, z_max, z_min " +
                            "FROM ST_EXPLODE('(SELECT the_geom AS the_geom, ID_build_a, ID_build_b, z_max, z_min " +
                            "FROM $buildingIntersection)'))"

                    // Each free facade is stored TWICE (an intersection could be seen from the point of view of two
                    // buildings).
                    // Facades of isolated buildings are unioned to free facades of non-isolated buildings which are
                    // unioned to free intersection facades. To each facade is affected its corresponding free height
                    datasource.execute "CREATE INDEX IF NOT EXISTS id_buint" +
                            " ON ${buildingIntersectionExpl}(ID_build_a); " +
                            "CREATE TABLE $buildingFree(pk SERIAL, the_geom GEOMETRY, z_max DOUBLE, z_min DOUBLE) " +
                            "AS (SELECT NULL, ST_TOMULTISEGMENTS(a.the_geom), a.$HEIGHT_WALL, 0 " +
                            "FROM $buildingTable a WHERE a.$ID_COLUMN_BU NOT IN (SELECT ID_build_a " +
                            "FROM $buildingIntersectionExpl)) UNION ALL (SELECT NULL, " +
                            "ST_TOMULTISEGMENTS(ST_DIFFERENCE(ST_TOMULTILINE(a.$GEOMETRIC_COLUMN_BU), " +
                            "ST_UNION(ST_ACCUM(b.the_geom)))), a.$HEIGHT_WALL, 0 FROM $buildingTable a, " +
                            "$buildingIntersectionExpl b WHERE a.$ID_COLUMN_BU=b.ID_build_a " +
                            "GROUP BY b.ID_build_a) UNION ALL (SELECT NULL, ST_TOMULTISEGMENTS(the_geom) " +
                            "AS the_geom, z_max, z_min FROM $buildingIntersectionExpl WHERE ID_build_a<ID_build_b)"

<<<<<<< HEAD
                    // The height of wall is calculated for each intermediate level...
                    String layerQuery = "CREATE TABLE $buildingLayer AS SELECT pk, the_geom, "
=======
                    // The height of wall is calculated for each level
                    def layerQuery = "CREATE TABLE $buildingLayer AS SELECT pk, the_geom, "
>>>>>>> d73113e2
                    for (i in 1..(listLayersBottom.size() - 1)) {
                        names[i - 1] = "rsu_projected_facade_area_distribution${listLayersBottom[i - 1]}" +
                                "_${listLayersBottom[i]}"
                        layerQuery += "CASEWHEN(z_max <= ${listLayersBottom[i - 1]}, 0, " +
                                "CASEWHEN(z_min >= ${listLayersBottom[i]}, " +
                                "0, ${listLayersBottom[i] - listLayersBottom[i - 1]}-" +
                                "GREATEST(${listLayersBottom[i]}-z_max,0)" +
                                "-GREATEST(z_min-${listLayersBottom[i - 1]},0))) AS ${names[i - 1]} ,"
                    }

<<<<<<< HEAD
                    // ...and for the final level
                    names[listLayersBottom.size() - 1] = "rsu_projected_facade_area_distribution${listLayersBottom[listLayersBottom.size() - 1]}_"
=======

                    names[listLayersBottom.size() - 1] = "rsu_projected_facade_area_distribution" +
                            "${listLayersBottom[listLayersBottom.size() - 1]}_"
>>>>>>> d73113e2
                    layerQuery += "CASEWHEN(z_max >= ${listLayersBottom[listLayersBottom.size() - 1]}, " +
                            "z_max-GREATEST(z_min,${listLayersBottom[listLayersBottom.size() - 1]}), 0) " +
                            "AS ${names[listLayersBottom.size() - 1]} FROM $buildingFree"
                    datasource.execute layerQuery

                    // Names and types of all columns are then useful when calling sql queries
                    def namesAndType = ""
                    def onlyNames = ""
                    def onlyNamesB = ""
                    for (n in names) {
                        namesAndType += " " + n + " double,"
                        onlyNames += " " + n + ","
                        onlyNamesB += " b." + n + ","
                    }

<<<<<<< HEAD
                    // Free facades are exploded into multisegments
                    datasource.execute(("CREATE TABLE $buildingFreeExpl(pk SERIAL, the_geom GEOMETRY, $namesAndType) AS " +
                            "(SELECT NULL, the_geom, ${onlyNames[0..-2]} FROM ST_EXPLODE('$buildingLayer'))").toString())
=======
                    // Free facades are exploded to multisegments
                    datasource.execute "CREATE TABLE $buildingFreeExpl(pk SERIAL, the_geom GEOMETRY, $namesAndType) " +
                            "AS (SELECT NULL, the_geom, ${onlyNames[0..-2]} FROM ST_EXPLODE('$buildingLayer'))"
>>>>>>> d73113e2

                    // Intersections between free facades and rsu geometries are calculated
                    datasource.execute "CREATE SPATIAL INDEX IF NOT EXISTS ids_bufre ON $buildingFreeExpl(the_geom); " +
                            "CREATE TABLE $rsuInter(id_rsu INTEGER, the_geom GEOMETRY, $namesAndType) AS " +
                            "(SELECT a.$ID_COLUMN_RSU, ST_INTERSECTION(a.$GEOMETRIC_COLUMN_RSU, b.the_geom), " +
                            "${onlyNamesB[0..-2]} FROM $rsuTable a, $buildingFreeExpl b " +
                            "WHERE a.$GEOMETRIC_COLUMN_RSU && b.the_geom " +
                            "AND ST_INTERSECTS(a.$GEOMETRIC_COLUMN_RSU, b.the_geom))"

                    // Basic informations are stored in the result Table where will be added all fields
                    // corresponding to the distribution
                    datasource.execute "CREATE TABLE ${finalIndicator}_0 AS SELECT $ID_COLUMN_RSU FROM $rsuTable"


                    // The analysis is then performed for each direction ('numberOfDirection' / 2 because calculation
                    // is performed for a direction independently of the "toward")
                    for (int d = 0; d < numberOfDirection / 2; d++) {
                        def dirDeg = d * 360 / numberOfDirection
                        def dirRad = Math.toRadians(dirDeg)

                        // Define the field name for each of the directions and vertical layers
                        def namesAndTypeDir = ""
                        def onlyNamesDir = ""
                        def onlyNamesDirB = ""
                        for (n in names) {
                            namesAndTypeDir += " " + n + "D" + (dirDeg + dirMedDeg) + " double,"
                            onlyNamesDir += " " + n + "D" + (dirDeg + dirMedDeg) + ","
                            onlyNamesDirB += " b." + n + "D" + (dirDeg + dirMedDeg) + ","
                        }

                        // To calculate the indicator for a new wind direction, the free facades are rotated
                        datasource.execute "DROP TABLE IF EXISTS $rsuInterRot; " +
                                "CREATE TABLE $rsuInterRot(id_rsu INTEGER, the_geom geometry, ${namesAndType[0..-2]})" +
                                " AS (SELECT id_rsu, ST_ROTATE(the_geom,${dirRad + dirMedRad}), " +
                                "${onlyNames[0..-2]} FROM $rsuInter)"

                        // The projected facade area indicator is calculated according to the free facades table
                        // for each vertical layer for this specific direction "d"
                        def calcQuery = ""
                        for (n in names) {
                            calcQuery += "COALESCE(sum((st_xmax(b.the_geom) - st_xmin(b.the_geom))*b.$n)/2,0) AS " +
                                    "${n}D${dirDeg + dirMedDeg}, "
                        }
                        datasource.execute "CREATE INDEX IF NOT EXISTS id_rint ON $rsuInterRot(id_rsu); " +
                                "CREATE INDEX IF NOT EXISTS id_fin ON ${finalIndicator}_$d(id_rsu); " +
                                "CREATE TABLE ${finalIndicator}_${d + 1} AS SELECT a.*, ${calcQuery[0..-3]} " +
                                "FROM ${finalIndicator}_$d a LEFT JOIN $rsuInterRot b " +
                                "ON a.id_rsu = b.ID_RSU GROUP BY a.id_rsu"
                    }

                    datasource.execute "DROP TABLE IF EXISTS $outputTableName; ALTER TABLE " +
                            "${finalIndicator}_${numberOfDirection / 2} RENAME TO $outputTableName"

                    // Remove all temporary tables created
                    def removeQuery = " ${finalIndicator}_0"
                    for (int d = 0; d < numberOfDirection / 2; d++) {
                        removeQuery += ", ${finalIndicator}_$d"
                    }
                    datasource.execute "DROP TABLE IF EXISTS ${buildingIntersection}, ${buildingIntersectionExpl}, " +
                            "${buildingFree}, ${buildingFreeExpl}, ${rsuInter}, $removeQuery;"
                }

            [outputTableName: outputTableName]
            }
    )
}

/**
 * Script to compute the distribution of roof (vertical, horizontal and tilted) area within a RSU per vertical layer.
 * Note that the method used is based on the assumption that all buildings have gable roofs. Since we do not know
 * what is the direction of the gable, we also consider that buildings are square in order to limit the potential
 * calculation error (for example considering that the gable is always oriented parallel to the larger side of the
 * building.
 *
 * @param datasource A connexion to a database (H2GIS, PostGIS, ...) where are stored the input Table and in which
 * the resulting database will be stored
 * @param buildingTable the name of the input ITable where are stored the buildings and the relationships
 * between buildings and RSU
 * @param rsuTable the name of the input ITable where are stored the RSU
 * @param prefixName String use as prefix to name the output table
 * @param listLayersBottom the list of height corresponding to the bottom of each vertical layers (default [0, 10, 20,
 * 30, 40, 50])
 *
 * @return outputTableName Table name in which the rsu id and their corresponding indicator value are stored
 *
 * @author Jérémy Bernard
 */
static IProcess roofAreaDistribution() {
    def final GEOMETRIC_COLUMN_RSU = "the_geom"
    def final GEOMETRIC_COLUMN_BU = "the_geom"
    def final ID_COLUMN_RSU = "id_rsu"
    def final ID_COLUMN_BU = "id_build"
    def final HEIGHT_WALL = "height_wall"
    def final HEIGHT_ROOF = "height_roof"
    def final BASE_NAME = "rsu_roof_area_distribution"

    return processFactory.create(
            "RSU roof area distribution",
            [rsuTable: String, buildingTable: String, listLayersBottom: [0, 10, 20, 30, 40, 50], prefixName: String,
                    datasource: JdbcDataSource],
            [outputTableName : String],
            { rsuTable, buildingTable, listLayersBottom, prefixName, datasource ->

                logger.info("Executing RSU roof area distribution")

                // To avoid overwriting the output files of this step, a unique identifier is created
                // Temporary table names
                def buildRoofSurfIni = "build_roof_surf_ini" + uuid()
                def buildVertRoofInter = "build_vert_roof_inter" + uuid()
                def buildVertRoofAll = "buildVertRoofAll" + uuid()
                def buildRoofSurfTot = "build_roof_surf_tot" + uuid()

                // The name of the outputTableName is constructed
                def outputTableName = prefixName + "_" + BASE_NAME

                // Vertical and non-vertical (tilted and horizontal) roof areas are calculated
                datasource.execute "CREATE TABLE $buildRoofSurfIni AS SELECT $GEOMETRIC_COLUMN_BU, $ID_COLUMN_RSU," +
                        "$ID_COLUMN_BU, $HEIGHT_ROOF AS z_max, $HEIGHT_WALL AS z_min, ST_AREA($GEOMETRIC_COLUMN_BU)" +
                        " AS building_area, ST_PERIMETER($GEOMETRIC_COLUMN_BU)+" +
                        "ST_PERIMETER(ST_HOLES($GEOMETRIC_COLUMN_BU))"+
                        " AS building_total_facade_length, $HEIGHT_ROOF-$HEIGHT_WALL" +
                        " AS delta_h, POWER(POWER(ST_AREA($GEOMETRIC_COLUMN_BU),2)+4*"+
                        "ST_AREA($GEOMETRIC_COLUMN_BU)*POWER($HEIGHT_ROOF-$HEIGHT_WALL,2),0.5)" +
                        " AS non_vertical_roof_area,"+
                        "POWER(ST_AREA($GEOMETRIC_COLUMN_BU), 0.5)*($HEIGHT_ROOF-$HEIGHT_WALL) AS vertical_roof_area"+
                        " FROM $buildingTable;"


                // Indexes and spatial indexes are created on rsu and building Tables
                datasource.execute "CREATE INDEX IF NOT EXISTS ids_ina ON $buildRoofSurfIni($GEOMETRIC_COLUMN_BU) " +
                        "USING RTREE; "+
                        "CREATE INDEX IF NOT EXISTS id_ina ON $buildRoofSurfIni($ID_COLUMN_BU); "+
                        "CREATE INDEX IF NOT EXISTS id_ina ON $buildRoofSurfIni($ID_COLUMN_RSU); "

                // Vertical roofs that are potentially in contact with the facade of a building neighbor are identified
                // and the corresponding area is estimated (only if the building roof does not overpass the building
                // wall of the neighbor)
                datasource.execute "CREATE TABLE $buildVertRoofInter(id_build INTEGER, vert_roof_to_remove DOUBLE) AS "+
                        "(SELECT b.$ID_COLUMN_BU, sum(CASEWHEN(b.building_area>a.building_area, " +
                        "POWER(a.building_area,0.5)*b.delta_h/2, POWER(b.building_area,0.5)*b.delta_h/2)) " +
                        "FROM $buildRoofSurfIni a, $buildRoofSurfIni b WHERE a.$GEOMETRIC_COLUMN_BU && " +
                        "b.$GEOMETRIC_COLUMN_BU AND ST_INTERSECTS(a.$GEOMETRIC_COLUMN_BU, b.$GEOMETRIC_COLUMN_BU) " +
                        "AND a.$ID_COLUMN_BU <> b.$ID_COLUMN_BU AND a.z_min >= b.z_max GROUP BY b.$ID_COLUMN_BU);"

                // Indexes and spatial indexes are created on rsu and building Tables
                datasource.execute "CREATE INDEX IF NOT EXISTS id_bu ON $buildVertRoofInter(id_build);"

                // Vertical roofs that are potentially in contact with the facade of a building neighbor are identified
                // and the corresponding area is estimated (only if the building roof does not overpass the building wall
                // of the neighbor)
                datasource.execute "CREATE TABLE $buildVertRoofAll(id_build INTEGER, the_geom GEOMETRY, "+
                        "id_rsu INTEGER, z_max DOUBLE, z_min DOUBLE, delta_h DOUBLE, building_area DOUBLE, " +
                        "building_total_facade_length DOUBLE, non_vertical_roof_area DOUBLE, vertical_roof_area DOUBLE," +
                        " vert_roof_to_remove DOUBLE) AS "+
                        "(SELECT a.$ID_COLUMN_BU, a.$GEOMETRIC_COLUMN_BU, a.$ID_COLUMN_RSU, a.z_max, a.z_min," +
                        "a.delta_h, a.building_area, a.building_total_facade_length, a.non_vertical_roof_area, " +
                        "a.vertical_roof_area, ISNULL(b.vert_roof_to_remove,0) FROM $buildRoofSurfIni a LEFT JOIN " +
                        "$buildVertRoofInter b ON a.$ID_COLUMN_BU=b.$ID_COLUMN_BU);"

                // Indexes and spatial indexes are created on rsu and building Tables
                datasource.execute "CREATE INDEX IF NOT EXISTS ids_bu ON $buildVertRoofAll(the_geom) USING RTREE; "+
                        "CREATE INDEX IF NOT EXISTS id_bu ON $buildVertRoofAll(id_build); "+
                        "CREATE INDEX IF NOT EXISTS id_rsu ON $buildVertRoofAll(id_rsu);" +
                        "CREATE INDEX IF NOT EXISTS ids_rsu ON $rsuTable($GEOMETRIC_COLUMN_RSU) USING RTREE;" +
                        "CREATE INDEX IF NOT EXISTS id_rsu ON $rsuTable(id_rsu);"

                //PEUT-ETRE MIEUX VAUT-IL FAIRE L'INTERSECTION À PART POUR ÉVITER DE LA FAIRE 2 FOIS ICI ?

                // Update the roof areas (vertical and non vertical) taking into account the vertical roofs shared with
                // the neighbor facade and the roof surfaces that are not in the RSU. Note that half of the facade
                // are considered as vertical roofs, the other to "normal roof".
                datasource.execute "CREATE TABLE $buildRoofSurfTot(id_build INTEGER,"+
                        "id_rsu INTEGER, z_max DOUBLE, z_min DOUBLE, delta_h DOUBLE, non_vertical_roof_area DOUBLE, " +
<<<<<<< HEAD
                        "vertical_roof_area DOUBLE) AS (SELECT a.id_build, b.id_rsu, a.z_max, a.z_min, a.delta_h, " +
                        "a.non_vertical_roof_area*ST_AREA(ST_INTERSECTION(a.the_geom, b.$geometricColumnRsu))/a.building_area " +
                        "AS non_vertical_roof_area, (a.vertical_roof_area-a.vert_roof_to_remove)*" +
                        "(1-0.5*(1-ST_LENGTH(ST_ACCUM(ST_INTERSECTION(ST_TOMULTILINE(a.the_geom), b.$geometricColumnRsu)))/" +
                        "a.building_total_facade_length)) FROM $buildVertRoofAll a RIGHT JOIN $rsuTable b " +
                        "ON a.id_rsu=b.$idColumnRsu GROUP BY b.$geometricColumnRsu, a.id_build, b.id_rsu, a.z_max, " +
                        "a.z_min, a.delta_h);").toString())
=======
                        "vertical_roof_area DOUBLE) AS (SELECT a.id_build, a.id_rsu, a.z_max, a.z_min, a.delta_h, " +
                        "a.non_vertical_roof_area*ST_AREA(ST_INTERSECTION(a.the_geom, b.$GEOMETRIC_COLUMN_RSU))/a.building_area " +
                        "AS non_vertical_roof_area, (a.vertical_roof_area-a.vert_roof_to_remove)*" +
                        "(1-0.5*(1-ST_LENGTH(ST_ACCUM(ST_INTERSECTION(ST_TOMULTILINE(a.the_geom), b.$GEOMETRIC_COLUMN_RSU)))/" +
                        "a.building_total_facade_length)) FROM $buildVertRoofAll a, $rsuTable b " +
                        "WHERE a.id_rsu=b.$ID_COLUMN_RSU GROUP BY a.id_build, a.id_rsu, a.z_max, a.z_min, a.delta_h);"
>>>>>>> d73113e2

                // The roof area is calculated for each level except the last one (> 50 m in the default case)
                def finalQuery = "DROP TABLE IF EXISTS $outputTableName; CREATE TABLE $outputTableName AS SELECT id_rsu, "
                def nonVertQuery = ""
                def vertQuery = ""
                for (i in 1..(listLayersBottom.size()-1)){
                    nonVertQuery += " COALESCE(SUM(CASEWHEN(z_max <= ${listLayersBottom[i-1]}, 0, CASEWHEN(" +
                            "z_max <= ${listLayersBottom[i]}, CASEWHEN(delta_h=0, non_vertical_roof_area, " +
                            "non_vertical_roof_area*(z_max-GREATEST(${listLayersBottom[i-1]},z_min))/delta_h), " +
                            "CASEWHEN(z_min < ${listLayersBottom[i]}, non_vertical_roof_area*(${listLayersBottom[i]}-" +
                            "GREATEST(${listLayersBottom[i-1]},z_min))/delta_h, 0)))),0) AS rsu_non_vert_roof_area" +
                            "${listLayersBottom[i-1]}_${listLayersBottom[i]},"
                    vertQuery += " COALESCE(SUM(CASEWHEN(z_max <= ${listLayersBottom[i-1]}, 0, CASEWHEN(" +
                            "z_max <= ${listLayersBottom[i]}, CASEWHEN(delta_h=0, 0, " +
                            "vertical_roof_area*POWER((z_max-GREATEST(${listLayersBottom[i-1]}," +
                            "z_min))/delta_h, 2)), CASEWHEN(z_min < ${listLayersBottom[i]}, " +
                            "CASEWHEN(z_min>${listLayersBottom[i-1]}, vertical_roof_area*(1-" +
                            "POWER((z_max-${listLayersBottom[i]})/delta_h,2)),vertical_roof_area*(" +
                            "POWER((z_max-${listLayersBottom[i-1]})/delta_h,2)-POWER((z_max-${listLayersBottom[i]})/" +
                            "delta_h,2))), 0)))),0) AS rsu_vert_roof_area${listLayersBottom[i-1]}_${listLayersBottom[i]},"
                }
                // The roof area is calculated for the last level (> 50 m in the default case)
                def valueLastLevel = listLayersBottom[listLayersBottom.size()-1]
                nonVertQuery += " COALESCE(SUM(CASEWHEN(z_max <= $valueLastLevel, 0, CASEWHEN(delta_h=0, non_vertical_roof_area, " +
                        "non_vertical_roof_area*(z_max-GREATEST($valueLastLevel,z_min))/delta_h))),0) AS rsu_non_vert_roof_area" +
                        "${valueLastLevel}_,"
                vertQuery += " COALESCE(SUM(CASEWHEN(z_max <= $valueLastLevel, 0, CASEWHEN(delta_h=0, vertical_roof_area, " +
                        "vertical_roof_area*(z_max-GREATEST($valueLastLevel,z_min))/delta_h))),0) AS rsu_vert_roof_area" +
                        "${valueLastLevel}_,"

                def endQuery = " FROM $buildRoofSurfTot GROUP BY id_rsu;"

                datasource.execute finalQuery + nonVertQuery + vertQuery[0..-2] + endQuery

                datasource.execute "DROP TABLE IF EXISTS ${buildRoofSurfIni}, ${buildVertRoofInter}, " +
                        "${buildRoofSurfTot};"

                [outputTableName: outputTableName]
            }
    )
}


/**
 * Script to compute the effective terrain roughness (z0). The method for z0 calculation is based on the
 * Hanna and Britter (2010) procedure (see equation (17) and examples of calculation p. 156 in the
 * corresponding reference). It needs the "rsu_projected_facade_area_distribution" and the
 * "rsu_geometric_mean_height" as input data.
 *
 * Warning: the calculation of z0 is only performed for angles included in the range [0, 180[°.
 * To simplify the calculation, z0 is considered as equal for a given orientation independantly of the direction.
 * This assumption is right when the RSU do not split buildings but could slightly overestimate the results
 * otherwise (the real z0 is actually overestimated in one direction but OK in the opposite direction).
 *
 * References:
 * Stewart, Ian D., and Tim R. Oke. "Local climate zones for urban temperature studies." Bulletin of the American
 * Meteorological Society 93, no. 12 (2012): 1879-1900.
 * Hanna, Steven R., and Rex E. Britter. Wind flow and vapor cloud dispersion at industrial and urban sites. Vol. 7.
 * John Wiley & Sons, 2010.
 *
 * @param datasource A connexion to a database (H2GIS, PostGIS, ...) where are stored the input Table and in which
 * the resulting database will be stored
 * @param rsuTable the name of the input ITable where are stored the RSU geometries, the rsu_geometric_mean_height and
 * the rsu_projected_facade_area_distribution fields
 * @param projectedFacadeAreaName the name base used for naming the projected facade area field within the
 * inputA rsuTable (default rsu_projected_facade_area_distribution - note that the field is also constructed
 * with the direction and vertical height informations)
 * @param geometricMeanBuildingHeightName the field name corresponding to the RSU geometric mean height of the
 * roughness elements (buildings, trees, etc.) (in the inputA ITable)
 * @param prefixName String use as prefix to name the output table
 * @param listLayersBottom the list of height corresponding to the bottom of each vertical layers used for calculation
 * of the rsu_projected_facade_area_density (default [0, 10, 20, 30, 40, 50])
 * @param numberOfDirection the number of directions used for the calculation - according to the method used it should
 * be divisor of 360 AND a multiple of 2 (default 12)
 *
 * @return outputTableName Table name in which the rsu id and their corresponding indicator value are stored
 *
 * @author Jérémy Bernard
 */
static IProcess effectiveTerrainRoughnessHeight() {
    def final GEOMETRIC_COLUMN = "the_geom"
    def final ID_COLUMN_RSU = "id_rsu"
    def final BASE_NAME = "rsu_effective_terrain_roughness"

    return processFactory.create(
            "RSU effective terrain roughness height",
            [rsuTable: String, projectedFacadeAreaName: "rsu_projected_facade_area_distribution",
                    geometricMeanBuildingHeightName: String, prefixName: String,
                    listLayersBottom: [0, 10, 20, 30, 40, 50], numberOfDirection: 12, datasource: JdbcDataSource],
            [outputTableName : String],
            { rsuTable, projectedFacadeAreaName, geometricMeanBuildingHeightName, prefixName, listLayersBottom,
                    numberOfDirection, datasource ->

                logger.info("Executing RSU effective terrain roughness height")

                // Processes used for the indicator calculation
                // Some local variables are initialized
                def names = []
                // The projection should be performed at the median of the angle interval
                def dirMedDeg = Math.round(180 / numberOfDirection)

                // To avoid overwriting the output files of this step, a unique identifier is created
                // Temporary table names
                def lambdaTable = "lambdaTable" + uuid()

                // The name of the outputTableName is constructed
                def outputTableName = prefixName + "_" + BASE_NAME

                // The lambda_f indicator is first calculated
                def lambdaQuery = "CREATE TABLE $lambdaTable AS SELECT $ID_COLUMN_RSU, $geometricMeanBuildingHeightName, ("
                for (int i in 1..listLayersBottom.size()){
                    names[i-1]="$projectedFacadeAreaName${listLayersBottom[i-1]}_${listLayersBottom[i]}"
                    if (i == listLayersBottom.size()){
                        names[listLayersBottom.size()-1] =
                                "$projectedFacadeAreaName${listLayersBottom[listLayersBottom.size()-1]}_"
                    }
                    for (int d=0; d<numberOfDirection/2; d++){
                        def dirDeg = d*360/numberOfDirection
                        lambdaQuery += "${names[i-1]}D${dirDeg+dirMedDeg}+"
                    }
                }
                lambdaQuery = lambdaQuery[0..-2] + ")/(${numberOfDirection/2}*ST_AREA($GEOMETRIC_COLUMN)) " +
                        "AS lambda_f FROM $rsuTable"
                datasource.execute lambdaQuery

                // The rugosity z0 is calculated according to the indicator lambda_f (the value of indicator z0 is limited to 3 m)
                datasource.execute "DROP TABLE IF EXISTS $outputTableName; CREATE TABLE $outputTableName " +
                        "AS SELECT $ID_COLUMN_RSU, CASEWHEN(lambda_f < 0.15, CASEWHEN(lambda_f*$geometricMeanBuildingHeightName>3," +
                        "3,lambda_f*$geometricMeanBuildingHeightName), CASEWHEN(0.15*$geometricMeanBuildingHeightName>3,3," +
                        "0.15*$geometricMeanBuildingHeightName)) AS $BASE_NAME FROM $lambdaTable"

                datasource.execute "DROP TABLE IF EXISTS $lambdaTable"

                [outputTableName: outputTableName]
            }
    )
}

/** Performs operations on the linear of road within the RSU scale objects. Note that when a road is located at
 * the boundary of two RSU, it is arbitrarily attributed to the RSU having the lowest ID in order to not
 * duplicate the corresponding road.
 *
 * @param datasource A connexion to a database (H2GIS, PostGIS, ...) where are stored the input tables and in which
 * the resulting database will be stored
 * @param rsuTable the name of the input ITable where are stored the RSU geometries
 * @param roadTable the name of the input ITable where are stored the road geometries
 * @param operations the name of the geospatial variables to calculated using the linear of road:
 *      -> "rsu_road_direction_distribution": The direction of each segment of road is calculated. The percentage of linear of road
 *  * in each range of direction is then calculated (a range is defined - default 30°) for directions
 *  * included in [0, 180[°).
 *      -> "rsu_linear_road_density": linear of road within an area divided by the rsu_area.
 * @param levelConsiderated the indicators can be calculated independantly for each level (0 indicates that the object
 * is on the ground. 1 to 4 indicates that the object is in the air. -4 to -1 value indicates that the object is
 * underground) or not (null). Default [0]
 * @param prefixName String use as prefix to name the output table
 * @param angleRangeSize the range size (in °) of each interval angle used to calculate the distribution of road per
 * direction (should be a divisor of 180 - default 30°)
 *
 * @return outputTableName Table name in which the rsu id and their corresponding indicator value are stored
 *
 * @author Jérémy Bernard
 */
static IProcess linearRoadOperations() {
    def final OPS = ["rsu_road_direction_distribution", "rsu_linear_road_density"]
    def final GEOMETRIC_COLUMN_RSU = "the_geom"
    def final ID_COLUMN_RSU = "id_rsu"
    def final GEOMETRIC_COLUMN_ROAD = "the_geom"
    def final Z_INDEX = "zindex"
    def final BASE_NAME = "rsu_road_linear_properties"

    return processFactory.create(
            "Operations on the linear of road",
            [rsuTable: String, roadTable: String, operations: String[], prefixName: String, angleRangeSize: 30,
<<<<<<< HEAD
             levelConsiderated: [0], datasource: JdbcDataSource],
            [outputTableName : String],
            { rsuTable, roadTable, operations, prefixName, angleRangeSize, levelConsiderated,
              datasource ->
=======
                    levelConsiderated: [0, 1], datasource: JdbcDataSource],
            [outputTableName : String],
            { rsuTable, roadTable, operations, prefixName, angleRangeSize, levelConsiderated, datasource ->
>>>>>>> d73113e2

                logger.info("Executing Operations on the linear of road")

                // Test whether the angleRangeSize is a divisor of 180°
                if (180 % angleRangeSize == 0 && 180 / angleRangeSize > 1) {
                    // Test whether the operations filled by the user are OK
                    if(operations == null){
                        logger.error("The parameter operations should not be null")
                    }
                    else if(operations.isEmpty()){
                        logger.error("The parameter operations is empty")
                    }
                    else {
                        // The operation names are transformed into lower case
                        operations.replaceAll({s -> s.toLowerCase()})

                        def opOk = true
                        operations.each { op ->
                            opOk &= OPS.contains(op)
                        }
                        if (opOk) {
                            // To avoid overwriting the output files of this step, a unique identifier is created
                            // Temporary table names
                            def roadInter = "roadInter" + uuid()
                            def roadExpl = "roadExpl" + uuid()
                            def roadDistrib = "roadDistrib" + uuid()
                            def roadDens = "roadDens" + uuid()
                            def roadDistTot = "roadDistTot" + uuid()
                            def roadDensTot = "roadDensTot" + uuid()

                            // The name of the outputTableName is constructed
                            def outputTableName = prefixName + "_" + BASE_NAME

                            //      1. Whatever are the operations to proceed, this step is done the same way
                            // Only some of the roads are selected according to the level they are located
                            // Initialize some parameters
                            def ifZindex = ""
                            def baseFiltering = "a.$GEOMETRIC_COLUMN_RSU && b.$GEOMETRIC_COLUMN_ROAD AND " +
                                    "ST_INTERSECTS(a.$GEOMETRIC_COLUMN_RSU,b.$GEOMETRIC_COLUMN_ROAD) "
                            def filtering = baseFiltering
                            def nameDens = []
                            def nameDistrib = []
                            def caseQueryDistrib = ""
                            def caseQueryDens = ""

                            if (levelConsiderated != null) {
                                ifZindex = ", b.$Z_INDEX AS zindex"
                                filtering = ""
                                levelConsiderated.each { lev ->
                                    filtering += "$baseFiltering AND b.$Z_INDEX=$lev OR "
                                }
                                filtering = filtering[0..-4]
                            }
                            def selectionQuery = "DROP TABLE IF EXISTS $outputTableName; DROP TABLE IF EXISTS $roadInter; " +
                                    "CREATE INDEX IF NOT EXISTS ids_r ON $roadTable($GEOMETRIC_COLUMN_ROAD) USING RTREE; " +
                                    "CREATE INDEX IF NOT EXISTS ids_u ON $rsuTable($GEOMETRIC_COLUMN_RSU) USING RTREE; " +
                                    "CREATE TABLE $roadInter AS SELECT a.$ID_COLUMN_RSU AS id_rsu, " +
                                    "ST_AREA(a.$GEOMETRIC_COLUMN_RSU) AS rsu_area, ST_INTERSECTION(a.$GEOMETRIC_COLUMN_RSU, " +
                                    "b.$GEOMETRIC_COLUMN_ROAD) AS the_geom $ifZindex FROM $rsuTable a, $roadTable b " +
                                    "WHERE $filtering;"
                            datasource.execute selectionQuery

                            // If all roads are considered at the same level...
                            if (levelConsiderated == null) {
                                nameDens.add("rsu_linear_road_density")
                                caseQueryDens = "SUM(ST_LENGTH(the_geom))/rsu_area AS rsu_linear_road_density "
                                for (int d = angleRangeSize; d <= 180; d += angleRangeSize) {
                                    caseQueryDistrib += "SUM(CASEWHEN(azimuth>=${d - angleRangeSize} AND azimuth<$d, length, 0)) AS " +
                                            "rsu_road_direction_distribution_d${d - angleRangeSize}_$d,"
                                    nameDistrib.add("rsu_road_direction_distribution_d${d - angleRangeSize}_$d")
                                }
                            }
                            // If only certain levels are considered independantly
                            else {
                                ifZindex = ", zindex "
                                levelConsiderated.each { lev ->
                                    caseQueryDens += "SUM(CASEWHEN(zindex = $lev, ST_LENGTH(the_geom), 0))/rsu_area " +
                                            "AS rsu_linear_road_density_h${lev.toString().replaceAll('-', 'minus')},"
                                    nameDens.add("rsu_linear_road_density_h${lev.toString().replaceAll('-', 'minus')}")
                                    for (int d = angleRangeSize; d <= 180; d += angleRangeSize) {
                                        caseQueryDistrib += "SUM(CASEWHEN(azimuth>=${d - angleRangeSize} AND azimuth<$d AND " +
                                                "zindex = $lev, length, 0)) AS " +
                                                "rsu_road_direction_distribution_h${lev.toString().replaceAll("-", "minus")}" +
                                                "_d${d - angleRangeSize}_$d,"
                                        nameDistrib.add("rsu_road_direction_distribution_h${lev.toString().replaceAll("-", "minus")}"+
                                                "_d${d - angleRangeSize}_$d")
                                    }
                                }
                            }

                            //      2. Depending on the operations to proceed, the queries executed during this step will differ
                            // If the road direction distribution is calculated, explode the roads into segments in order to calculate
                            // their length for each azimuth range
                            if (operations.contains("rsu_road_direction_distribution")) {
                                def queryExpl = "DROP TABLE IF EXISTS $roadExpl;" +
                                        "CREATE TABLE $roadExpl AS SELECT id_rsu, the_geom, " +
                                        "CASEWHEN(ST_AZIMUTH(ST_STARTPOINT(the_geom), ST_ENDPOINT(the_geom))>=pi()," +
                                        "ROUND(DEGREES(ST_AZIMUTH(ST_STARTPOINT(the_geom), " +
                                        "ST_ENDPOINT(the_geom))))-180," +
                                        "ROUND(DEGREES(ST_AZIMUTH(ST_STARTPOINT(the_geom), " +
                                        "ST_ENDPOINT(the_geom))))) AS azimuth," +
                                        "ST_LENGTH(the_geom) AS length $ifZindex " +
                                        "FROM ST_EXPLODE('(SELECT ST_TOMULTISEGMENTS(the_geom)" +
                                        " AS the_geom, id_rsu $ifZindex FROM $roadInter)');"
                                // Calculate the road direction for each direction and optionally level
                                def queryDistrib = queryExpl + "CREATE TABLE $roadDistrib AS SELECT id_rsu, " +
                                        caseQueryDistrib[0..-2] +
                                        " FROM $roadExpl GROUP BY id_rsu;" +
                                        "CREATE INDEX IF NOT EXISTS id_u ON $rsuTable($ID_COLUMN_RSU);" +
                                        "CREATE INDEX IF NOT EXISTS id_d ON $roadDistrib(id_rsu);" +
<<<<<<< HEAD
                                        "DROP TABLE IF EXISTS $roadDistTot; CREATE TABLE $roadDistTot($idColumnRsu INTEGER," +
                                        "${nameDistrib.join(" double,")} double) AS (SELECT a.$idColumnRsu," +
                                        "COALESCE(b.${nameDistrib.join(",0),COALESCE(b.")},0)  " +
                                        "FROM $rsuTable a LEFT JOIN $roadDistrib b ON a.$idColumnRsu=b.id_rsu);"
                                datasource.execute(queryDistrib.toString())
=======
                                        "DROP TABLE IF EXISTS $roadDistTot; CREATE TABLE $roadDistTot AS SELECT b.* " +
                                        "FROM $rsuTable a LEFT JOIN $roadDistrib b ON a.$ID_COLUMN_RSU=b.id_rsu;"

                                datasource.execute queryDistrib

>>>>>>> d73113e2
                                if (!operations.contains("rsu_linear_road_density")) {
                                    datasource.execute "ALTER TABLE $roadDistTot RENAME TO $outputTableName"
                                }
                            }

                            // If the rsu linear density should be calculated
                            if (operations.contains("rsu_linear_road_density")) {
                                String queryDensity = "CREATE TABLE $roadDens AS SELECT id_rsu, " + caseQueryDens[0..-2] +
<<<<<<< HEAD
                                        " FROM $roadInter GROUP BY id_rsu;"+
                                        "CREATE INDEX IF NOT EXISTS id_u ON $rsuTable($idColumnRsu);" +
                                        "CREATE INDEX IF NOT EXISTS id_d ON $roadDens(id_rsu);" +
                                        "DROP TABLE IF EXISTS $roadDensTot; CREATE TABLE $roadDensTot($idColumnRsu INTEGER," +
                                        "${nameDens.join(" double,")} double) AS (SELECT a.$idColumnRsu," +
                                        "COALESCE(b.${nameDens.join(",0),COALESCE(b.")},0) " +
                                        "FROM $rsuTable a LEFT JOIN $roadDens b ON a.$idColumnRsu=b.id_rsu)"
                                datasource.execute(queryDensity.toString())
=======
                                        " FROM $roadInter GROUP BY id_rsu;" +
                                        "CREATE INDEX IF NOT EXISTS id_u ON $rsuTable($ID_COLUMN_RSU);" +
                                        "CREATE INDEX IF NOT EXISTS id_d ON $roadDens(id_rsu);" +
                                        "DROP TABLE IF EXISTS $roadDensTot; CREATE TABLE $roadDensTot AS SELECT b.* " +
                                        "FROM $rsuTable a LEFT JOIN $roadDens b ON a.$ID_COLUMN_RSU=b.id_rsu"

                                datasource.execute queryDensity

>>>>>>> d73113e2
                                if (!operations.contains("rsu_road_direction_distribution")) {
                                    datasource.execute "ALTER TABLE $roadDensTot RENAME TO $outputTableName"
                                }
                            }
<<<<<<< HEAD
                            if (operations.contains("rsu_road_direction_distribution") && operations.contains("rsu_linear_road_density")) {
                                datasource.execute(("CREATE TABLE $outputTableName AS SELECT a.*, " +
=======
                            if (operations.contains("rsu_road_direction_distribution") &&
                                    operations.contains("rsu_linear_road_density")) {
                                datasource.execute "CREATE TABLE $outputTableName AS SELECT a.*," +
>>>>>>> d73113e2
                                        "b.${nameDens.join(",b.")} FROM $roadDistTot a LEFT JOIN $roadDensTot b " +
                                        "ON a.id_rsu=b.id_rsu"
                            }

<<<<<<< HEAD
                            datasource.execute(("DROP TABLE IF EXISTS $roadInter, $roadExpl, $roadDistrib," +
                                    "$roadDens, $roadDistTot, $roadDensTot").toString())
=======
                            // NOTE THAT NONE OF THE POTENTIAL NULL VALUES ARE FILLED FOR THE MOMENT...

                            datasource.execute "DROP TABLE IF EXISTS $roadInter, $roadExpl, $roadDistrib," +
                                    "$roadDens, $roadDistTot, $roadDensTot"

>>>>>>> d73113e2
                            [outputTableName: outputTableName]

                        } else {
                            logger.error("One of several operations are not valid.")
                        }
                    }
                } else {
                    logger.error("Cannot compute the indicator. The range size (angleRangeSize) should " +
                            "be a divisor of 180°")
                }
            }
    )
}


/**
 * Script to compute the effective terrain class from the effective terrain roughness height (z0).
 * The classes are defined according to the Davenport lookup Table (cf Table 5 in Stewart and Oke, 2012)
 *
 * Warning: the Davenport definition defines a class for a given z0 value. Then there is no definition of the z0 range
 * corresponding to a certain class. Then we have arbitrarily defined the z0 value corresponding to a certain
 * Davenport class as the average of each interval, and the boundary between two classes is defined as the arithmetic
 * average between the z0 values of each class. A definition of the interval based on the profile of class = f(z0)
 * could lead to different results (especially for classes 3, 4 and 5).
 *
 * References:
 * Stewart, Ian D., and Tim R. Oke. "Local climate zones for urban temperature studies." Bulletin of the American Meteorological Society 93, no. 12 (2012): 1879-1900.
 * @param datasource A connexion to a database (H2GIS, PostGIS, ...) where are stored the input Table and in which
 * the resulting database will be stored
 * @param rsuTable the name of the input ITable where are stored the effectiveTerrainRoughnessHeight values
 * @param effectiveTerrainRoughnessHeight the field name corresponding to the RSU effective terrain roughness class due
 * to roughness elements (buildings, trees, etc.) (in the rsuTable)
 * @param prefixName String use as prefix to name the output table
 *
 * @return outputTableName Table name in which the rsu id and their corresponding indicator value are stored
 *
 * @author Jérémy Bernard
 */
static IProcess effectiveTerrainRoughnessClass() {
    def final ID_COLUMN_RSU = "id_rsu"
    def final BASE_NAME = "effective_terrain_roughness_class"

    return processFactory.create(
            "RSU effective terrain roughness class",
            [datasource: JdbcDataSource, rsuTable: String, effectiveTerrainRoughnessHeight: String, prefixName: String],
            [outputTableName : String],
            { datasource, rsuTable, effectiveTerrainRoughnessHeight, prefixName ->

                logger.info("Executing RSU effective terrain roughness class")

                // The name of the outputTableName is constructed
                def outputTableName = prefixName + "_" + BASE_NAME

                // Based on the lookup Table of Davenport
                datasource.execute "DROP TABLE IF EXISTS $outputTableName;" +
                        "CREATE TABLE $outputTableName AS SELECT $ID_COLUMN_RSU, " +
                        "CASEWHEN($effectiveTerrainRoughnessHeight<0.0 OR $effectiveTerrainRoughnessHeight IS NULL, null," +
                        "CASEWHEN($effectiveTerrainRoughnessHeight<0.00035, 1," +
                        "CASEWHEN($effectiveTerrainRoughnessHeight<0.01525, 2," +
                        "CASEWHEN($effectiveTerrainRoughnessHeight<0.065, 3," +
                        "CASEWHEN($effectiveTerrainRoughnessHeight<0.175, 4," +
                        "CASEWHEN($effectiveTerrainRoughnessHeight<0.375, 5," +
                        "CASEWHEN($effectiveTerrainRoughnessHeight<0.75, 6," +
                        "CASEWHEN($effectiveTerrainRoughnessHeight<1.5, 7, 8)))))))) AS $BASE_NAME FROM $rsuTable"

                [outputTableName: outputTableName]
            }
    )
}

/**
 * Script to compute the vegetation fraction (low, high or total).
 *
 * References:
 * Stewart, Ian D., and Tim R. Oke. "Local climate zones for urban temperature studies." Bulletin of the American Meteorological Society 93, no. 12 (2012): 1879-1900.
 *
 * @param datasource A connexion to a database (H2GIS, PostGIS, ...) where are stored the input Table and in which
 * the resulting database will be stored
 * @param rsuTable the name of the input ITable where are stored the RSU geometries
 * @param vegetTable the name of the input ITable where are stored the vegetation geometries and the height_class
 * @param fractionType the list of type of vegetation fraction to calculate
 *          --> "low": the low vegetation density is calculated
 *          --> "high": the high vegetation density is calculated
 *          --> "all": the total (low + high) vegetation density is calculated
 * @param prefixName String use as prefix to name the output table
 *
 * @return outputTableName Table name in which the rsu id and their corresponding indicator value are stored
 *
 * @author Jérémy Bernard
 */
static IProcess vegetationFraction() {
    def final geometricColumnRsu = "the_geom"
    def final geometricColumnVeget = "the_geom"
    def final idColumnRsu = "id_rsu"
    def final vegetClass = "height_class"
    def final baseName = "vegetation_fraction"
    def final OP_LOW = "low"
    def final OP_HIGH = "high"
    def final OP_ALL = "all"

    return processFactory.create(
            "vegetation fraction",
            [rsuTable: String, vegetTable: String, fractionType: String[], prefixName: String, datasource: JdbcDataSource],
            [outputTableName : String],
            { rsuTable, vegetTable, fractionType, prefixName, datasource ->

                logger.info("Executing vegetation fraction")

                // The name of the outputTableName is constructed
                String outputTableName = prefixName + "_" + baseName

                // To avoid overwriting the output files of this step, a unique identifier is created
                // Temporary table names
                def interTable = "interTable" + uuid()
                def buffTable = "buffTable" + uuid()

                // Intersections between vegetation and RSU are calculated
                def interQuery = "DROP TABLE IF EXISTS $interTable; " +
                        "CREATE INDEX IF NOT EXISTS ids_r ON $rsuTable($geometricColumnRsu) USING RTREE; " +
                        "CREATE INDEX IF NOT EXISTS ids_v ON $vegetTable($geometricColumnVeget) USING RTREE;" +
                        "CREATE TABLE $interTable AS SELECT b.$idColumnRsu, a.$vegetClass, " +
                        "ST_AREA(b.$geometricColumnRsu) AS RSU_AREA, " +
                        "ST_AREA(ST_INTERSECTION(a.$geometricColumnVeget, b.$geometricColumnRsu)) AS VEGET_AREA " +
                        "FROM $vegetTable a, $rsuTable b WHERE a.$geometricColumnVeget && b.$geometricColumnRsu AND " +
                        "ST_INTERSECTS(a.$geometricColumnVeget, b.$geometricColumnRsu);"

                // Vegetation Fraction is calculated at RSU scale for different vegetation types
                def buffQuery = interQuery + "DROP TABLE IF EXISTS $buffTable;" +
                        "CREATE INDEX IF NOT EXISTS idi_i ON $interTable($idColumnRsu);" +
                        "CREATE INDEX IF NOT EXISTS idt_i ON $interTable($vegetClass);" +
                        "CREATE TABLE $buffTable AS SELECT $idColumnRsu,"
                def names = []

                // The fraction type names are transformed into lower case
                fractionType.replaceAll({s -> s.toLowerCase()})

                fractionType.each{op ->
                    names.add("${op}_vegetation_fraction")
                    if(op == OP_LOW || op == OP_HIGH){
                        buffQuery += "SUM(CASEWHEN($vegetClass = '$op', VEGET_AREA, 0))/RSU_AREA AS ${names[-1]},"
                    }
                    else if(op == OP_ALL){
                        buffQuery += "SUM(VEGET_AREA)/RSU_AREA AS ${names[-1]},"
                    }
                }
                buffQuery = buffQuery[0..-2] + " FROM $interTable GROUP BY $idColumnRsu;"

                def finalQuery = buffQuery + "DROP TABLE IF EXISTS $outputTableName; " +
                        "CREATE INDEX IF NOT EXISTS ids_r ON $buffTable($idColumnRsu); " +
                        "CREATE TABLE $outputTableName($idColumnRsu INTEGER, ${names.join(" DOUBLE DEFAULT 0,")} " +
                        " DOUBLE DEFAULT 0) AS (SELECT a.$idColumnRsu, COALESCE(b.${names.join(",0), COALESCE(b.")},0) " +
                        "FROM $rsuTable a LEFT JOIN $buffTable b ON a.$idColumnRsu = b.$idColumnRsu)"

                datasource.execute finalQuery

                datasource.execute "DROP TABLE IF EXISTS $interTable, $buffTable"

                [outputTableName: outputTableName]
            }
    )
}

/**
 * Script to compute the road fraction.
 *
 * @param datasource A connexion to a database (H2GIS, PostGIS, ...) where are stored the input Table and in which
 * the resulting database will be stored
 * @param rsuTable the name of the input ITable where are stored the RSU geometries
 * @param roadTable the name of the input ITable where are stored the road geometries and their level (zindex)
 * @param levelToConsiders a map containing the prefix name of the indicator to calculate and as values the
 * zindex of the road to consider for this indicator (e.g. ["underground": [-4,-3,-2,-1]])
 * @param prefixName String use as prefix to name the output table
 *
 * @return outputTableName Table name in which the rsu id and their corresponding indicator value are stored
 *
 * @author Jérémy Bernard
 */
static IProcess roadFraction() {
    def final GEOMETRIC_COLUMN_RSU = "the_geom"
    def final GEOMETRIC_COLUMN_ROAD = "the_geom"
    def final ID_COLUMN_RSU = "id_rsu"
    def final Z_INDEX_ROAD = "zindex"
    def final WIDTH_ROAD = "width"
    def final BASE_NAME = "road_fraction"

    return processFactory.create(
            "road fraction",
            [rsuTable: String, roadTable: String, levelToConsiders: String[], prefixName: String, datasource: JdbcDataSource],
            [outputTableName : String],
            { rsuTable, roadTable, levelToConsiders, prefixName, datasource ->

                logger.info("Executing road fraction")

                // The name of the outputTableName is constructed
                def outputTableName = prefixName + "_" + BASE_NAME

                // To avoid overwriting the output files of this step, a unique identifier is created
                // Temporary table names
                def surfTable = "surfTable" + uuid()
                def interTable = "interTable" + uuid()
                def buffTable = "buffTable" + uuid()

                def surfQuery = "DROP TABLE IF EXISTS $surfTable; CREATE TABLE $surfTable AS SELECT " +
                        "ST_BUFFER($GEOMETRIC_COLUMN_ROAD,$WIDTH_ROAD/2,'endcap=flat') AS the_geom," +
                        "$Z_INDEX_ROAD FROM $roadTable;"

                // Intersections between road surfaces and RSU are calculated
                def interQuery = "DROP TABLE IF EXISTS $interTable; " +
                        "CREATE INDEX IF NOT EXISTS ids_r ON $rsuTable($GEOMETRIC_COLUMN_RSU) USING RTREE; " +
                        "CREATE INDEX IF NOT EXISTS ids_v ON $surfTable($GEOMETRIC_COLUMN_ROAD) USING RTREE;" +
                        "CREATE TABLE $interTable AS SELECT b.$ID_COLUMN_RSU, a.$Z_INDEX_ROAD, " +
                        "ST_AREA(b.$GEOMETRIC_COLUMN_RSU) AS RSU_AREA, " +
                        "ST_AREA(ST_INTERSECTION(a.$GEOMETRIC_COLUMN_ROAD, b.$GEOMETRIC_COLUMN_RSU)) AS ROAD_AREA " +
                        "FROM $surfTable a, $rsuTable b WHERE a.$GEOMETRIC_COLUMN_ROAD && b.$GEOMETRIC_COLUMN_RSU AND " +
                        "ST_INTERSECTS(a.$GEOMETRIC_COLUMN_ROAD, b.$GEOMETRIC_COLUMN_RSU);"


                // Road fraction is calculated at RSU scale for different road types (combinations of levels)
                def buffQuery = "DROP TABLE IF EXISTS $buffTable;" +
                        "CREATE INDEX IF NOT EXISTS idi_i ON $interTable($ID_COLUMN_RSU);" +
                        "CREATE INDEX IF NOT EXISTS idt_i ON $interTable($Z_INDEX_ROAD);" +
                        "CREATE TABLE $buffTable AS SELECT $ID_COLUMN_RSU,"
                def names = []
                levelToConsiders.each{name, levels ->
                    def conditions = ""
                    names.add("${name}_road_fraction")
                    levels.each{lev ->
                        conditions += "$Z_INDEX_ROAD=$lev OR "
                    }
                    buffQuery += "SUM(CASEWHEN(${conditions[0..-4]}, ROAD_AREA, 0))/RSU_AREA AS ${names[-1]},"
                }
                buffQuery = buffQuery[0..-2] + " FROM $interTable GROUP BY $ID_COLUMN_RSU; "

                def finalQuery = "DROP TABLE IF EXISTS $outputTableName; " +
                        "CREATE INDEX IF NOT EXISTS ids_r ON $buffTable($ID_COLUMN_RSU); " +
                        "CREATE TABLE $outputTableName($ID_COLUMN_RSU INTEGER, ${names.join(" DOUBLE DEFAULT 0,")} " +
                        " DOUBLE DEFAULT 0) AS (SELECT a.$ID_COLUMN_RSU, COALESCE(b.${names.join(",0), COALESCE(b.")},0) " +
                        "FROM $rsuTable a LEFT JOIN $buffTable b ON a.$ID_COLUMN_RSU = b.$ID_COLUMN_RSU)"

                datasource.execute surfQuery + interQuery + buffQuery + finalQuery
                datasource.execute "DROP TABLE IF EXISTS $surfTable, $interTable, $buffTable"

                [outputTableName: outputTableName]
            }
    )
}

/**
 * Script to compute the water fraction.
 *
 * @param datasource A connexion to a database (H2GIS, PostGIS, ...) where are stored the input Table and in which
 * the resulting database will be stored
 * @param rsuTable the name of the input ITable where are stored the RSU geometries
 * @param waterTable the name of the input ITable where are stored the water surface geometries
 * @param prefixName String use as prefix to name the output table
 *
 * @return outputTableName Table name in which the rsu id and their corresponding indicator value are stored
 *
 * @author Jérémy Bernard
 */
static IProcess waterFraction() {
    def final GEOMETRIC_COLUMN_RSU = "the_geom"
    def final GEOMETRIC_COLUMN_WATER = "the_geom"
    def final ID_COLUMN_RSU = "id_rsu"
    def final BASE_NAME = "water_fraction"

    return processFactory.create(
            "water fraction",
            [rsuTable: String, waterTable: String, prefixName: String, datasource: JdbcDataSource],
            [outputTableName : String],
            { rsuTable, waterTable, prefixName, datasource ->

                logger.info("Executing water fraction")

                // The name of the outputTableName is constructed
                def outputTableName = prefixName + "_" + BASE_NAME

                // To avoid overwriting the output files of this step, a unique identifier is created
                // Temporary table names
                def buffTable = "buffTable" + uuid()

                // Intersections between water and RSU are calculated
                def buffQuery = "DROP TABLE IF EXISTS $buffTable; " +
                        "CREATE INDEX IF NOT EXISTS ids_r ON $rsuTable($GEOMETRIC_COLUMN_RSU) USING RTREE; " +
                        "CREATE INDEX IF NOT EXISTS ids_v ON $waterTable($GEOMETRIC_COLUMN_WATER) USING RTREE;" +
                        "CREATE INDEX IF NOT EXISTS ids_v ON $rsuTable($ID_COLUMN_RSU);" +
                        "CREATE TABLE $buffTable AS SELECT b.$ID_COLUMN_RSU, " +
                        "SUM(ST_AREA(ST_INTERSECTION(a.$GEOMETRIC_COLUMN_WATER, b.$GEOMETRIC_COLUMN_RSU)))" +
                        "/ST_AREA(b.$GEOMETRIC_COLUMN_RSU) AS water_fraction FROM $waterTable a, $rsuTable b " +
                        "WHERE a.$GEOMETRIC_COLUMN_WATER && b.$GEOMETRIC_COLUMN_RSU AND " +
                        "ST_INTERSECTS(a.$GEOMETRIC_COLUMN_WATER, b.$GEOMETRIC_COLUMN_RSU) GROUP BY b.$ID_COLUMN_RSU;"

                def finalQuery = "DROP TABLE IF EXISTS $outputTableName; " +
                        "CREATE INDEX IF NOT EXISTS ids_r ON $buffTable($ID_COLUMN_RSU); " +
                        "CREATE TABLE $outputTableName($ID_COLUMN_RSU INTEGER, water_fraction DOUBLE DEFAULT 0) AS " +
                        "(SELECT a.$ID_COLUMN_RSU, COALESCE(b.water_fraction,0) FROM $rsuTable a LEFT JOIN $buffTable b ON " +
                        "a.$ID_COLUMN_RSU = b.$ID_COLUMN_RSU)"

                datasource.execute buffQuery + finalQuery
                datasource.execute "DROP TABLE IF EXISTS $buffTable"

                [outputTableName: outputTableName]
            }
    )}

/**
 * Script to compute the pervious and impervious fraction within each RSU of an area from other land fractions.
 *
 * @param datasource A connexion to a database (H2GIS, PostGIS, ...) where are stored the input Table and in which
 * the resulting database will be stored
 * @param rsuTable the name of the input ITable where are stored the land fractions used for the pervious and impervious
 * fractions"
 * @param operationsAndComposition a map containing as key the name of the operations to perform (pervious fraction
 * or impervious fraction) and as value the list of land fractions which constitutes them (and which are stored
 * in the rsuTable).
 *          -> "pervious_fraction": default composed of "low_vegetation_fraction" and "water_fraction"
 *          -> "impervious_fraction": default composed of "road_fraction" only
 * @param prefixName String used as prefix to name the output table
 *
 * @return outputTableName Table name in which the rsu id and their corresponding indicator value are stored
 *
 * @author Jérémy Bernard
 */
static IProcess perviousnessFraction() {
    def final ID_COLUMN_RSU = "id_rsu"
    def final OPS = ["pervious_fraction", "impervious_fraction"]
    def final BASE_NAME = "perviousness_fraction"

    return processFactory.create(
            "Perviousness fraction",
            [rsuTable: String, operationsAndComposition: ["pervious_fraction" :
                                                                  ["low_vegetation_fraction", "water_fraction"],
                                                          "impervious_fraction" : ["road_fraction"]],
             prefixName: String, datasource: JdbcDataSource],
            [outputTableName : String],
            { rsuTable, operationsAndComposition, prefixName, datasource ->

                logger.info("Executing Perviousness fraction")

                // The name of the outputTableName is constructed
                def outputTableName = prefixName + "_" + BASE_NAME

                // The pervious or impervious fractions are calculated
                def query = "DROP TABLE IF EXISTS $outputTableName; " +
                        "CREATE TABLE $outputTableName AS SELECT $ID_COLUMN_RSU, "

                operationsAndComposition.each{indic, land_fractions ->
                    if(OPS.contains(indic.toLowerCase())) {
                        land_fractions.each { lf ->
                            query += "$lf +"
                        }
                        query = query[0..-2] + "AS $indic,"
                    }
                    else{
                        logger.error("$indic is not a valid name (valid names are in $OPS).".toString())
                    }
                }
                query = query[0..-2] + " FROM $rsuTable;"

                datasource.execute query

                [outputTableName: outputTableName]
            }
    )
}<|MERGE_RESOLUTION|>--- conflicted
+++ resolved
@@ -365,13 +365,8 @@
                             "GROUP BY b.ID_build_a) UNION ALL (SELECT NULL, ST_TOMULTISEGMENTS(the_geom) " +
                             "AS the_geom, z_max, z_min FROM $buildingIntersectionExpl WHERE ID_build_a<ID_build_b)"
 
-<<<<<<< HEAD
                     // The height of wall is calculated for each intermediate level...
                     String layerQuery = "CREATE TABLE $buildingLayer AS SELECT pk, the_geom, "
-=======
-                    // The height of wall is calculated for each level
-                    def layerQuery = "CREATE TABLE $buildingLayer AS SELECT pk, the_geom, "
->>>>>>> d73113e2
                     for (i in 1..(listLayersBottom.size() - 1)) {
                         names[i - 1] = "rsu_projected_facade_area_distribution${listLayersBottom[i - 1]}" +
                                 "_${listLayersBottom[i]}"
@@ -382,14 +377,9 @@
                                 "-GREATEST(z_min-${listLayersBottom[i - 1]},0))) AS ${names[i - 1]} ,"
                     }
 
-<<<<<<< HEAD
                     // ...and for the final level
-                    names[listLayersBottom.size() - 1] = "rsu_projected_facade_area_distribution${listLayersBottom[listLayersBottom.size() - 1]}_"
-=======
-
                     names[listLayersBottom.size() - 1] = "rsu_projected_facade_area_distribution" +
                             "${listLayersBottom[listLayersBottom.size() - 1]}_"
->>>>>>> d73113e2
                     layerQuery += "CASEWHEN(z_max >= ${listLayersBottom[listLayersBottom.size() - 1]}, " +
                             "z_max-GREATEST(z_min,${listLayersBottom[listLayersBottom.size() - 1]}), 0) " +
                             "AS ${names[listLayersBottom.size() - 1]} FROM $buildingFree"
@@ -405,15 +395,9 @@
                         onlyNamesB += " b." + n + ","
                     }
 
-<<<<<<< HEAD
-                    // Free facades are exploded into multisegments
-                    datasource.execute(("CREATE TABLE $buildingFreeExpl(pk SERIAL, the_geom GEOMETRY, $namesAndType) AS " +
-                            "(SELECT NULL, the_geom, ${onlyNames[0..-2]} FROM ST_EXPLODE('$buildingLayer'))").toString())
-=======
                     // Free facades are exploded to multisegments
                     datasource.execute "CREATE TABLE $buildingFreeExpl(pk SERIAL, the_geom GEOMETRY, $namesAndType) " +
                             "AS (SELECT NULL, the_geom, ${onlyNames[0..-2]} FROM ST_EXPLODE('$buildingLayer'))"
->>>>>>> d73113e2
 
                     // Intersections between free facades and rsu geometries are calculated
                     datasource.execute "CREATE SPATIAL INDEX IF NOT EXISTS ids_bufre ON $buildingFreeExpl(the_geom); " +
@@ -587,22 +571,12 @@
                 // are considered as vertical roofs, the other to "normal roof".
                 datasource.execute "CREATE TABLE $buildRoofSurfTot(id_build INTEGER,"+
                         "id_rsu INTEGER, z_max DOUBLE, z_min DOUBLE, delta_h DOUBLE, non_vertical_roof_area DOUBLE, " +
-<<<<<<< HEAD
-                        "vertical_roof_area DOUBLE) AS (SELECT a.id_build, b.id_rsu, a.z_max, a.z_min, a.delta_h, " +
-                        "a.non_vertical_roof_area*ST_AREA(ST_INTERSECTION(a.the_geom, b.$geometricColumnRsu))/a.building_area " +
-                        "AS non_vertical_roof_area, (a.vertical_roof_area-a.vert_roof_to_remove)*" +
-                        "(1-0.5*(1-ST_LENGTH(ST_ACCUM(ST_INTERSECTION(ST_TOMULTILINE(a.the_geom), b.$geometricColumnRsu)))/" +
-                        "a.building_total_facade_length)) FROM $buildVertRoofAll a RIGHT JOIN $rsuTable b " +
-                        "ON a.id_rsu=b.$idColumnRsu GROUP BY b.$geometricColumnRsu, a.id_build, b.id_rsu, a.z_max, " +
-                        "a.z_min, a.delta_h);").toString())
-=======
                         "vertical_roof_area DOUBLE) AS (SELECT a.id_build, a.id_rsu, a.z_max, a.z_min, a.delta_h, " +
                         "a.non_vertical_roof_area*ST_AREA(ST_INTERSECTION(a.the_geom, b.$GEOMETRIC_COLUMN_RSU))/a.building_area " +
                         "AS non_vertical_roof_area, (a.vertical_roof_area-a.vert_roof_to_remove)*" +
                         "(1-0.5*(1-ST_LENGTH(ST_ACCUM(ST_INTERSECTION(ST_TOMULTILINE(a.the_geom), b.$GEOMETRIC_COLUMN_RSU)))/" +
                         "a.building_total_facade_length)) FROM $buildVertRoofAll a, $rsuTable b " +
-                        "WHERE a.id_rsu=b.$ID_COLUMN_RSU GROUP BY a.id_build, a.id_rsu, a.z_max, a.z_min, a.delta_h);"
->>>>>>> d73113e2
+                        "WHERE a.id_rsu=b.$ID_COLUMN_RSU GROUP BY b.$GEOMETRIC_COLUMN_RSU, a.id_build, a.id_rsu, a.z_max, a.z_min, a.delta_h);"
 
                 // The roof area is calculated for each level except the last one (> 50 m in the default case)
                 def finalQuery = "DROP TABLE IF EXISTS $outputTableName; CREATE TABLE $outputTableName AS SELECT id_rsu, "
@@ -776,16 +750,10 @@
     return processFactory.create(
             "Operations on the linear of road",
             [rsuTable: String, roadTable: String, operations: String[], prefixName: String, angleRangeSize: 30,
-<<<<<<< HEAD
              levelConsiderated: [0], datasource: JdbcDataSource],
             [outputTableName : String],
             { rsuTable, roadTable, operations, prefixName, angleRangeSize, levelConsiderated,
               datasource ->
-=======
-                    levelConsiderated: [0, 1], datasource: JdbcDataSource],
-            [outputTableName : String],
-            { rsuTable, roadTable, operations, prefixName, angleRangeSize, levelConsiderated, datasource ->
->>>>>>> d73113e2
 
                 logger.info("Executing Operations on the linear of road")
 
@@ -896,19 +864,12 @@
                                         " FROM $roadExpl GROUP BY id_rsu;" +
                                         "CREATE INDEX IF NOT EXISTS id_u ON $rsuTable($ID_COLUMN_RSU);" +
                                         "CREATE INDEX IF NOT EXISTS id_d ON $roadDistrib(id_rsu);" +
-<<<<<<< HEAD
-                                        "DROP TABLE IF EXISTS $roadDistTot; CREATE TABLE $roadDistTot($idColumnRsu INTEGER," +
-                                        "${nameDistrib.join(" double,")} double) AS (SELECT a.$idColumnRsu," +
+                                        "DROP TABLE IF EXISTS $roadDistTot; CREATE TABLE $roadDistTot($ID_COLUMN_RSU INTEGER," +
+                                        "${nameDistrib.join(" double,")} double) AS (SELECT a.$ID_COLUMN_RSU," +
                                         "COALESCE(b.${nameDistrib.join(",0),COALESCE(b.")},0)  " +
-                                        "FROM $rsuTable a LEFT JOIN $roadDistrib b ON a.$idColumnRsu=b.id_rsu);"
+                                        "FROM $rsuTable a LEFT JOIN $roadDistrib b ON a.$ID_COLUMN_RSU=b.id_rsu);"
                                 datasource.execute(queryDistrib.toString())
-=======
-                                        "DROP TABLE IF EXISTS $roadDistTot; CREATE TABLE $roadDistTot AS SELECT b.* " +
-                                        "FROM $rsuTable a LEFT JOIN $roadDistrib b ON a.$ID_COLUMN_RSU=b.id_rsu;"
-
-                                datasource.execute queryDistrib
-
->>>>>>> d73113e2
+
                                 if (!operations.contains("rsu_linear_road_density")) {
                                     datasource.execute "ALTER TABLE $roadDistTot RENAME TO $outputTableName"
                                 }
@@ -917,51 +878,28 @@
                             // If the rsu linear density should be calculated
                             if (operations.contains("rsu_linear_road_density")) {
                                 String queryDensity = "CREATE TABLE $roadDens AS SELECT id_rsu, " + caseQueryDens[0..-2] +
-<<<<<<< HEAD
                                         " FROM $roadInter GROUP BY id_rsu;"+
-                                        "CREATE INDEX IF NOT EXISTS id_u ON $rsuTable($idColumnRsu);" +
-                                        "CREATE INDEX IF NOT EXISTS id_d ON $roadDens(id_rsu);" +
-                                        "DROP TABLE IF EXISTS $roadDensTot; CREATE TABLE $roadDensTot($idColumnRsu INTEGER," +
-                                        "${nameDens.join(" double,")} double) AS (SELECT a.$idColumnRsu," +
-                                        "COALESCE(b.${nameDens.join(",0),COALESCE(b.")},0) " +
-                                        "FROM $rsuTable a LEFT JOIN $roadDens b ON a.$idColumnRsu=b.id_rsu)"
-                                datasource.execute(queryDensity.toString())
-=======
-                                        " FROM $roadInter GROUP BY id_rsu;" +
                                         "CREATE INDEX IF NOT EXISTS id_u ON $rsuTable($ID_COLUMN_RSU);" +
                                         "CREATE INDEX IF NOT EXISTS id_d ON $roadDens(id_rsu);" +
-                                        "DROP TABLE IF EXISTS $roadDensTot; CREATE TABLE $roadDensTot AS SELECT b.* " +
-                                        "FROM $rsuTable a LEFT JOIN $roadDens b ON a.$ID_COLUMN_RSU=b.id_rsu"
-
-                                datasource.execute queryDensity
-
->>>>>>> d73113e2
+                                        "DROP TABLE IF EXISTS $roadDensTot; CREATE TABLE $roadDensTot($ID_COLUMN_RSU INTEGER," +
+                                        "${nameDens.join(" double,")} double) AS (SELECT a.$ID_COLUMN_RSU," +
+                                        "COALESCE(b.${nameDens.join(",0),COALESCE(b.")},0) " +
+                                        "FROM $rsuTable a LEFT JOIN $roadDens b ON a.$ID_COLUMN_RSU=b.id_rsu)"
+                                datasource.execute(queryDensity.toString())
                                 if (!operations.contains("rsu_road_direction_distribution")) {
                                     datasource.execute "ALTER TABLE $roadDensTot RENAME TO $outputTableName"
                                 }
                             }
-<<<<<<< HEAD
-                            if (operations.contains("rsu_road_direction_distribution") && operations.contains("rsu_linear_road_density")) {
-                                datasource.execute(("CREATE TABLE $outputTableName AS SELECT a.*, " +
-=======
                             if (operations.contains("rsu_road_direction_distribution") &&
                                     operations.contains("rsu_linear_road_density")) {
                                 datasource.execute "CREATE TABLE $outputTableName AS SELECT a.*," +
->>>>>>> d73113e2
                                         "b.${nameDens.join(",b.")} FROM $roadDistTot a LEFT JOIN $roadDensTot b " +
                                         "ON a.id_rsu=b.id_rsu"
                             }
 
-<<<<<<< HEAD
                             datasource.execute(("DROP TABLE IF EXISTS $roadInter, $roadExpl, $roadDistrib," +
                                     "$roadDens, $roadDistTot, $roadDensTot").toString())
-=======
-                            // NOTE THAT NONE OF THE POTENTIAL NULL VALUES ARE FILLED FOR THE MOMENT...
-
-                            datasource.execute "DROP TABLE IF EXISTS $roadInter, $roadExpl, $roadDistrib," +
-                                    "$roadDens, $roadDistTot, $roadDensTot"
-
->>>>>>> d73113e2
+
                             [outputTableName: outputTableName]
 
                         } else {
