package org.orbisgis

import groovy.transform.BaseScript
import org.orbisgis.datamanager.JdbcDataSource
import org.orbisgis.datamanagerapi.dataset.ITable
import org.orbisgis.processmanagerapi.IProcess

@BaseScript Geoclimate geoclimate

/**
 * This process extract geometry properties.
 * @return A database table name.
 * @author Erwan Bocher
 */
static IProcess geometryProperties() {
return processFactory.create(
        "Geometry properties",
        [inputTableName: String,inputFields:String[],operations: String[]
         , outputTableName: String, datasource: JdbcDataSource],
        [outputTableName : String],
        { inputTableName,inputFields, operations, outputTableName, datasource ->
            String query = "CREATE TABLE $outputTableName AS SELECT "
            def geometricField = "the_geom";
            def ops = ["st_geomtype","st_srid", "st_length","st_perimeter","st_area", "st_dimension",
                   "st_coorddim", "st_num_geoms", "st_num_pts", "st_issimple", "st_isvalid", "st_isempty"]

            operations.each {operation ->
                if(ops.contains(operation)){
                    query += "$operation($geometricField) as $operation,"
                }
            }
            query+= "${inputFields.join(",")} from $inputTableName"
            logger.info("Executing $query")
            datasource.execute query
            [outputTableName: outputTableName]
            }
)}

/**
 * This process extract building size properties.
 *
 * --> "building_volume": defined as the building area multiplied by the mean of the building
 * wall height and the building roof height.
 * --> "building_floor_area": defined as the number of level multiplied by the building area (cf. Bocher et al. - 2018)
 * --> "building_total_facade_length": defined as the total linear of facade (sum of the building perimeter and
 * the perimeter of the building courtyards)
 *
 * References:
 *   Bocher, E., Petit, G., Bernard, J., & Palominos, S. (2018). A geoprocessing framework to compute
 * urban indicators: The MApUCE tools chain. Urban climate, 24, 153-174.
 *
 * @return A database table name.
 * @author Jérémy Bernard
 */
static IProcess buildingSizeProperties() {
    return processFactory.create(
            "Building size properties",
            [inputBuildingTableName: String,inputFields:String[],operations: String[]
             , outputTableName: String, datasource: JdbcDataSource],
            [outputTableName : String],
            { inputBuildingTableName,inputFields, operations, outputTableName, datasource ->
                String query = "CREATE TABLE $outputTableName AS SELECT "
                def geometricField = "the_geom"
                def dist_passiv = 3
                def ops = ["building_volume","building_floor_area", "building_total_facade_length",
                           "building_passive_volume_ratio"]

                operations.each {operation ->
                    if(operation=="building_volume") {
                        query += "ST_AREA($geometricField)*0.5*(height_wall+height_roof) AS building_volume,"
                    }
                    else if(operation=="building_floor_area"){
                        query += "ST_AREA($geometricField)*nb_lev AS building_floor_area,"
                    }
                    else if(operation=="building_total_facade_length"){
                        query += "ST_PERIMETER($geometricField)+ST_PERIMETER(ST_HOLES($geometricField))" +
                                " AS building_total_facade_length,"
                    }
                    else if(operation=="building_passive_volume_ratio") {
                        query += "ST_AREA(ST_BUFFER($geometricField, -$dist_passiv, 'join=mitre'))/" +
                                "ST_AREA($geometricField) AS building_passive_volume_ratio,"
                    }
                }
                query+= "${inputFields.join(",")} FROM $inputBuildingTableName"
                logger.info("Executing $query")
                datasource.execute query
                [outputTableName: outputTableName]
            }
    )}


/**
 * This process extract building interactions properties.
 *
 * --> "building_contiguity": defined as the shared wall area divided by the total building wall area
 * (cf. Bocher et al. - 2018)
 * --> "building_common_wall_fraction": defined as ratio between the lenght of building wall shared with other buildings
 * and the length of total building walls
 * --> "building_number_building_neighbor": defined as the number of building  neighbors in contact with the building
 * (cf. Bocher et al. - 2018)
 *
 * References:
 *   Bocher, E., Petit, G., Bernard, J., & Palominos, S. (2018). A geoprocessing framework to compute
 * urban indicators: The MApUCE tools chain. Urban climate, 24, 153-174.
 *
 * @return A database table name.
 * @author Jérémy Bernard
 */
static IProcess buildingNeighborsProperties() {
    return processFactory.create(
            "Building interactions properties",
            [inputBuildingTableName: String,inputFields:String[],operations: String[]
             , outputTableName: String, datasource: JdbcDataSource],
            [outputTableName : String],
            { inputBuildingTableName,inputFields, operations, outputTableName, datasource ->
                def geometricField = "the_geom"
                def idField = "id_build"
                def height_wall = "height_wall"
                def ops = ["building_contiguity","building_common_wall_fraction",
                           "building_number_building_neighbor"]
                // To avoid overwriting the output files of this step, a unique identifier is created
                def uid_out = System.currentTimeMillis()
                // Temporary table names
                def build_intersec = "build_intersec"+uid_out.toString()


                String query = "CREATE INDEX IF NOT EXISTS buff_ids ON $inputBuildingTableName($geometricField) USING RTREE; " +
                        "CREATE INDEX IF NOT EXISTS buff_id ON $inputBuildingTableName($idField);" +
                        " CREATE TABLE $build_intersec AS SELECT "

                String query_update = ""

                operations.each {operation ->
                    if(operation=="building_contiguity") {
                        query += "sum(least(a.$height_wall, b.$height_wall)*" +
                                "st_length(ST_INTERSECTION(a.$geometricField,b.$geometricField)))/" +
                                "((ST_PERIMETER(a.$geometricField)+ST_PERIMETER(ST_HOLES(a.$geometricField)))*a.$height_wall)" +
                                " AS $operation,"
                    }
                    else if(operation=="building_common_wall_fraction"){
                        query += "sum(ST_LENGTH(ST_INTERSECTION(a.$geometricField, b.$geometricField)))/" +
                                "(ST_PERIMETER(a.$geometricField)+ST_PERIMETER(ST_HOLES(a.$geometricField))) " +
                                "AS $operation,"
                    }
                    else if(operation=="building_number_building_neighbor"){
                        query += "COUNT(ST_INTERSECTION(a.$geometricField, b.$geometricField))" +
                                " AS $operation,"
                    }
                    // The buildingNeighborProperty is set to 0 for the buildings that have no intersection with their building neighbors
                    if(ops.contains(operation)){
                        query_update+= "UPDATE $outputTableName SET $operation = 0 WHERE $operation IS null;"
                    }
                }
                query+= "a.${inputFields.join(",a.")} FROM $inputBuildingTableName a, $inputBuildingTableName b" +
                        " WHERE a.$geometricField && b.$geometricField AND " +
                        "ST_INTERSECTS(a.$geometricField, b.$geometricField) AND a.$idField <> b.$idField" +
                        " GROUP BY a.$idField;" +
                        "CREATE INDEX IF NOT EXISTS buff_id ON $build_intersec($idField);" +
                        "CREATE TABLE $outputTableName AS SELECT b.${operations.join(",b.")}, a.${inputFields.join(",a.")}" +
                        " FROM $inputBuildingTableName a LEFT JOIN $build_intersec b ON a.$idField = b.$idField;"
                query+= query_update

                // The temporary tables are deleted
                query+= "DROP TABLE IF EXISTS $build_intersec"

                logger.info("Executing $query")
                datasource.execute query
                [outputTableName: outputTableName]
            }
    )}


/**
 * This process extract building form properties.
 *
 * --> "building_concavity": defined as the building area divided by the convex hull area (cf. Bocher et al. - 2018)
 * --> "building_form_factor": defined as ratio between the building area divided by the square of the building
 * perimeter (cf. Bocher et al. - 2018)
 * --> "building_raw_compacity": defined as the ratio between building surfaces (walls and roof) divided by the
 * building volume at the power 2./3. For the calculation, the roof is supposed to have a gable and the roof surface
 * is calculated considering that the building is square (otherwise, the assumption related to the gable direction
 * would strongly affect the result).
 *
 * References:
 *   Bocher, E., Petit, G., Bernard, J., & Palominos, S. (2018). A geoprocessing framework to compute
 * urban indicators: The MApUCE tools chain. Urban climate, 24, 153-174.
 *
 * @return A database table name.
 * @author Jérémy Bernard
 */
static IProcess buildingFormProperties() {
    return processFactory.create(
            "Building form properties",
            [inputBuildingTableName: String,inputFields:String[],operations: String[]
             , outputTableName: String, datasource: JdbcDataSource],
            [outputTableName : String],
            { inputBuildingTableName,inputFields, operations, outputTableName, datasource ->
                def geometricField = "the_geom"
                def height_wall = "height_wall"
                def height_roof = "height_roof"
                def ops = ["building_concavity","building_form_factor",
                           "building_raw_compacity"]

                String query = " CREATE TABLE $outputTableName AS SELECT "

                operations.each {operation ->
                    if(operation=="building_concavity"){
                        query += "ST_AREA($geometricField)/ST_AREA(ST_CONVEXHULL($geometricField)) AS $operation,"
                    }
                    else if(operation=="building_form_factor"){
                        query += "ST_AREA($geometricField)/POWER(ST_PERIMETER($geometricField), 2) AS $operation,"
                    }
                    else if(operation=="building_raw_compacity") {
                        query += "((ST_PERIMETER($geometricField)+ST_PERIMETER(ST_HOLES($geometricField)))*$height_wall+" +
                                "POWER(POWER(ST_AREA($geometricField),2)+4*ST_AREA($geometricField)*" +
                                "POWER($height_roof-$height_wall, 2),0.5)+POWER(ST_AREA($geometricField),0.5)*" +
                                "($height_roof-$height_wall))/POWER(ST_AREA($geometricField)*" +
                                "($height_wall+$height_roof)/2, 2./3) AS $operation,"
                    }
                }
                query+= "${inputFields.join(",")} FROM $inputBuildingTableName"

                logger.info("Executing $query")
                datasource.execute query
                [outputTableName: outputTableName]
            }
    )}

/**
 * This process extract the building closest distance to an other building. A buffer of defined size (bufferDist argument,
 * default 100 m) is used to get the buildings within the building of interest and then the minimum distance is calculated.
 *
 * @return A database table name.
 * @author Jérémy Bernard
 */
static IProcess buildingMinimumBuildingSpacing() {
    return processFactory.create(
            "Building minimum building spacing",
            [inputBuildingTableName: String,inputFields:String[],bufferDist: Double
             , outputTableName: String, datasource: JdbcDataSource],
            [outputTableName : String],
<<<<<<< HEAD
            { inputBuildingTableName,inputFields, bufferDist = 100, outputTableName, datasource ->
=======
            { inputBuildingTableName,inputFields, bufferDist, outputTableName, JdbcDataSource datasource ->
>>>>>>> 8361345c
                def geometricField = "the_geom"
                def idField = "id_build"

                // To avoid overwriting the output files of this step, a unique identifier is created
                def uid_out = System.currentTimeMillis()

                // Temporary table names
                def build_buffer = "build_buffer"+uid_out.toString()
                def build_within_buffer = "build_within_buffer"+uid_out.toString()

                // The buffer is created
                datasource.execute(("CREATE TABLE $build_buffer AS SELECT $idField, ST_BUFFER($geometricField, $bufferDist)"+
                                    " AS $geometricField FROM $inputBuildingTableName; " +
                                    "CREATE INDEX IF NOT EXISTS buff_ids ON $build_buffer($geometricField) USING RTREE;"+
                                    "CREATE INDEX IF NOT EXISTS inpute_ids ON $inputBuildingTableName($geometricField) USING RTREE;"+
                                    "CREATE INDEX IF NOT EXISTS buff_id ON $build_buffer($idField); "+
                                    "CREATE INDEX IF NOT EXISTS inpute_id ON $inputBuildingTableName($idField)").toString())
                // The building located within the buffer are identified
                datasource.execute(("DROP TABLE IF EXISTS $build_within_buffer; CREATE TABLE $build_within_buffer AS"+
                                    " SELECT b.$idField, a.$geometricField FROM $inputBuildingTableName a, $build_buffer b "+
                                    "WHERE a.$geometricField && b.$geometricField AND "+
                                    "ST_INTERSECTS(a.$geometricField, b.$geometricField) AND a.$idField <> b.$idField;"+
                                    "CREATE INDEX IF NOT EXISTS with_buff_id ON $build_within_buffer($idField);"+
                                    "CREATE INDEX IF NOT EXISTS with_buff_ids ON $build_within_buffer($geometricField) "+
                                    "USING RTREE").toString())
                // The minimum distance is calculated
                datasource.execute(("DROP TABLE IF EXISTS $outputTableName; CREATE TABLE $outputTableName AS "+
                                    "SELECT MIN(ST_DISTANCE(a.$geometricField, b.$geometricField)) AS building_minimum_building_spacing, "+
                                    "a.${inputFields.join(",a.")} FROM $build_within_buffer b RIGHT JOIN $inputBuildingTableName a ON a.$idField = b.$idField"+
                                    " GROUP BY a.$idField").toString())
                // The minimum distance is set to the $inputE value for buildings having no building neighbors in a $inputE meters distance
                datasource.execute(("UPDATE $outputTableName SET building_minimum_building_spacing = $bufferDist "+
                                    "WHERE building_minimum_building_spacing IS null").toString())
                // The temporary tables are deleted
                datasource.execute("DROP TABLE IF EXISTS $build_buffer, $build_within_buffer".toString())

                [outputTableName: outputTableName]
            }
    )}

/**
 * This process extract the building closest distance to a road. A buffer of defined size (bufferDist argument)
 * is used to get the roads within the building of interest and then the minimum distance is calculated.
 *
 * @return A database table name.
 * @author Jérémy Bernard
 */
static IProcess buildingRoadDistance() {
    return processFactory.create(
            "Building road distance",
            [inputBuildingTableName: String, inputRoadTableName: String, inputFields:String[], bufferDist: Double
             , outputTableName: String, datasource: JdbcDataSource],
            [outputTableName : String],
            { inputBuildingTableName, inputRoadTableName, inputFields, bufferDist = 100, outputTableName, datasource ->
                def geometricField = "the_geom"
                def idFieldBu = "id_build"
                def road_width = "width"

                // To avoid overwriting the output files of this step, a unique identifier is created
                def uid_out = System.currentTimeMillis()

                // Temporary table names
                def build_buffer = "build_buffer"+uid_out.toString()
                def road_surf = "road_surf"+uid_out.toString()
                def road_within_buffer = "road_within_buffer"+uid_out.toString()

                // The buffer is created
                datasource.execute(("CREATE TABLE $build_buffer AS SELECT $idFieldBu, ST_BUFFER($geometricField, $bufferDist)"+
                                " AS $geometricField FROM $inputBuildingTableName; "+
                                "CREATE INDEX IF NOT EXISTS buff_ids ON $build_buffer($geometricField) USING RTREE").toString())
                // The road surfaces are created
                datasource.execute(("CREATE TABLE $road_surf AS SELECT ST_BUFFER($geometricField, $road_width/2) "+
                                    "AS $geometricField FROM $inputRoadTableName; "+
                                    "CREATE INDEX IF NOT EXISTS buff_ids ON $road_surf($geometricField) USING RTREE").toString())
                // The roads located within the buffer are identified
                datasource.execute(("DROP TABLE IF EXISTS $road_within_buffer; CREATE TABLE $road_within_buffer AS "+
                                    "SELECT a.$idFieldBu, b.$geometricField FROM $build_buffer a, $road_surf b "+
                                    "WHERE a.$geometricField && b.$geometricField AND "+
                                    "ST_INTERSECTS(a.$geometricField, b.$geometricField); "+
                                    "CREATE INDEX IF NOT EXISTS with_buff_id ON $road_within_buffer($idFieldBu); "+
                                    "CREATE INDEX IF NOT EXISTS a_id ON $inputBuildingTableName($idFieldBu)").toString())
                // The minimum distance is calculated between each building and the surrounding roads
                datasource.execute(("DROP TABLE IF EXISTS $outputTableName; CREATE TABLE $outputTableName AS "+
                                    "SELECT LEAST(st_distance(a.$geometricField, b.$geometricField)) AS building_road_distance, "+
                                    "a.${inputFields.join(",a.")} FROM $road_within_buffer b RIGHT JOIN $inputBuildingTableName a "+
                                    "ON a.$idFieldBu = b.$idFieldBu GROUP BY a.$idFieldBu").toString())
                // The minimum distance is set to the bufferDist value for buildings having no road within a bufferDist meters distance
                datasource.execute(("UPDATE $outputTableName SET building_road_distance = $bufferDist "+
                                    "WHERE building_road_distance IS null").toString())
                // The temporary tables are deleted
                datasource.execute("DROP TABLE IF EXISTS $build_buffer, $road_within_buffer, $road_surf".toString())
                
                [outputTableName: outputTableName]
            }
    )}<|MERGE_RESOLUTION|>--- conflicted
+++ resolved
@@ -239,11 +239,7 @@
             [inputBuildingTableName: String,inputFields:String[],bufferDist: Double
              , outputTableName: String, datasource: JdbcDataSource],
             [outputTableName : String],
-<<<<<<< HEAD
             { inputBuildingTableName,inputFields, bufferDist = 100, outputTableName, datasource ->
-=======
-            { inputBuildingTableName,inputFields, bufferDist, outputTableName, JdbcDataSource datasource ->
->>>>>>> 8361345c
                 def geometricField = "the_geom"
                 def idField = "id_build"
 
