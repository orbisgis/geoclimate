package org.orbisgis.geoindicators

import groovy.transform.BaseScript
import org.orbisgis.datamanager.JdbcDataSource
import org.orbisgis.processmanagerapi.IProcess

import static org.h2gis.network.functions.ST_ConnectedComponents.getConnectedComponents


@BaseScript Geoindicators geoindicators

/**
 * This process is used to create the reference spatial units (RSU)
 *
 * @param inputTableName The input spatial table to be processed
 * @param inputZoneTableName The zone table to keep the RSU inside
 * Default value is empty so all RSU are kept.
 * @param prefixName A prefix used to name the output table
 * @param datasource A connection to a database
 *
 * @return A database table name and the name of the column ID
 */
IProcess createRSU(){
    def final COLUMN_ID_NAME = "id_rsu"
    def final BASE_NAME = "created_rsu"
    return create({
        title "Create reference spatial units (RSU)"
        inputs inputTableName: String, inputZoneTableName: "", prefixName: "rsu", datasource: JdbcDataSource
        outputs outputTableName: String, outputIdRsu: String
        run { inputTableName, inputZoneTableName, prefixName , datasource ->
            info "Creating the reference spatial units"
            // The name of the outputTableName is constructed
            String outputTableName = "${prefixName}_${BASE_NAME}_${uuid}"
            int epsg = datasource.getSpatialTable(inputTableName).srid

            if(inputZoneTableName!=null && !inputZoneTableName.isEmpty()){

                datasource.execute """DROP TABLE IF EXISTS $outputTableName;
            CREATE TABLE $outputTableName as  select  EXPLOD_ID as $COLUMN_ID_NAME, st_setsrid(a.the_geom, $epsg) as the_geom
                     from st_explode ('(select st_polygonize(st_union(
                    st_precisionreducer(st_node(st_accum(st_force2d(the_geom))), 3))) as the_geom from $inputTableName)') as a,
            $inputZoneTableName as b where a.the_geom && b.the_geom and st_intersects(ST_POINTONSURFACE(a.THE_GEOM), b.the_geom)"""
            }
            else{
            datasource.execute """DROP TABLE IF EXISTS $outputTableName;
            CREATE TABLE $outputTableName as  select  EXPLOD_ID as $COLUMN_ID_NAME, st_setsrid(the_geom, $epsg) as the_geom 
                     from st_explode ('(select st_polygonize(st_union(
                    st_precisionreducer(st_node(st_accum(st_force2d(the_geom))), 3))) as the_geom from $inputTableName)')"""
            }

            info "Reference spatial units table created"

            [outputTableName: outputTableName, outputIdRsu: COLUMN_ID_NAME]
        }
    })
}

/**
 * This process is used to prepare the input abstract model
 * in order to compute the reference spatial units (RSU)
 *
 * @param zoneTable The area of zone to be processed
 * @param roadTable The road table to be processed
 * @param railTable The rail table to be processed
 * @param vegetationTable The vegetation table to be processed
 * @param hydrographicTable The hydrographic table to be processed
 * @param surface_vegetation A double value to select the vegetation geometry areas.
 * Expressed in geometry unit of the vegetationTable
 * @param surface_hydro  A double value to select the hydrographic geometry areas.
 * Expressed in geometry unit of the vegetationTable
 * @param prefixName A prefix used to name the output table
 * @param datasource A connection to a database
 * @param outputTableName The name of the output table
 * @return A database table name.
 */
IProcess prepareRSUData() {
    def final BASE_NAME = "prepared_rsu_data"
    return create({
        title "Prepare the abstract model to build the RSU"
        inputs zoneTable: "", roadTable: "", railTable: "", vegetationTable: "",
                hydrographicTable: "", surface_vegetation: 100000, surface_hydro: 2500,
                prefixName: "unified_abstract_model", datasource: JdbcDataSource
        outputs outputTableName: String
        run { zoneTable, roadTable, railTable, vegetationTable, hydrographicTable, surface_vegetation,
              surface_hydrographic, prefixName, datasource ->
            info "Creating the reference spatial units"

            // The name of the outputTableName is constructed
            def outputTableName = prefixName + "_" + BASE_NAME

            def queryCreateOutputTable =[:]

            def numberZone = datasource.firstRow("select count(*) as nb from $zoneTable").nb

            if (numberZone == 1) {
                epsg = datasource.getSpatialTable(zoneTable).srid
                if(vegetationTable) {
                    info "Preparing vegetation..."

                    def vegetation_indice = vegetationTable + "_" + uuid

                    datasource.execute "DROP TABLE IF EXISTS $vegetation_indice"
                    datasource.execute "CREATE TABLE $vegetation_indice(THE_GEOM geometry, ID serial," +
                            " CONTACT integer) AS (SELECT st_makevalid(THE_GEOM) as the_geom, null , 0 FROM ST_EXPLODE('" +
                            "(SELECT * FROM $vegetationTable)') " +
                            " where st_dimension(the_geom)>0 AND st_isempty(the_geom)=false)"
                    datasource.execute "CREATE INDEX IF NOT EXISTS veg_indice_idx ON  $vegetation_indice(THE_GEOM) " +
                            "using rtree"
                    datasource.execute "UPDATE $vegetation_indice SET CONTACT=1 WHERE ID IN(SELECT DISTINCT(a.ID)" +
                            " FROM $vegetation_indice a, $vegetation_indice b WHERE a.THE_GEOM && b.THE_GEOM AND " +
                            "ST_INTERSECTS(a.THE_GEOM, b.THE_GEOM) AND a.ID<>b.ID)"

                    def vegetation_unified = "vegetation_unified" + uuid

                    datasource.execute "DROP TABLE IF EXISTS $vegetation_unified"
                    datasource.execute "CREATE TABLE $vegetation_unified AS " +
                            "(SELECT ST_SETSRID(the_geom, $epsg) as the_geom FROM ST_EXPLODE('(SELECT ST_UNION(ST_ACCUM(THE_GEOM))" +
                            " AS THE_GEOM FROM $vegetation_indice WHERE CONTACT=1)') " +
                            "where st_dimension(the_geom)>0 AND st_isempty(the_geom)=false AND " +
                            "st_area(the_geom)> $surface_vegetation) " +
                            "UNION ALL (SELECT THE_GEOM FROM $vegetation_indice WHERE contact=0 AND " +
                            "st_area(the_geom)> $surface_vegetation)"

                    datasource.execute "CREATE  INDEX IF NOT EXISTS veg_unified_idx ON  $vegetation_unified(THE_GEOM)" +
                            " using rtree"

                    def vegetation_tmp = "vegetation_tmp" + uuid

                    datasource.execute "DROP TABLE IF EXISTS $vegetation_tmp"
                    datasource.execute "CREATE TABLE $vegetation_tmp AS SELECT a.the_geom AS THE_GEOM FROM " +
                            "$vegetation_unified AS a, $zoneTable AS b WHERE a.the_geom && b.the_geom " +
                            "AND ST_INTERSECTS(a.the_geom, b.the_geom)"

                    queryCreateOutputTable+=[vegetation_tmp:"(SELECT st_force2d(THE_GEOM) as THE_GEOM FROM $vegetation_tmp)"]
                }

                if(hydrographicTable) {
                    //Extract water
                    info "Preparing hydrographic..."
                    String hydrographic_indice = hydrographicTable + uuid
                    datasource.execute "DROP TABLE IF EXISTS $hydrographic_indice"
                    datasource.execute "CREATE TABLE $hydrographic_indice(THE_GEOM geometry, ID serial," +
                            " CONTACT integer) AS (SELECT st_makevalid(THE_GEOM) as the_geom, null , 0 FROM " +
                            "ST_EXPLODE('(SELECT * FROM $zoneTable)')" +
                            " where st_dimension(the_geom)>0 AND st_isempty(the_geom)=false)"

                    datasource.execute "CREATE  INDEX IF NOT EXISTS hydro_indice_idx ON $hydrographic_indice(THE_GEOM)"


                    datasource.execute "UPDATE $hydrographic_indice SET CONTACT=1 WHERE ID IN(SELECT DISTINCT(a.ID)" +
                            " FROM $hydrographic_indice a, $hydrographic_indice b WHERE a.THE_GEOM && b.THE_GEOM" +
                            " AND ST_INTERSECTS(a.THE_GEOM, b.THE_GEOM) AND a.ID<>b.ID)"
                    datasource.execute "CREATE INDEX ON $hydrographic_indice(contact)"

                    def hydrographic_unified = "hydrographic_unified" + uuid

                    datasource.execute "DROP TABLE IF EXISTS $hydrographic_unified"
                    datasource.execute "CREATE TABLE $hydrographic_unified AS (SELECT ST_SETSRID(the_geom, $epsg) as the_geom FROM " +
                            "ST_EXPLODE('(SELECT ST_UNION(ST_ACCUM(THE_GEOM)) AS THE_GEOM FROM" +
                            " $hydrographic_indice  WHERE CONTACT=1)') where st_dimension(the_geom)>0" +
                            " AND st_isempty(the_geom)=false AND st_area(the_geom)> $surface_hydrographic) " +
                            " UNION ALL (SELECT  the_geom FROM $hydrographic_indice WHERE contact=0 AND " +
                            " st_area(the_geom)> $surface_hydrographic)"


                    datasource.execute "CREATE INDEX IF NOT EXISTS hydro_unified_idx ON $hydrographic_unified(THE_GEOM)"

                    def hydrographic_tmp = "hydrographic_tmp" + uuid

                    datasource.execute "DROP TABLE IF EXISTS $hydrographic_tmp"
                    datasource.execute "CREATE TABLE $hydrographic_tmp AS SELECT a.the_geom" +
                            " AS THE_GEOM FROM $hydrographic_unified AS a, $zoneTable AS b " +
                            "WHERE a.the_geom && b.the_geom AND ST_INTERSECTS(a.the_geom, b.the_geom)"

                    queryCreateOutputTable+=[hydrographic_tmp:"(SELECT st_force2d(THE_GEOM) as THE_GEOM FROM $hydrographic_tmp)"]
                }

                if(roadTable) {
                    info "Preparing road..."
                    queryCreateOutputTable+=[road_tmp:"(SELECT st_force2d(THE_GEOM) as THE_GEOM FROM $roadTable where zindex=0)"]
                }

                if(railTable) {
                    info "Preparing rail..."
                    queryCreateOutputTable+=[rail_tmp:"(SELECT st_force2d(THE_GEOM) as THE_GEOM FROM $railTable where zindex=0)"]
                }

                // The input table that contains the geometries to be transformed as RSU
                info "Grouping all tables..."
                if(queryCreateOutputTable){
                    datasource.execute """DROP TABLE if exists $outputTableName;
                CREATE TABLE $outputTableName AS (SELECT st_setsrid(ST_ToMultiLine(THE_GEOM),$epsg) THE_GEOM  FROM $zoneTable) UNION ${queryCreateOutputTable.values().join(' union ')};
                   DROP TABLE IF EXISTS ${queryCreateOutputTable.keySet().join(' , ')}"""
                }
                else {
                    datasource.execute """DROP TABLE if exists $outputTableName;
                CREATE TABLE $outputTableName AS (SELECT st_setsrid(ST_ToMultiLine(THE_GEOM),$epsg) THE_GEOM FROM $zoneTable);"""

                }
                info "RSU created..."

            } else {
                error "Cannot compute the RSU. The input zone table must have one row."
                outputTableName=null
            }
            [outputTableName: outputTableName]
        }

    })
}


/**
 * This process is used to merge the geometries that touch each other
 *
 * @param datasource A connexion to a database (H2GIS, PostGIS, ...) where are stored the input Table and in which
 * the resulting database will be stored
 * @param inputTableName The input table tos create the block (group of geometries)
 * @param distance A distance to group the geometries
 * @param prefixName A prefix used to name the output table
 * @param outputTableName The name of the output table
 * @return A database table name and the name of the column ID
 */
IProcess createBlocks(){
    return create({
        title "Merge the geometries that touch each other"
        inputs inputTableName: String, distance : 0.0d, prefixName: "block", datasource: JdbcDataSource
        outputs outputTableName : String, outputIdBlock: String
        run { inputTableName,distance, prefixName, JdbcDataSource datasource ->
            info "Creating the blocks..."
            def columnIdName = "id_block"

            // The name of the outputTableName is constructed
            String baseName = "created_blocks"
            String outputTableName = prefixName + "_" + baseName

            //Find all neighbors for each building
            info "Building index to perform the process..."
            datasource.getSpatialTable(inputTableName).the_geom.createSpatialIndex()
            datasource.getSpatialTable(inputTableName).id_build.createIndex()

            info "Building spatial clusters..."

            String graphTable = "spatial_clusters"+ uuid

            datasource.execute """drop table if exists $graphTable; create table $graphTable 
             (EDGE_ID SERIAL, START_NODE INT, END_NODE INT) as select null, a.id_build as START_NODE, b.id_build as END_NODE 
            from  $inputTableName as a, $inputTableName as b 
            where a.id_build<>b.id_build AND a.the_geom && b.the_geom and  
            st_dwithin(b.the_geom,a.the_geom, $distance) ;"""


            String subGraphTableNodes =  graphTable+ "_NODE_CC"
            String subGraphTableEdges =  graphTable+ "_EDGE_CC"

            datasource.execute"DROP TABLE IF EXISTS $subGraphTableEdges, $subGraphTableNodes;"

            getConnectedComponents(datasource.getConnection(),graphTable,"undirected")

            //Unify buildings that share a boundary
            info "Merging spatial clusters..."
            String subGraphBlocks =  "subgraphblocks"+ uuid
            datasource.execute """
            CREATE INDEX ON $subGraphTableNodes(NODE_ID);
            DROP TABLE IF EXISTS $subGraphBlocks;
            CREATE TABLE $subGraphBlocks
            AS SELECT ST_UNION(ST_ACCUM(ST_MAKEVALID(A.THE_GEOM))) AS THE_GEOM
            FROM $inputTableName A, $subGraphTableNodes B
            WHERE A.id_build=B.NODE_ID GROUP BY B.CONNECTED_COMPONENT;"""

            //Create the blocks
            info "Creating the block table..."
            datasource.execute """DROP TABLE IF EXISTS $outputTableName; 
            CREATE TABLE $outputTableName ($columnIdName SERIAL, THE_GEOM GEOMETRY) 
            AS (SELECT null, THE_GEOM FROM $subGraphBlocks) UNION ALL (SELECT null, a.the_geom FROM $inputTableName a 
            LEFT JOIN $subGraphTableNodes b ON a.id_build = b.NODE_ID WHERE b.NODE_ID IS NULL);"""

            info "The blocks have been created"
            [outputTableName: outputTableName, outputIdBlock: columnIdName]
        }
    })
}

/**
 * This process is used to link each object of a lower scale to an upper scale ID (i.e.: building to RSU). If a
 * lower scale object intersects several upper scale objects, the user may choose the number of upper scale object
 * kept by the lower scale object as relation (the upper scale objects are retained based on the
 * area shared between the objects (i.e. building and RSU - default 1). If nbRelations is null, all relations are
 * conserved.
 *
 * @param datasource A connexion to a database (H2GIS, PostGIS, ...) where are stored the input Table and in which
 * the resulting database will be stored
 * @param inputLowerScaleTableName The input table where are stored the lowerScale objects (i.e. buildings)
 * @param inputUpperScaleTableName The input table where are stored the upperScale objects (i.e. RSU)
 * @param idColumnUp The column name where is stored the ID of the upperScale objects (i.e. RSU)
 * @param prefixName A prefix used to name the output table
 * @param nbRelations Number of relations that the lower scale object can have with the upper scale object (i.e. if
 * nbRelations = 1 for buildings and RSU, the buildings can have only one RSU as relation)
 *
 * @return A database table name and the name of its ID field
 */
IProcess createScalesRelations(){
    def final GEOMETRIC_COLUMN_LOW = "the_geom"
    def final GEOMETRIC_COLUMN_UP = "the_geom"

    return create({
        title "Creating the Tables of relations between two scales"
        inputs inputLowerScaleTableName: String, inputUpperScaleTableName: String, idColumnUp: String,
                prefixName: String, nbRelations: 1, datasource: JdbcDataSource
        outputs outputTableName: String, outputIdColumnUp: String
        run { inputLowerScaleTableName, inputUpperScaleTableName, idColumnUp, prefixName, nbRelations, datasource ->

            info "Creating the Tables of relations between two scales"

            // The name of the outputTableName is constructed
            def outputTableName = prefixName + "_" + inputLowerScaleTableName + "_corr"
            datasource.getSpatialTable(inputLowerScaleTableName).the_geom.createSpatialIndex()
            datasource.getSpatialTable(inputUpperScaleTableName).the_geom.createSpatialIndex()

<<<<<<< HEAD
            datasource.execute """DROP TABLE IF EXISTS $outputTableName; 
                    CREATE INDEX IF NOT EXISTS ids_l ON $inputLowerScaleTableName($GEOMETRIC_COLUMN_LOW) USING RTREE; 
                    CREATE INDEX IF NOT EXISTS ids_u ON $inputUpperScaleTableName($GEOMETRIC_COLUMN_UP) USING RTREE"""

            if (nbRelations == null){
                datasource.execute "CREATE TABLE $outputTableName AS SELECT a.*, b.$idColumnUp" +
                        " FROM $inputLowerScaleTableName a, $inputUpperScaleTableName b " +
                        "WHERE a.$GEOMETRIC_COLUMN_LOW && b.$GEOMETRIC_COLUMN_UP AND " +
                        "ST_INTERSECTS(st_force2d(a.$GEOMETRIC_COLUMN_LOW), st_force2d(b.$GEOMETRIC_COLUMN_UP))"
            }

            else{
                datasource.execute "CREATE TABLE $outputTableName AS SELECT a.*, (SELECT b.$idColumnUp " +
                        "FROM $inputUpperScaleTableName b WHERE a.$GEOMETRIC_COLUMN_LOW && b.$GEOMETRIC_COLUMN_UP AND " +
                        "ST_INTERSECTS(st_force2d(a.$GEOMETRIC_COLUMN_LOW), st_force2d(b.$GEOMETRIC_COLUMN_UP))" +
                        " ORDER BY ST_AREA(ST_INTERSECTION(st_force2d(st_makevalid(a.$GEOMETRIC_COLUMN_LOW)), " +
                        "st_force2d(st_makevalid(b.$GEOMETRIC_COLUMN_UP)))) " +
                        "DESC LIMIT $nbRelations) AS $idColumnUp FROM $inputLowerScaleTableName a"
            }

=======
            datasource.execute """DROP TABLE IF EXISTS $outputTableName;
                        CREATE TABLE $outputTableName AS SELECT a.*, (SELECT b.$idColumnUp 
                     FROM $inputUpperScaleTableName b WHERE a.$GEOMETRIC_COLUMN_LOW && b.$GEOMETRIC_COLUMN_UP AND 
                     ST_INTERSECTS(st_force2d(a.$GEOMETRIC_COLUMN_LOW), st_force2d(b.$GEOMETRIC_COLUMN_UP)) ORDER BY 
                     ST_AREA(ST_INTERSECTION(st_force2d(st_makevalid(a.$GEOMETRIC_COLUMN_LOW)), st_force2d(st_makevalid(b.$GEOMETRIC_COLUMN_UP)))) 
                     DESC LIMIT 1) AS $idColumnUp FROM $inputLowerScaleTableName a """
>>>>>>> c9a4f1a8
            info "The relations between scales have been created"

            [outputTableName: outputTableName, outputIdColumnUp: idColumnUp]
        }
    })
}<|MERGE_RESOLUTION|>--- conflicted
+++ resolved
@@ -317,7 +317,6 @@
             datasource.getSpatialTable(inputLowerScaleTableName).the_geom.createSpatialIndex()
             datasource.getSpatialTable(inputUpperScaleTableName).the_geom.createSpatialIndex()
 
-<<<<<<< HEAD
             datasource.execute """DROP TABLE IF EXISTS $outputTableName; 
                     CREATE INDEX IF NOT EXISTS ids_l ON $inputLowerScaleTableName($GEOMETRIC_COLUMN_LOW) USING RTREE; 
                     CREATE INDEX IF NOT EXISTS ids_u ON $inputUpperScaleTableName($GEOMETRIC_COLUMN_UP) USING RTREE"""
@@ -338,14 +337,6 @@
                         "DESC LIMIT $nbRelations) AS $idColumnUp FROM $inputLowerScaleTableName a"
             }
 
-=======
-            datasource.execute """DROP TABLE IF EXISTS $outputTableName;
-                        CREATE TABLE $outputTableName AS SELECT a.*, (SELECT b.$idColumnUp 
-                     FROM $inputUpperScaleTableName b WHERE a.$GEOMETRIC_COLUMN_LOW && b.$GEOMETRIC_COLUMN_UP AND 
-                     ST_INTERSECTS(st_force2d(a.$GEOMETRIC_COLUMN_LOW), st_force2d(b.$GEOMETRIC_COLUMN_UP)) ORDER BY 
-                     ST_AREA(ST_INTERSECTION(st_force2d(st_makevalid(a.$GEOMETRIC_COLUMN_LOW)), st_force2d(st_makevalid(b.$GEOMETRIC_COLUMN_UP)))) 
-                     DESC LIMIT 1) AS $idColumnUp FROM $inputLowerScaleTableName a """
->>>>>>> c9a4f1a8
             info "The relations between scales have been created"
 
             [outputTableName: outputTableName, outputIdColumnUp: idColumnUp]
