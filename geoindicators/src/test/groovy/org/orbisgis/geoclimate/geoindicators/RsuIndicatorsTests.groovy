package org.orbisgis.geoclimate.geoindicators

import org.junit.jupiter.api.BeforeAll
import org.junit.jupiter.api.BeforeEach
import org.junit.jupiter.api.Test
<<<<<<< HEAD
import org.orbisgis.data.H2GIS
=======
import org.junit.jupiter.api.io.TempDir
>>>>>>> 2d1f844d
import org.orbisgis.geoclimate.Geoindicators
import org.orbisgis.process.api.IProcess

import static org.junit.jupiter.api.Assertions.assertEquals
import static org.junit.jupiter.api.Assertions.assertNotNull
import static org.junit.jupiter.api.Assertions.assertTrue
import static org.orbisgis.data.H2GIS.open

class RsuIndicatorsTests {

<<<<<<< HEAD
    private static H2GIS h2GIS

    @BeforeAll
    static void beforeAll() {
        h2GIS = open "./target/${RsuIndicatorsTests.simpleName}_db;AUTO_SERVER=TRUE"
=======
    @TempDir
    static File folder
    private static def h2GIS

    @BeforeAll
    static void beforeAll(){
        h2GIS = open(folder.getAbsolutePath()+File.separator+"rsuIndicatorsTests;AUTO_SERVER=TRUE")
>>>>>>> 2d1f844d
    }

    @BeforeEach
    void beforeEach() {
        h2GIS.executeScript(getClass().getResourceAsStream("data_for_tests.sql"))
    }

    @Test
    void freeExternalFacadeDensityTest() {
        // Only the first 1 first created buildings are selected for the tests
        h2GIS """
                DROP TABLE IF EXISTS tempo_build, rsu_free_external_facade_density; 
                CREATE TABLE tempo_build AS SELECT * FROM building_test WHERE id_build < 8
        """
        // The geometry of the RSU is useful for the calculation, then it is inserted inside the build/rsu correlation table
        h2GIS """
                DROP TABLE IF EXISTS rsu_tempo; 
                CREATE TABLE rsu_tempo AS SELECT * FROM rsu_test
        """

        def p = Geoindicators.RsuIndicators.freeExternalFacadeDensity()
        assert p([
                buildingTable            : "tempo_build",
                rsuTable                 : "rsu_tempo",
                buContiguityColumn       : "contiguity",
                buTotalFacadeLengthColumn: "total_facade_length",
                prefixName               : "test",
                datasource               : h2GIS])
        def concat = 0
        h2GIS.eachRow("SELECT * FROM test_rsu_free_external_facade_density WHERE id_rsu = 1") {
            row -> concat += row.free_external_facade_density
        }
        assert 0.947 == concat
    }

    @Test
    void freeExternalFacadeDensityExactTest() {
        // Only the first 1 first created buildings are selected for the tests
        h2GIS """
                DROP TABLE IF EXISTS tempo_build, tempo_rsu; 
                CREATE TABLE tempo_build(id_build int, the_geom geometry, height_wall double);
                INSERT INTO tempo_build VALUES (1, 'POLYGON((50 50, 150 50, 150 150, 140 150, 140 60, 60 60, 60 150,
                                                            50 150, 50 50))'::GEOMETRY, 20),
                                               (2, 'POLYGON((60 60, 140 60, 140 110, 60 110, 60 60))'::GEOMETRY, 10);
                CREATE TABLE tempo_rsu(id_rsu int, the_geom geometry);
                INSERT INTO tempo_rsu VALUES    (1, 'POLYGON((0 0, 100 0, 100 100, 0 100, 0 0))'::GEOMETRY),
                                                (2, 'POLYGON((100 0, 200 0, 200 100, 100 100, 100 0))'::GEOMETRY),
                                                (3, 'POLYGON((0 100, 100 100, 100 200, 0 200, 0 100))'::GEOMETRY),
                                                (4, 'POLYGON((100 100, 200 100, 200 200, 100 200, 100 100))'::GEOMETRY),
                                                (5, 'POLYGON((200 200, 300 200, 300 300, 200 300, 200 200))'::GEOMETRY);
        """
        // First calculate the correlation table between buildings and rsu
        def createScalesRelationsGridBl = Geoindicators.SpatialUnits.spatialJoin()
        createScalesRelationsGridBl([datasource    : h2GIS,
                                     sourceTable   : "tempo_build",
                                     targetTable   : "tempo_rsu",
                                     idColumnTarget: "id_rsu",
                                     prefixName    : "test",
                                     nbRelations   : null])

        def buildingTableRelation = createScalesRelationsGridBl.results.outputTableName

        def p = Geoindicators.RsuIndicators.freeExternalFacadeDensityExact()
        assertTrue p([
                buildingTable: buildingTableRelation,
                rsuTable     : "tempo_rsu",
                idRsu        : "id_rsu",
                prefixName   : "test",
                datasource   : h2GIS])
        assertEquals 0.28, h2GIS.firstRow("SELECT * FROM ${p.results.outputTableName} WHERE id_rsu = 1").FREE_EXTERNAL_FACADE_DENSITY
        assertEquals 0.28, h2GIS.firstRow("SELECT * FROM ${p.results.outputTableName} WHERE id_rsu = 2").FREE_EXTERNAL_FACADE_DENSITY
        assertEquals 0.25, h2GIS.firstRow("SELECT * FROM ${p.results.outputTableName} WHERE id_rsu = 3").FREE_EXTERNAL_FACADE_DENSITY
        assertEquals 0.25, h2GIS.firstRow("SELECT * FROM ${p.results.outputTableName} WHERE id_rsu = 4").FREE_EXTERNAL_FACADE_DENSITY
        assertEquals 0d, h2GIS.firstRow("SELECT * FROM ${p.results.outputTableName} WHERE id_rsu = 5").FREE_EXTERNAL_FACADE_DENSITY
    }

    @Test
    void groundSkyViewFactorTest() {
        // Only the first 1 first created buildings are selected for the tests
        h2GIS "DROP TABLE IF EXISTS tempo_build, rsu_free_external_facade_density; CREATE TABLE tempo_build AS SELECT * " +
                "FROM building_test WHERE id_build > 8 AND id_build < 27 OR id_build = 37"
        // The geometry of the buildings are useful for the calculation, then they are inserted inside
        // the build/rsu correlation table
        h2GIS "DROP TABLE IF EXISTS corr_tempo; CREATE TABLE corr_tempo AS SELECT a.*, b.the_geom, b.height_wall " +
                "FROM rsu_build_corr a, tempo_build b WHERE a.id_build = b.id_build"

        def p = Geoindicators.RsuIndicators.groundSkyViewFactor()
        assertTrue p.execute([
                rsuTable                : "rsu_test",
                correlationBuildingTable: "corr_tempo",
                pointDensity            : 0.008,
                rayLength               : 100,
                numberOfDirection       : 60,
                prefixName              : "test",
                datasource              : h2GIS])
        assertEquals 0.54, h2GIS.firstRow("SELECT * FROM test_rsu_ground_sky_view_factor " +
                "WHERE id_rsu = 8").ground_sky_view_factor, 0.05
        // For RSU having no buildings in and around them
        assertEquals 1, h2GIS.firstRow("SELECT * FROM test_rsu_ground_sky_view_factor WHERE id_rsu = 1").ground_sky_view_factor
        // For buildings that are RSU...
        assertEquals 0.5, h2GIS.firstRow("SELECT * FROM test_rsu_ground_sky_view_factor WHERE id_rsu = 18").ground_sky_view_factor, 0.03
    }

    @Test
    void aspectRatioTest() {
        def p = Geoindicators.RsuIndicators.aspectRatio()
        assertTrue p.execute([rsuTable                                      : "rsu_test", rsuFreeExternalFacadeDensityColumn:
                "rsu_free_external_facade_density", rsuBuildingDensityColumn: "rsu_building_density",
                              prefixName                                    : "test", datasource: h2GIS])
        def concat = 0
        h2GIS.eachRow("SELECT * FROM test_rsu_aspect_ratio WHERE id_rsu = 1") {
            row -> concat += row.aspect_ratio
        }
        assertEquals(0.672, concat, 0.001)
    }

    @Test
    void aspectRatioTest2() {
        def p = Geoindicators.RsuIndicators.aspectRatio()
        assertTrue p.execute([rsuTable                                      : "rsu_test", rsuFreeExternalFacadeDensityColumn:
                "rsu_free_external_facade_density", rsuBuildingDensityColumn: "rsu_building_density",
                              prefixName                                    : "test", datasource: h2GIS])
        def result = h2GIS.firstRow("SELECT aspect_ratio FROM test_rsu_aspect_ratio WHERE id_rsu = 17")
        assertEquals(null, result["aspect_ratio"])
    }

    @Test
    void projectedFacadeAreaDistributionTest() {
        // Only the first 5 first created buildings are selected for the tests
        h2GIS "DROP TABLE IF EXISTS tempo_build, test_rsu_projected_facade_area_distribution;" +
                " CREATE TABLE tempo_build AS SELECT * FROM building_test WHERE id_build < 6"

        def listLayersBottom = [0, 10, 20, 30, 40, 50]
        def numberOfDirection = 4
        def rangeDeg = 360 / numberOfDirection
        def p = Geoindicators.RsuIndicators.projectedFacadeAreaDistribution()
        assertTrue p.execute([buildingTable    : "tempo_build", rsuTable: "rsu_test", listLayersBottom: listLayersBottom,
                              numberOfDirection: numberOfDirection, prefixName: "test", datasource: h2GIS])
        def concat = ""
        h2GIS.eachRow("SELECT * FROM test_rsu_projected_facade_area_distribution WHERE id_rsu = 1") {
            row ->
                // Iterate over columns
                def names = []
                for (i in 1..listLayersBottom.size()) {
                    names[i - 1] = "projected_facade_area_distribution_H${listLayersBottom[i - 1]}" +
                            "_${listLayersBottom[i]}"
                    if (i == listLayersBottom.size()) {
                        names[listLayersBottom.size() - 1] = "projected_facade_area_distribution" +
                                "_H${listLayersBottom[listLayersBottom.size() - 1]}"
                    }
                    for (int d = 0; d < numberOfDirection / 2; d++) {
                        int dirDeg = d * 360 / numberOfDirection
                        concat += row["${names[i - 1]}_D${dirDeg}_${dirDeg + rangeDeg}".toString()].round(2).toString() + "\n"
                    }
                }

        }
        assertEquals("637.10\n637.10\n32.53\n32.53\n0.00\n0.00\n0.00\n0.00\n0.00\n0.00\n0.00\n0.00\n", concat)
    }

    @Test
    void projectedFacadeAreaDistributionTest2() {
        // Only the first 5 first created buildings are selected for the tests
        h2GIS "DROP TABLE IF EXISTS tempo_build, test_rsu_projected_facade_area_distribution;" +
                " CREATE TABLE tempo_build AS SELECT * FROM building_test WHERE id_build < 1"

        def listLayersBottom = [0, 10, 20, 30, 40, 50]
        def numberOfDirection = 4
        def rangeDeg = 360 / numberOfDirection
        def p = Geoindicators.RsuIndicators.projectedFacadeAreaDistribution()
        assertTrue p.execute([buildingTable    : "tempo_build", rsuTable: "rsu_test", listLayersBottom: listLayersBottom,
                              numberOfDirection: numberOfDirection, prefixName: "test", datasource: h2GIS])
        def concat = ""
        h2GIS.eachRow("SELECT * FROM test_rsu_projected_facade_area_distribution WHERE id_rsu = 1") {
            row ->
                // Iterate over columns
                def names = []
                for (i in 1..listLayersBottom.size()) {
                    names[i - 1] = "projected_facade_area_distribution_H${listLayersBottom[i - 1]}" +
                            "_${listLayersBottom[i]}"
                    if (i == listLayersBottom.size()) {
                        names[listLayersBottom.size() - 1] = "projected_facade_area_distribution" +
                                "_H${listLayersBottom[listLayersBottom.size() - 1]}"
                    }
                    for (int d = 0; d < numberOfDirection / 2; d++) {
                        int dirDeg = d * 360 / numberOfDirection
                        concat += row["${names[i - 1]}_D${dirDeg}_${dirDeg + rangeDeg}".toString()].round(2).toString() + "\n"
                    }
                }
        }
        assertEquals("0.00\n0.00\n0.00\n0.00\n0.00\n0.00\n0.00\n0.00\n0.00\n0.00\n0.00\n0.00\n", concat)
    }

    @Test
    void roofAreaDistributionTest() {
        // Only the first 5 first created buildings are selected for the tests
        h2GIS "DROP TABLE IF EXISTS tempo_build, test_rsu_roof_area_distribution; " +
                "CREATE TABLE tempo_build AS SELECT * " +
                "FROM building_test WHERE id_build < 6 OR " +
                "id_build < 29 AND id_build > 26"

        def listLayersBottom = [0, 10, 20, 30, 40, 50]
        def p = Geoindicators.RsuIndicators.roofAreaDistribution()
        assertTrue p.execute([rsuTable        : "rsu_test", buildingTable: "tempo_build",
                              listLayersBottom: listLayersBottom, prefixName: "test",
                              datasource      : h2GIS])
        def concat1 = ""
        def concat2 = ""
        h2GIS.eachRow("SELECT * FROM test_rsu_roof_area_distribution WHERE id_rsu = 1") {
            row ->
                // Iterate over columns
                for (i in 1..listLayersBottom.size()) {
                    if (i == listLayersBottom.size()) {
                        concat1 += row["non_vert_roof_area_H${listLayersBottom[listLayersBottom.size() - 1]}"].round(2) + "\n"
                        concat1 += row["vert_roof_area_H${listLayersBottom[listLayersBottom.size() - 1]}"].round(2) + "\n"
                    } else {
                        concat1 += row["non_vert_roof_area_H${listLayersBottom[i - 1]}_${listLayersBottom[i]}"].round(2) + "\n"
                        concat1 += row["vert_roof_area_H${listLayersBottom[i - 1]}_${listLayersBottom[i]}"].round(2) + "\n"
                    }
                }
        }
        h2GIS.eachRow("SELECT * FROM test_rsu_roof_area_distribution WHERE id_rsu = 13") {
            row ->
                // Iterate over columns
                for (i in 1..listLayersBottom.size()) {
                    if (i == listLayersBottom.size()) {
                        concat2 += row["non_vert_roof_area_H${listLayersBottom[listLayersBottom.size() - 1]}"].round(2) + "\n"
                        concat2 += row["vert_roof_area_H${listLayersBottom[listLayersBottom.size() - 1]}"].round(2) + "\n"
                    } else {
                        concat2 += row["non_vert_roof_area_H${listLayersBottom[i - 1]}_${listLayersBottom[i]}"].round(2) + "\n"
                        concat2 += row["vert_roof_area_H${listLayersBottom[i - 1]}_${listLayersBottom[i]}"].round(2) + "\n"
                    }
                }
        }
        assertEquals("405.25\n56.48\n289.27\n45.64\n0.00\n0.00\n0.00\n0.00\n0.00\n0.00\n0.00\n0.00\n",
                concat1)
        assertEquals("355.02\n163.23\n404.01\n141.88\n244.92\n235.50\n48.98\n6.73\n0.00\n0.00\n0.00\n0.00\n",
                concat2)

        // Test the optionally calculated roof densities
        def NV1 = h2GIS.firstRow("SELECT * FROM test_rsu_roof_area_distribution WHERE id_rsu = 1").NON_VERT_ROOF_DENSITY
        def V1 = h2GIS.firstRow("SELECT * FROM test_rsu_roof_area_distribution WHERE id_rsu = 1").VERT_ROOF_DENSITY
        def NV2 = h2GIS.firstRow("SELECT * FROM test_rsu_roof_area_distribution WHERE id_rsu = 13").NON_VERT_ROOF_DENSITY
        def V2 = h2GIS.firstRow("SELECT * FROM test_rsu_roof_area_distribution WHERE id_rsu = 13").VERT_ROOF_DENSITY
        assertEquals(796.64 / 2000, NV1 + V1, 0.001)
        assertEquals(1600.27 / 10000, NV2 + V2, 0.001)
    }

    @Test
    void effectiveTerrainRoughnesslengthTest() {
        // Only the first 5 first created buildings are selected for the tests
        h2GIS("DROP TABLE IF EXISTS tempo_build, rsu_table, BUILDING_INTERSECTION, BUILDING_INTERSECTION_EXPL, BUILDINGFREE, BUILDINGLAYER; CREATE TABLE tempo_build AS SELECT * " +
                "FROM building_test WHERE id_build < 6")

        def listLayersBottom = [0, 10, 20, 30, 40, 50]
        def numberOfDirection = 4
        def pFacadeDistrib = Geoindicators.RsuIndicators.projectedFacadeAreaDistribution()
        assertTrue pFacadeDistrib.execute([buildingTable    : "tempo_build",
                                           rsuTable         : "rsu_test",
                                           listLayersBottom : listLayersBottom,
                                           numberOfDirection: numberOfDirection,
                                           prefixName       : "test",
                                           datasource       : h2GIS])
        def pGeomAvg = Geoindicators.GenericIndicators.unweightedOperationFromLowerScale()
        assertTrue pGeomAvg.execute([inputLowerScaleTableName: "tempo_build",
                                     inputUpperScaleTableName: "rsu_build_corr",
                                     inputIdUp               : "id_rsu",
                                     inputIdLow              : "id_build",
                                     inputVarAndOperations   : ["height_roof": ["GEOM_AVG"]],
                                     prefixName              : "test",
                                     datasource              : h2GIS])

        // Add the geometry field in the previous resulting Tables
        h2GIS "ALTER TABLE test_unweighted_operation_from_lower_scale add column the_geom GEOMETRY;" +
                "UPDATE test_unweighted_operation_from_lower_scale set the_geom = (SELECT a.the_geom FROM " +
                "rsu_test a WHERE a.id_rsu = test_unweighted_operation_from_lower_scale.id_rsu);"

        h2GIS "CREATE TABLE rsu_table AS SELECT a.*, b.geom_avg_height_roof, b.the_geom " +
                "FROM test_rsu_projected_facade_area_distribution a, test_unweighted_operation_from_lower_scale b " +
                "WHERE a.id_rsu = b.id_rsu"
        def p = Geoindicators.RsuIndicators.effectiveTerrainRoughnessLength()
        assertTrue p.execute([rsuTable                       : "rsu_table",
                              projectedFacadeAreaName        : "projected_facade_area_distribution",
                              geometricMeanBuildingHeightName: "geom_avg_height_roof",
                              prefixName                     : "test",
                              listLayersBottom               : listLayersBottom,
                              numberOfDirection              : numberOfDirection,
                              datasource                     : h2GIS])

        def concat = 0
        h2GIS.eachRow("SELECT * FROM test_rsu_effective_terrain_roughness_length WHERE id_rsu = 1") {
            row -> concat += row["effective_terrain_roughness_length"].round(2)
        }
        assertEquals(1.60, concat)
    }

    @Test
    void linearRoadOperationsTest() {
        // Only the first 5 first created buildings are selected for the tests
        h2GIS "DROP TABLE IF EXISTS road_tempo; CREATE TABLE road_tempo AS SELECT * " +
                "FROM road_test WHERE id_road < 7"

        def p1 = Geoindicators.RsuIndicators.linearRoadOperations()
        assertTrue p1.execute([rsuTable         : "rsu_test",
                               roadTable        : "road_test",
                               operations       : ["road_direction_distribution", "linear_road_density"],
                               prefixName       : "test",
                               angleRangeSize   : 30,
                               levelConsiderated: null,
                               datasource       : h2GIS])
        def t0 = h2GIS.firstRow("SELECT road_direction_distribution_d0_30 " +
                "FROM test_rsu_road_linear_properties WHERE id_rsu = 14")
        def t1 = h2GIS.firstRow("SELECT road_direction_distribution_d90_120 " +
                "FROM test_rsu_road_linear_properties WHERE id_rsu = 14")
        def t2 = h2GIS.firstRow("SELECT linear_road_density " +
                "FROM test_rsu_road_linear_properties WHERE id_rsu = 14")
        assertEquals(25.59, t0.road_direction_distribution_d0_30.round(2))
        assertEquals(10.0, t1.road_direction_distribution_d90_120)
        assertEquals(0.0142, t2.linear_road_density.round(4))

        def p2 = Geoindicators.RsuIndicators.linearRoadOperations()
        assertTrue p2.execute([rsuTable  : "rsu_test", roadTable: "road_test", operations: ["road_direction_distribution"],
                               prefixName: "test", angleRangeSize: 30, levelConsiderated: [0], datasource: h2GIS])
        def t01 = h2GIS.firstRow("SELECT road_direction_distribution_h0_d0_30 " +
                "FROM test_rsu_road_linear_properties WHERE id_rsu = 14")
        assertEquals(20, t01.road_direction_distribution_h0_d0_30)

        def p3 = Geoindicators.RsuIndicators.linearRoadOperations()
        assertTrue p3.execute([rsuTable  : "rsu_test", roadTable: "road_test", operations: ["linear_road_density"],
                               prefixName: "test", angleRangeSize: 30, levelConsiderated: [-1], datasource: h2GIS])
        def t001 = h2GIS.firstRow("SELECT linear_road_density_hminus1 " +
                "FROM test_rsu_road_linear_properties WHERE id_rsu = 14")
        assertEquals(0.00224, t001.linear_road_density_hminus1.round(5))
    }

    @Test
    void effectiveTerrainRoughnessClassTest() {
        // Only the first 5 first created buildings are selected for the tests
        h2GIS "DROP TABLE IF EXISTS rsu_tempo; CREATE TABLE rsu_tempo AS SELECT *, CASEWHEN(id_rsu = 1, 2.3," +
                "CASEWHEN(id_rsu = 2, 0.1, null)) AS effective_terrain_roughness_length FROM rsu_test"

        def p = Geoindicators.RsuIndicators.effectiveTerrainRoughnessClass()
        assertTrue p.execute([datasource: h2GIS, rsuTable: "rsu_tempo", effectiveTerrainRoughnessLength: "effective_terrain_roughness_length",
                              prefixName: "test"])
        def concat = ""
        h2GIS.eachRow("SELECT * FROM test_rsu_effective_terrain_roughness_class WHERE id_rsu < 4 ORDER BY id_rsu ASC") {
            row -> concat += "${row["effective_terrain_roughness_class"]}\n".toString()
        }
        assertEquals("8\n4\nnull\n", concat)
    }


    @Test
    void extendedFreeFacadeFractionTest() {
        // Only the first 5 first created buildings are selected for the tests
        h2GIS "DROP TABLE IF EXISTS tempo_build, rsu_free_external_facade_density; CREATE TABLE tempo_build AS SELECT * " +
                "FROM building_test WHERE id_build < 6 OR id_build = 35"
        // The geometry of the RSU is useful for the calculation, then it is inserted inside the build/rsu correlation table
        h2GIS "DROP TABLE IF EXISTS rsu_tempo; CREATE TABLE rsu_tempo AS SELECT * " +
                "FROM rsu_test WHERE id_rsu = 1"

        def p = Geoindicators.RsuIndicators.extendedFreeFacadeFraction()
        assertTrue p.execute([buildingTable            : "tempo_build",
                              rsuTable                 : "rsu_tempo",
                              buContiguityColumn       : "contiguity",
                              buTotalFacadeLengthColumn: "total_facade_length",
                              prefixName               : "test", buffDist: 30, datasource: h2GIS])
        def concat = 0
        h2GIS.eachRow("SELECT * FROM test_rsu_extended_free_facade_fraction WHERE id_rsu = 1") {
            row -> concat += row.extended_free_facade_fraction.round(3)
        }
        assertEquals(0.173, concat)
    }


    @Test
    void smallestCommunGeometryTest() {
        h2GIS.load(SpatialUnitsTests.class.getResource("road_test.geojson"), true)
        h2GIS.load(SpatialUnitsTests.class.getResource("building_test.geojson"), true)
        h2GIS.load(SpatialUnitsTests.class.getResource("veget_test.geojson"), true)
        h2GIS.load(SpatialUnitsTests.class.getResource("hydro_test.geojson"), true)
        h2GIS.load(SpatialUnitsTests.class.getResource("zone_test.geojson"), true)

        def prepareData = Geoindicators.SpatialUnits.prepareTSUData()
        assertTrue prepareData.execute([zoneTable        : 'zone_test', roadTable: 'road_test', railTable: '',
                                        vegetationTable  : 'veget_test',
                                        hydrographicTable: 'hydro_test',
                                        prefixName       : "prepare_rsu", datasource: h2GIS])

        def outputTableGeoms = prepareData.results.outputTableName

        assertNotNull h2GIS.getTable(outputTableGeoms)

        def rsu = Geoindicators.SpatialUnits.createTSU()
        assertTrue rsu.execute([inputTableName: outputTableGeoms, prefixName: "rsu", datasource: h2GIS])
        def outputTable = rsu.results.outputTableName

        def p = Geoindicators.RsuIndicators.smallestCommunGeometry()
        assertTrue p.execute([
                zone  : outputTable, id_zone : "id_rsu" , building: "building_test", road: "road_test", vegetation: "veget_test", water: "hydro_test",
                prefixName: "test", datasource: h2GIS])
        def outputTableStats = p.results.outputTableName

        h2GIS.save(outputTableStats, "/tmp/vegetation.csv")

        h2GIS """DROP TABLE IF EXISTS stats_rsu;
                    CREATE INDEX ON $outputTableStats (ID_RSU);
                   CREATE TABLE stats_rsu AS SELECT b.the_geom,
                round(sum(CASE WHEN a.low_vegetation=1 THEN a.area ELSE 0 END),1) AS low_VEGETATION_sum,
                round(sum(CASE WHEN a.high_vegetation=1 THEN a.area ELSE 0 END),1) AS high_VEGETATION_sum,
                round(sum(CASE WHEN a.water=1 THEN a.area ELSE 0 END),1) AS water_sum,
                round(sum(CASE WHEN a.road=1 THEN a.area ELSE 0 END),1) AS road_sum,
                round(sum(CASE WHEN a.building=1 THEN a.area ELSE 0 END),1) AS building_sum, a.id_rsu
                FROM $outputTableStats AS a, $outputTable b WHERE a.id_rsu=b.id_rsu GROUP BY b.id_rsu;
            CREATE INDEX ON stats_rsu(id_rsu);"""


        //Check the sum of building areas by USR
        h2GIS """DROP TABLE IF EXISTS stats_building;
                          CREATE TABLE stats_building as select sum(st_area(the_geom)) as building_areas, id_rsu from 
                            (select st_intersection(ST_force2d(a.the_geom), b.the_geom) as the_geom, b.id_rsu from building_test as a,
                            $outputTable as b where a.the_geom && b.the_geom and st_intersects(a.the_geom, b.the_geom) and a.zindex=0 ) group by id_rsu;
                           CREATE INDEX ON stats_building(id_rsu);                           
                           DROP TABLE IF EXISTS building_compare_stats;
                           CREATE TABLE building_compare_stats as select (a.building_sum- b.building_areas) as diff, a.id_rsu from stats_rsu as a,
                           stats_building as b where a.id_rsu=b.id_rsu;"""

        assertTrue h2GIS.firstRow("select count(*) as count from building_compare_stats where diff > 1").count == 0


        //Check the sum of low vegetation areas by USR
        h2GIS """DROP TABLE IF EXISTS stats_vegetation_low;
                          CREATE TABLE stats_vegetation_low as select sum(st_area(the_geom)) as vegetation_areas, id_rsu from 
                            (select st_intersection(ST_force2d(a.the_geom), b.the_geom) as the_geom, b.id_rsu from veget_test as a,
                            $outputTable as b where a.the_geom && b.the_geom and st_intersects(a.the_geom, b.the_geom) and a.type='low' ) group by id_rsu;
                           CREATE INDEX ON stats_vegetation_low(id_rsu);                           
                           DROP TABLE IF EXISTS vegetation_low_compare_stats;
                           CREATE TABLE vegetation_low_compare_stats as select (a.low_VEGETATION_sum- b.vegetation_areas) as diff, a.id_rsu from stats_rsu as a,
                           stats_vegetation_low as b where a.id_rsu=b.id_rsu;"""

        assertTrue h2GIS.firstRow("select count(*) as count from vegetation_low_compare_stats where diff > 1").count == 0

        //Check the sum of high vegetation areas by USR
        h2GIS """DROP TABLE IF EXISTS stats_vegetation_high;
                          CREATE TABLE stats_vegetation_high as select sum(st_area(the_geom)) as vegetation_areas, id_rsu from 
                            (select st_intersection(ST_force2d(a.the_geom), b.the_geom) as the_geom, b.id_rsu from veget_test as a,
                            $outputTable as b where a.the_geom && b.the_geom and st_intersects(a.the_geom, b.the_geom) and a.type='high' ) group by id_rsu;
                           CREATE INDEX ON stats_vegetation_high(id_rsu);                           
                           DROP TABLE IF EXISTS vegetation_high_compare_stats;
                           CREATE TABLE vegetation_high_compare_stats as select (a.high_VEGETATION_sum- b.vegetation_areas) as diff, a.id_rsu from stats_rsu as a,
                           stats_vegetation_high as b where a.id_rsu=b.id_rsu;"""

        assertTrue h2GIS.firstRow("select count(*) as count from vegetation_high_compare_stats where diff > 1").count == 0

        //Check the sum of water areas by USR
        h2GIS """DROP TABLE IF EXISTS stats_water;
                          CREATE TABLE stats_water as select sum(st_area(the_geom)) as water_areas, id_rsu from 
                            (select st_intersection(ST_force2d(a.the_geom), b.the_geom) as the_geom, b.id_rsu from hydro_test as a,
                            $outputTable as b where a.the_geom && b.the_geom and st_intersects(a.the_geom, b.the_geom) and a.zindex=0 ) group by id_rsu;
                           CREATE INDEX ON stats_water(id_rsu);                           
                           DROP TABLE IF EXISTS water_compare_stats;
                           CREATE TABLE water_compare_stats as select (a.water_sum- b.water_areas) as diff, a.id_rsu from stats_rsu as a,
                           stats_water as b where a.id_rsu=b.id_rsu;"""

        assertTrue h2GIS.firstRow("select count(*) as count from water_compare_stats where diff > 1").count == 0

    }

    @Test
    void surfaceFractionTest() {
        // Only the RSU 4 is conserved for the test
        h2GIS "DROP TABLE IF EXISTS rsu_tempo;" +
                "CREATE TABLE rsu_tempo AS SELECT * " +
                "FROM rsu_test WHERE id_rsu = 4"

        // Need to create the smallest geometries used as input of the surface fraction process
        def p = Geoindicators.RsuIndicators.smallestCommunGeometry()
        assertTrue p.execute([
                zone  : "rsu_tempo",id_zone : "id_rsu" , building: "building_test", vegetation: "veget_test", water: "hydro_test",
                prefixName: "test", datasource: h2GIS])
        def tempoTable = p.results.outputTableName

        // Apply the surface fractions for different combinations
        // combination 1
        def p0 = Geoindicators.RsuIndicators.surfaceFractions()
        def superpositions0 = ["high_vegetation": ["water", "building", "low_vegetation", "road", "impervious"]]
        def priorities0 = ["water", "building", "high_vegetation", "low_vegetation", "road", "impervious"]
        assertTrue p0.execute([
                rsuTable      : "rsu_tempo", spatialRelationsTable: tempoTable,
                superpositions: superpositions0,
                priorities    : priorities0,
                prefixName    : "test", datasource: h2GIS])
        def result0 = h2GIS.firstRow("SELECT * FROM ${p0.results.outputTableName}")
        assertEquals(1.0 / 5, result0["high_vegetation_building_fraction"])
        assertEquals(3.0 / 20, result0["high_vegetation_low_vegetation_fraction"])
        assertEquals(3.0 / 20, result0["high_vegetation_fraction"])
        assertEquals(3.0 / 20, result0["low_vegetation_fraction"])
        assertEquals(1.0 / 4, result0["water_fraction"])
        assertEquals(1.0 / 10, result0["building_fraction"])
        assertEquals(0d, result0["undefined_fraction"])

        // combination 2
        def p1 = Geoindicators.RsuIndicators.surfaceFractions()
        def superpositions1 = ["high_vegetation": ["building", "water", "low_vegetation", "road", "impervious"]]
        def priorities1 = ["building", "water", "high_vegetation", "low_vegetation", "road", "impervious"]
        assertTrue p1.execute([
                rsuTable      : "rsu_tempo", spatialRelationsTable: tempoTable,
                superpositions: superpositions1,
                priorities    : priorities1,
                prefixName    : "test", datasource: h2GIS])
        def result1 = h2GIS.firstRow("SELECT * FROM ${p1.results.outputTableName}")
        assertEquals(1.0 / 5, result1["high_vegetation_building_fraction"])
        assertEquals(3.0 / 20, result1["high_vegetation_low_vegetation_fraction"])
        assertEquals(3.0 / 20, result1["high_vegetation_fraction"])
        assertEquals(3.0 / 20, result1["low_vegetation_fraction"])
        assertEquals(3.0 / 20, result1["water_fraction"])
        assertEquals(1.0 / 5, result1["building_fraction"])
        assertEquals(0d, result0["undefined_fraction"])

        // combination 3
        def p2 = Geoindicators.RsuIndicators.surfaceFractions()
        def superpositions2 = ["high_vegetation": ["water", "building", "low_vegetation", "road", "impervious"],
                               "building"       : ["low_vegetation"]]
        assertTrue p2.execute([
                rsuTable      : "rsu_tempo", spatialRelationsTable: tempoTable,
                superpositions: superpositions2,
                priorities    : priorities0,
                prefixName    : "test", datasource: h2GIS])
        def result2 = h2GIS.firstRow("SELECT * FROM ${p2.results.outputTableName}")
        assertEquals(1.0 / 5, result2["high_vegetation_building_fraction"])
        assertEquals(3.0 / 20, result2["high_vegetation_low_vegetation_fraction"])
        assertEquals(3.0 / 20, result2["high_vegetation_fraction"])
        assertEquals(1.0 / 10, result2["building_low_vegetation_fraction"])
        assertEquals(3.0 / 20, result2["low_vegetation_fraction"])
        assertEquals(1.0 / 4, result2["water_fraction"])
        assertEquals(0d, result2["building_fraction"])
        assertEquals(0d, result0["undefined_fraction"])
    }

    @Test
    void surfaceFractionTest3() {
        // Test whether the road fraction is taken into account...
        h2GIS "DROP TABLE IF EXISTS rsu_tempo, road_tempo;" +
                "CREATE TABLE rsu_tempo(id_rsu int, the_geom geometry, rsu_area float, rsu_building_density float, rsu_free_external_facade_density float);" +
                "INSERT INTO rsu_tempo VALUES  (1, 'POLYGON((1000 1000, 1100 1000, 1100 1100, 1000 1100, 1000 1000))'::GEOMETRY, 10000, 0.4, null);" +
                "CREATE TABLE road_tempo(id_road int, the_geom geometry, width float, zindex int, crossing varchar(30));" +
                "INSERT INTO road_tempo VALUES (1, 'LINESTRING (1000 1000, 1000 1100)'::GEOMETRY, 10, 0, null);"

        // Need to create the smallest geometries used as input of the surface fraction process
        def p = Geoindicators.RsuIndicators.smallestCommunGeometry()
        assertTrue p.execute([
                zone  : "rsu_tempo",id_zone : "id_rsu" , road: "road_tempo",
                prefixName: "test", datasource: h2GIS])
        def tempoTable = p.results.outputTableName

        // Apply the surface fractions for different combinations
        // combination 1
        def p0 = Geoindicators.RsuIndicators.surfaceFractions()
        def superpositions0 = ["high_vegetation": ["water", "building", "low_vegetation", "road", "impervious"]]
        def priorities0 = ["water", "building", "high_vegetation", "low_vegetation", "road", "impervious"]
        assertTrue p0.execute([
                rsuTable      : "rsu_tempo", spatialRelationsTable: tempoTable,
                superpositions: superpositions0,
                priorities    : priorities0,
                prefixName    : "test", datasource: h2GIS])
        def result0 = h2GIS.firstRow("SELECT * FROM ${p0.results.outputTableName}")
        assertEquals(5.0 / 100, result0["road_fraction"])
        assertEquals(0.95d, result0["undefined_fraction"])
    }

    @Test
    void surfaceFractionTest4() {
        // Test whether the rsu having no surface fraction is not set to null
        h2GIS """DROP TABLE IF EXISTS rsu_tempo, smallest_geom;
                            CREATE TABLE rsu_tempo(id_rsu int, the_geom geometry);
                            INSERT INTO rsu_tempo VALUES  (1, 'POLYGON((1000 1000, 1100 1000, 1100 1100, 1000 1100, 1000 1000))'::GEOMETRY);
                            CREATE TABLE smallest_geom(area double, low_vegetation integer, high_vegetation integer,
                                water integer, impervious integer, road integer, building integer, id_rsu integer);
                                INSERT INTO smallest_geom VALUES (923, 0, 1, 0, 0, 0, 0, 2)"""


        // Apply the surface fractions for different combinations
        // combination 1
        def p0 = Geoindicators.RsuIndicators.surfaceFractions()
        def superpositions0 = ["high_vegetation": ["water", "building", "low_vegetation", "road", "impervious"]]
        def priorities0 = ["water", "building", "high_vegetation", "low_vegetation", "road", "impervious"]
        assertTrue p0.execute([
                rsuTable      : "rsu_tempo", spatialRelationsTable: "smallest_geom",
                superpositions: superpositions0,
                priorities    : priorities0,
                prefixName    : "test", datasource: h2GIS])
        def result0 = h2GIS.firstRow("SELECT * FROM ${p0.results.outputTableName} WHERE ID_RSU=1")
        assertEquals(0d, result0["building_fraction"])
        assertEquals(1d, result0["undefined_fraction"])
    }

    @Test
    void surfaceFractionTest5() {
        // Only the RSU 4 is conserved for the test
        h2GIS "DROP TABLE IF EXISTS rsu_tempo;" +
                "CREATE TABLE rsu_tempo AS SELECT * " +
                "FROM rsu_test WHERE id_rsu = 4"
        // Need to create the smallest geometries used as input of the surface fraction process
        def p = Geoindicators.RsuIndicators.smallestCommunGeometry()
        assertTrue p.execute([
                zone  : "rsu_tempo", id_zone : "id_rsu" ,building: "building_test", vegetation: "veget_test", water: "hydro_test",
                prefixName: "test", datasource: h2GIS])
        def tempoTable = p.results.outputTableName

        def p0 = Geoindicators.RsuIndicators.surfaceFractions()
        def superpositions0 = []
        def priorities0 = ["water", "building", "high_vegetation", "low_vegetation", "road", "impervious"]
        assertTrue p0.execute([
                rsuTable      : "rsu_tempo", spatialRelationsTable: tempoTable,
                superpositions: superpositions0,
                priorities    : priorities0,
                prefixName    : "test", datasource: h2GIS])
        def result0 = h2GIS.firstRow("SELECT * FROM ${p0.results.outputTableName}")
        assertEquals(3.0 / 10, result0["high_vegetation_fraction"])
        assertEquals(3.0 / 20, result0["low_vegetation_fraction"])
        assertEquals(1.0 / 4, result0["water_fraction"])
        assertEquals(3.0 / 10, result0["building_fraction"])
        assertEquals(0d, result0["undefined_fraction"])
    }

    @Test
    void buildingSurfaceDensityTest() {
        h2GIS """
                DROP TABLE IF EXISTS facade_density_tab, building_fraction_tab; 
                CREATE TABLE facade_density_tab(id_rsu int, facade_density double);
                INSERT INTO facade_density_tab VALUES (1, 1.2),
                                               (2, 0);
                CREATE TABLE building_fraction_tab(id_rsu int, building_fraction double);
                INSERT INTO building_fraction_tab VALUES    (1, 0.5),
                                                (2, 1);
        """

        def p0 = Geoindicators.RsuIndicators.buildingSurfaceDensity()
        assertTrue p0.execute([
                facadeDensityTable: "facade_density_tab", buildingFractionTable: "building_fraction_tab",
                facDensityColumn  : "facade_density",
                buFractionColumn  : "building_fraction",
                idRsu             : "id_rsu",
                prefixName        : "test", datasource: h2GIS])
        def result1 = h2GIS.firstRow("SELECT * FROM ${p0.results.outputTableName} WHERE id_rsu=1")
        assertEquals(1.7, result1["building_surface_density"])
        def result2 = h2GIS.firstRow("SELECT * FROM ${p0.results.outputTableName} WHERE id_rsu=2")
        assertEquals(1.0, result2["building_surface_density"])
    }

    @Test
    void roofFractionDistributionExactTest() {
        // Only the first 1 first created buildings are selected for the tests
        h2GIS """
                DROP TABLE IF EXISTS tempo_build, tempo_rsu; 
                CREATE TABLE tempo_build(id_build int, the_geom geometry, height_wall double, height_roof double);
                INSERT INTO tempo_build VALUES (1, 'POLYGON((-50 -50, 50 -50, 50 50, -50 50, -50 -50))'::GEOMETRY, 2, 4),
                                               (2, 'POLYGON((50 -50, 150 -50, 150 50, 50 50, 50 -50))'::GEOMETRY, 18, 24),
                                               (3, 'POLYGON((50 50, 100 50, 100 150, 50 150, 50 50))'::GEOMETRY, 60, 60);
                CREATE TABLE tempo_rsu(id_rsu int, the_geom geometry);
                INSERT INTO tempo_rsu VALUES    (1, 'POLYGON((0 0, 100 0, 100 100, 0 100, 0 0))'::GEOMETRY),
                                                (2, 'POLYGON((100 0, 200 0, 200 100, 100 100, 100 0))'::GEOMETRY),
                                                (3, 'POLYGON((0 100, 100 100, 100 200, 0 200, 0 100))'::GEOMETRY),
                                                (4, 'POLYGON((100 100, 200 100, 200 200, 100 200, 100 100))'::GEOMETRY);
            """
        // First calculate the correlation table between buildings and rsu
        def createScalesRelationsGridBl = Geoindicators.SpatialUnits.spatialJoin()
        createScalesRelationsGridBl([datasource    : h2GIS,
                                     sourceTable   : "tempo_build",
                                     targetTable   : "tempo_rsu",
                                     idColumnTarget: "id_rsu",
                                     prefixName    : "test",
                                     nbRelations   : null])

        def p = Geoindicators.RsuIndicators.roofFractionDistributionExact()
        assertTrue p([
                buildingTable   : createScalesRelationsGridBl.results.outputTableName,
                rsuTable        : "tempo_rsu",
                idRsu           : "id_rsu",
                prefixName      : "test",
                listLayersBottom: [0, 5, 10, 15, 20, 25, 30, 35, 40, 45, 50],
                datasource      : h2GIS])
        assertEquals 1.0 / 3, h2GIS.firstRow("SELECT * FROM ${p.results.outputTableName} WHERE id_rsu = 1").ROOF_FRACTION_DISTRIBUTION_0_5, 0.00001
        assertEquals 0, h2GIS.firstRow("SELECT * FROM ${p.results.outputTableName} WHERE id_rsu = 1").ROOF_FRACTION_DISTRIBUTION_15_20, 0.00001
        assertEquals 1.0 / 3, h2GIS.firstRow("SELECT * FROM ${p.results.outputTableName} WHERE id_rsu = 1").ROOF_FRACTION_DISTRIBUTION_20_25, 0.00001
        assertEquals 1.0 / 3, h2GIS.firstRow("SELECT * FROM ${p.results.outputTableName} WHERE id_rsu = 1").ROOF_FRACTION_DISTRIBUTION_50_INF, 0.00001
        assertEquals 1.0, h2GIS.firstRow("SELECT * FROM ${p.results.outputTableName} WHERE id_rsu = 2").ROOF_FRACTION_DISTRIBUTION_20_25, 0.00001
        assertEquals 0, h2GIS.firstRow("SELECT * FROM ${p.results.outputTableName} WHERE id_rsu = 2").ROOF_FRACTION_DISTRIBUTION_0_5, 0.00001
        assertEquals 0, h2GIS.firstRow("SELECT * FROM ${p.results.outputTableName} WHERE id_rsu = 2").ROOF_FRACTION_DISTRIBUTION_50_INF, 0.00001
        assertEquals 0, h2GIS.firstRow("SELECT * FROM ${p.results.outputTableName} WHERE id_rsu = 3").ROOF_FRACTION_DISTRIBUTION_20_25, 0.00001
        assertEquals 0, h2GIS.firstRow("SELECT * FROM ${p.results.outputTableName} WHERE id_rsu = 3").ROOF_FRACTION_DISTRIBUTION_0_5, 0.00001
        assertEquals 1.0, h2GIS.firstRow("SELECT * FROM ${p.results.outputTableName} WHERE id_rsu = 3").ROOF_FRACTION_DISTRIBUTION_50_INF, 0.00001
        assertEquals 0, h2GIS.firstRow("SELECT * FROM ${p.results.outputTableName} WHERE id_rsu = 4").ROOF_FRACTION_DISTRIBUTION_20_25, 0.00001
        assertEquals 0, h2GIS.firstRow("SELECT * FROM ${p.results.outputTableName} WHERE id_rsu = 4").ROOF_FRACTION_DISTRIBUTION_0_5, 0.00001
        assertEquals 0, h2GIS.firstRow("SELECT * FROM ${p.results.outputTableName} WHERE id_rsu = 4").ROOF_FRACTION_DISTRIBUTION_50_INF, 0.00001
    }

    @Test
    void frontalAreaIndexDistributionTest() {
        // Only the first 1 first created buildings are selected for the tests
        h2GIS """
                DROP TABLE IF EXISTS tempo_build, tempo_rsu; 
                CREATE TABLE tempo_build(id_build int, the_geom geometry, height_wall double);
                INSERT INTO tempo_build VALUES (1, 'POLYGON((-50 -50, 50 -50, 50 50, -50 50, -50 -50))'::GEOMETRY, 3),
                                               (2, 'POLYGON((50 -50, 150 -50, 150 50, 50 50, 50 -50))'::GEOMETRY, 21),
                                               (3, 'POLYGON((50 50, 100 50, 100 150, 50 150, 50 50))'::GEOMETRY, 60);
                CREATE TABLE tempo_rsu(id_rsu int, the_geom geometry);
                INSERT INTO tempo_rsu VALUES    (1, 'POLYGON((0 0, 100 0, 100 100, 0 100, 0 0))'::GEOMETRY),
                                                (2, 'POLYGON((100 0, 200 0, 200 100, 100 100, 100 0))'::GEOMETRY),
                                                (3, 'POLYGON((0 100, 100 100, 100 200, 0 200, 0 100))'::GEOMETRY),
                                                (4, 'POLYGON((100 100, 200 100, 200 200, 100 200, 100 100))'::GEOMETRY),
                                                (5, 'POLYGON((200 200, 300 200, 300 300, 200 300, 200 200))'::GEOMETRY);
            """
        // First calculate the correlation table between buildings and rsu
        def createScalesRelationsGridBl = Geoindicators.SpatialUnits.spatialJoin()
        createScalesRelationsGridBl([datasource    : h2GIS,
                                     sourceTable   : "tempo_build",
                                     targetTable   : "tempo_rsu",
                                     idColumnTarget: "id_rsu",
                                     prefixName    : "test",
                                     nbRelations   : null])


        def p = Geoindicators.RsuIndicators.frontalAreaIndexDistribution()
        assertTrue p([
                buildingTable    : createScalesRelationsGridBl.results.outputTableName,
                rsuTable         : "tempo_rsu",
                idRsu            : "id_rsu",
                listLayersBottom : [0, 5, 10, 15, 20, 25, 30, 35, 40, 45, 50],
                numberOfDirection: 12,
                prefixName       : "test",
                datasource       : h2GIS])
        assertEquals 0.00566, h2GIS.firstRow("SELECT * FROM ${p.results.outputTableName} WHERE id_rsu = 1").FRONTAL_AREA_INDEX_H0_5_D30_60, 0.00001
        assertEquals 0.00321, h2GIS.firstRow("SELECT * FROM ${p.results.outputTableName} WHERE id_rsu = 1").FRONTAL_AREA_INDEX_H50_61_D30_60, 0.00001
        assertEquals 0.00321, h2GIS.firstRow("SELECT * FROM ${p.results.outputTableName} WHERE id_rsu = 4").FRONTAL_AREA_INDEX_H50_61_D30_60, 0.00001
        assertEquals 0.0, h2GIS.firstRow("SELECT * FROM ${p.results.outputTableName} WHERE id_rsu = 5").FRONTAL_AREA_INDEX_H0_5_D30_60, 0.00001
    }

    @Test
    void rsuPopulationTest1() {
        h2GIS.execute("""DROP TABLE if exists population_grid, rsu;
        CREATE TABLE population_grid (ID_POP integer, POP float, THE_GEOM GEOMETRY);
        INSERT INTO population_grid VALUES(1, 10, 'POLYGON ((0 0, 10 0, 10 10, 0 10, 0 0))'::GEOMETRY);
        CREATE TABLE rsu (ID_rsu integer, THE_GEOM GEOMETRY);
        INSERT INTO rsu VALUES(1, 'POLYGON ((3 6, 6 6, 6 3, 3 3, 3 6))'::GEOMETRY);
        """.toString())
        IProcess process = Geoindicators.RsuIndicators.rsuPopulation()
        assertTrue process.execute([inputRsuTableName     : "rsu", inputPopulation: "population_grid",
                                    inputPopulationColumns: ["pop"], datasource: h2GIS])
        assertEquals(10f, (float) h2GIS.firstRow("select pop from ${process.results.rsuTableName}").pop)
    }

    @Test
    void groundLayer() {
        h2GIS.load(SpatialUnitsTests.class.getResource("road_test.geojson"), true)
        h2GIS.load(SpatialUnitsTests.class.getResource("building_test.geojson"), true)
        h2GIS.load(SpatialUnitsTests.class.getResource("veget_test.geojson"), true)
        h2GIS.load(SpatialUnitsTests.class.getResource("hydro_test.geojson"), true)
        def zone = h2GIS.load(SpatialUnitsTests.class.getResource("zone_test.geojson"), true)

        def env = h2GIS.getSpatialTable(zone).getExtent()
        if (env) {
            def gridP = Geoindicators.SpatialUnits.createGrid()
            assert gridP.execute([geometry: env, deltaX: 100, deltaY: 100, datasource: h2GIS])
            def outputTable = gridP.results.outputTableName
            IProcess process = Geoindicators.RsuIndicators.groundLayer()
            assertTrue process.execute(["zone" : outputTable, "id_zone": "id_grid",
                                        building: "building_test", road: "road_test", vegetation: "veget_test", water: "hydro_test", datasource: h2GIS])

            def ground = process.results.ground
            assertTrue((h2GIS.firstRow("select sum(st_area(the_geom)) as area from  building_test where zindex=0".toString()).area- h2GIS.firstRow("select sum(st_area(the_geom)) as area from  $ground where building_type is not null".toString()).area)<10)
            assertTrue((h2GIS.firstRow("select sum(st_area(the_geom)) as area from  hydro_test where zindex=0".toString()).area- h2GIS.firstRow("select sum(st_area(the_geom)) as area from  $ground where water_type is not null".toString()).area)<10)
            assertTrue((h2GIS.firstRow("select sum(st_area(the_geom)) as area from  veget_test where zindex=0".toString()).area  - h2GIS.firstRow("select sum(st_area(the_geom)) as area from  $ground where low_vegetation_type is not null or  high_vegetation_type is not null".toString()).area)<10)
            h2GIS.save("(SELECT the_geom, LOW_VEGETATION_TYPE, HIGH_VEGETATION_TYPE, WATER_TYPE, IMPERVIOUS_TYPE FROM $ground where BUILDING_TYPE IS NULL AND ROAD_TYPE IS NULL )", "/tmp/ground.shp")
        }
    }

}
<|MERGE_RESOLUTION|>--- conflicted
+++ resolved
@@ -3,11 +3,7 @@
 import org.junit.jupiter.api.BeforeAll
 import org.junit.jupiter.api.BeforeEach
 import org.junit.jupiter.api.Test
-<<<<<<< HEAD
-import org.orbisgis.data.H2GIS
-=======
 import org.junit.jupiter.api.io.TempDir
->>>>>>> 2d1f844d
 import org.orbisgis.geoclimate.Geoindicators
 import org.orbisgis.process.api.IProcess
 
@@ -18,13 +14,7 @@
 
 class RsuIndicatorsTests {
 
-<<<<<<< HEAD
-    private static H2GIS h2GIS
-
-    @BeforeAll
-    static void beforeAll() {
-        h2GIS = open "./target/${RsuIndicatorsTests.simpleName}_db;AUTO_SERVER=TRUE"
-=======
+
     @TempDir
     static File folder
     private static def h2GIS
@@ -32,7 +22,6 @@
     @BeforeAll
     static void beforeAll(){
         h2GIS = open(folder.getAbsolutePath()+File.separator+"rsuIndicatorsTests;AUTO_SERVER=TRUE")
->>>>>>> 2d1f844d
     }
 
     @BeforeEach
