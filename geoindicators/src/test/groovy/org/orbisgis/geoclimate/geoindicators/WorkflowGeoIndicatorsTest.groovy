package org.orbisgis.geoclimate.geoindicators

import org.junit.jupiter.api.BeforeAll
import org.junit.jupiter.api.Test
import org.junit.jupiter.api.io.TempDir
import org.orbisgis.geoclimate.Geoindicators
import org.orbisgis.data.dataframe.DataFrame
import org.orbisgis.data.H2GIS
import org.orbisgis.process.api.IProcess
import org.slf4j.Logger
import org.slf4j.LoggerFactory

import static org.junit.jupiter.api.Assertions.assertEquals
import static org.junit.jupiter.api.Assertions.assertNotNull
import static org.junit.jupiter.api.Assertions.assertTrue
import static org.orbisgis.data.H2GIS.open

class WorkflowGeoIndicatorsTest {

    @TempDir
    static File folder

    public static Logger logger = LoggerFactory.getLogger(WorkflowGeoIndicatorsTest.class)

    // Indicator list (at RSU scale) for each type of use
    public static listNames = [
            "TEB" : ["VERT_ROOF_DENSITY", "NON_VERT_ROOF_DENSITY",
                     "ROAD_DIRECTION_DISTRIBUTION_H0_D0_30", "ROAD_DIRECTION_DISTRIBUTION_H0_D60_90",
                     "ROAD_DIRECTION_DISTRIBUTION_H0_D90_120", "ROAD_DIRECTION_DISTRIBUTION_H0_D120_150",
                     "ROAD_DIRECTION_DISTRIBUTION_H0_D150_180", "ROAD_DIRECTION_DISTRIBUTION_H0_D30_60",
                     "PROJECTED_FACADE_AREA_DISTRIBUTION_H0_10_D0_30", "PROJECTED_FACADE_AREA_DISTRIBUTION_H10_20_D0_30",
                     "PROJECTED_FACADE_AREA_DISTRIBUTION_H20_30_D0_30", "PROJECTED_FACADE_AREA_DISTRIBUTION_H30_40_D0_30",
                     "PROJECTED_FACADE_AREA_DISTRIBUTION_H40_50_D0_30", "PROJECTED_FACADE_AREA_DISTRIBUTION_H50_D0_30",
                     "PROJECTED_FACADE_AREA_DISTRIBUTION_H0_10_D30_60", "PROJECTED_FACADE_AREA_DISTRIBUTION_H10_20_D30_60",
                     "PROJECTED_FACADE_AREA_DISTRIBUTION_H20_30_D30_60", "PROJECTED_FACADE_AREA_DISTRIBUTION_H30_40_D30_60",
                     "PROJECTED_FACADE_AREA_DISTRIBUTION_H40_50_D30_60", "PROJECTED_FACADE_AREA_DISTRIBUTION_H50_D30_60",
                     "PROJECTED_FACADE_AREA_DISTRIBUTION_H0_10_D60_90", "PROJECTED_FACADE_AREA_DISTRIBUTION_H10_20_D60_90",
                     "PROJECTED_FACADE_AREA_DISTRIBUTION_H20_30_D60_90", "PROJECTED_FACADE_AREA_DISTRIBUTION_H30_40_D60_90",
                     "PROJECTED_FACADE_AREA_DISTRIBUTION_H40_50_D60_90", "PROJECTED_FACADE_AREA_DISTRIBUTION_H50_D60_90",
                     "PROJECTED_FACADE_AREA_DISTRIBUTION_H0_10_D90_120", "PROJECTED_FACADE_AREA_DISTRIBUTION_H10_20_D90_120",
                     "PROJECTED_FACADE_AREA_DISTRIBUTION_H20_30_D90_120", "PROJECTED_FACADE_AREA_DISTRIBUTION_H30_40_D90_120",
                     "PROJECTED_FACADE_AREA_DISTRIBUTION_H40_50_D90_120", "PROJECTED_FACADE_AREA_DISTRIBUTION_H50_D90_120",
                     "PROJECTED_FACADE_AREA_DISTRIBUTION_H0_10_D120_150", "PROJECTED_FACADE_AREA_DISTRIBUTION_H10_20_D120_150",
                     "PROJECTED_FACADE_AREA_DISTRIBUTION_H20_30_D120_150", "PROJECTED_FACADE_AREA_DISTRIBUTION_H30_40_D120_150",
                     "PROJECTED_FACADE_AREA_DISTRIBUTION_H40_50_D120_150", "PROJECTED_FACADE_AREA_DISTRIBUTION_H50_D120_150",
                     "PROJECTED_FACADE_AREA_DISTRIBUTION_H0_10_D150_180", "PROJECTED_FACADE_AREA_DISTRIBUTION_H10_20_D150_180",
                     "PROJECTED_FACADE_AREA_DISTRIBUTION_H20_30_D150_180", "PROJECTED_FACADE_AREA_DISTRIBUTION_H30_40_D150_180",
                     "PROJECTED_FACADE_AREA_DISTRIBUTION_H40_50_D150_180", "PROJECTED_FACADE_AREA_DISTRIBUTION_H50_D150_180",
                     "NON_VERT_ROOF_AREA_H0_10", "NON_VERT_ROOF_AREA_H10_20", "NON_VERT_ROOF_AREA_H20_30",
                     "NON_VERT_ROOF_AREA_H30_40", "NON_VERT_ROOF_AREA_H40_50", "NON_VERT_ROOF_AREA_H50",
                     "VERT_ROOF_AREA_H0_10", "VERT_ROOF_AREA_H10_20", "VERT_ROOF_AREA_H20_30", "VERT_ROOF_AREA_H30_40",
                     "VERT_ROOF_AREA_H40_50", "VERT_ROOF_AREA_H50", "EFFECTIVE_TERRAIN_ROUGHNESS_LENGTH"],
            "UTRF": ["AREA", "ASPECT_RATIO", "BUILDING_TOTAL_FRACTION", "FREE_EXTERNAL_FACADE_DENSITY",
                     "VEGETATION_FRACTION_UTRF", "LOW_VEGETATION_FRACTION_UTRF", "HIGH_VEGETATION_IMPERVIOUS_FRACTION_UTRF",
                     "HIGH_VEGETATION_PERVIOUS_FRACTION_UTRF", "ROAD_FRACTION_UTRF", "IMPERVIOUS_FRACTION_UTRF",
                     "AVG_NUMBER_BUILDING_NEIGHBOR", "AVG_HEIGHT_ROOF_AREA_WEIGHTED",
                     "STD_HEIGHT_ROOF_AREA_WEIGHTED", "BUILDING_NUMBER_DENSITY", "BUILDING_VOLUME_DENSITY",
                     "BUILDING_VOLUME_DENSITY", "AVG_VOLUME", "GROUND_LINEAR_ROAD_DENSITY",
                     "GEOM_AVG_HEIGHT_ROOF", "BUILDING_FLOOR_AREA_DENSITY",
                     "AVG_MINIMUM_BUILDING_SPACING", "MAIN_BUILDING_DIRECTION", "BUILDING_DIRECTION_UNIQUENESS",
                     "BUILDING_DIRECTION_EQUALITY", "AREA_FRACTION_LIGHT_INDUSTRY", "FLOOR_AREA_FRACTION_RESIDENTIAL"],
            "LCZ" : ["BUILDING_FRACTION_LCZ", "ASPECT_RATIO", "GROUND_SKY_VIEW_FACTOR", "PERVIOUS_FRACTION_LCZ",
                     "IMPERVIOUS_FRACTION_LCZ", "GEOM_AVG_HEIGHT_ROOF", "EFFECTIVE_TERRAIN_ROUGHNESS_LENGTH", "EFFECTIVE_TERRAIN_ROUGHNESS_CLASS",
                     "HIGH_VEGETATION_FRACTION_LCZ", "LOW_VEGETATION_FRACTION_LCZ", "WATER_FRACTION_LCZ", "AREA_FRACTION_LIGHT_INDUSTRY",
                     "FLOOR_AREA_FRACTION_RESIDENTIAL"]]

    // Basic columns at RSU scale
    public static listColBasic = ["ID_RSU", "THE_GEOM"]

    // Indicators common to each indicator use
    public static listColCommon = ["LOW_VEGETATION_FRACTION", "HIGH_VEGETATION_FRACTION",
                                   "BUILDING_FRACTION", "WATER_FRACTION", "ROAD_FRACTION", "IMPERVIOUS_FRACTION",
                                   "HIGH_VEGETATION_LOW_VEGETATION_FRACTION", "HIGH_VEGETATION_WATER_FRACTION",
                                   "HIGH_VEGETATION_ROAD_FRACTION", "HIGH_VEGETATION_IMPERVIOUS_FRACTION",
                                   "HIGH_VEGETATION_BUILDING_FRACTION", "UNDEFINED_FRACTION"]

    // Column names in the LCZ Table
    public static listColLcz = ["LCZ_PRIMARY", "LCZ_SECONDARY", "LCZ_EQUALITY_VALUE", "LCZ_UNIQUENESS_VALUE", "MIN_DISTANCE"]

    // Indicator lists for urban typology use at building and block scales
    public static listUrbTyp =
            ["Bu": ["THE_GEOM", "ID_RSU", "ID_BUILD", "ID_BLOCK", "NB_LEV", "ZINDEX", "MAIN_USE", "TYPE", "ID_SOURCE",
                    "HEIGHT_ROOF", "HEIGHT_WALL", "PERIMETER", "AREA", "VOLUME", "FLOOR_AREA", "TOTAL_FACADE_LENGTH", "COMMON_WALL_FRACTION",
                    "CONTIGUITY", "AREA_CONCAVITY", "FORM_FACTOR", "RAW_COMPACTNESS", "PERIMETER_CONVEXITY",
                    "MINIMUM_BUILDING_SPACING", "NUMBER_BUILDING_NEIGHBOR", "ROAD_DISTANCE", "LIKELIHOOD_LARGE_BUILDING"],
             "Bl": ["THE_GEOM", "ID_RSU", "ID_BLOCK", "AREA", "FLOOR_AREA", "VOLUME", "HOLE_AREA_DENSITY", "MAIN_BUILDING_DIRECTION",
                    "BUILDING_DIRECTION_UNIQUENESS", "BUILDING_DIRECTION_EQUALITY", "CLOSINGNESS", "NET_COMPACTNESS",
                    "AVG_HEIGHT_ROOF_AREA_WEIGHTED", "STD_HEIGHT_ROOF_AREA_WEIGHTED"]]

    public static H2GIS datasource
    public static def inputTableNames

    @BeforeAll
<<<<<<< HEAD
    static void beforeAll() {
        File directory = new File("./target/geoindicators_workflow")
        datasource = H2GIS.open(directory.absolutePath + File.separator + "osm_workflow_db;AUTO_SERVER=TRUE")
=======
    static void beforeAll(){
        datasource = open(folder.getAbsolutePath()+File.separator+"workflowGeoIndicatorsTest;AUTO_SERVER=TRUE")
>>>>>>> 2d1f844d
        assertNotNull(datasource)
        datasource.load(WorkflowGeoIndicatorsTest.class.getResource("BUILDING.geojson"), "BUILDING", true)
        datasource.load(WorkflowGeoIndicatorsTest.class.getResource("ROAD.geojson"), "ROAD", true)
        datasource.load(WorkflowGeoIndicatorsTest.class.getResource("RAIL.geojson"), "RAIL", true)
        datasource.load(WorkflowGeoIndicatorsTest.class.getResource("VEGET.geojson"), "VEGET", true)
        datasource.load(WorkflowGeoIndicatorsTest.class.getResource("HYDRO.geojson"), "HYDRO", true)
        inputTableNames = [zoneTable: "ZONE", buildingTable: "BUILDING", roadTable: "ROAD",
                           railTable: "RAIL", vegetationTable: "VEGET", hydrographicTable: "HYDRO"]
    }


    @Test
    void GeoIndicatorsTest1() {
        //Reload the building table because the original table is updated with the block and rsu identifiers
        datasource.load(WorkflowGeoIndicatorsTest.class.getResource("BUILDING.geojson"), "BUILDING", true)
        datasource.load(WorkflowGeoIndicatorsTest.class.getResource("ZONE.geojson"), "ZONE", true)
        boolean svfSimplified = false
        def prefixName = ""
        def mapOfWeights = ["sky_view_factor"             : 1, "aspect_ratio": 1, "building_surface_fraction": 1,
                            "impervious_surface_fraction" : 1, "pervious_surface_fraction": 1,
                            "height_of_roughness_elements": 1, "terrain_roughness_length": 1]
        def ind_i = ["LCZ", "UTRF", "TEB"]
        IProcess GeoIndicatorsCompute_i = Geoindicators.WorkflowGeoIndicators.computeAllGeoIndicators()
        assertTrue GeoIndicatorsCompute_i.execute(datasource: datasource, zoneTable: inputTableNames.zoneTable,
                buildingTable: inputTableNames.buildingTable, roadTable: inputTableNames.roadTable,
                railTable: inputTableNames.railTable, vegetationTable: inputTableNames.vegetationTable,
                hydrographicTable: inputTableNames.hydrographicTable, indicatorUse: ind_i,
                svfSimplified: svfSimplified, prefixName: prefixName,
                mapOfWeights: mapOfWeights)

        checkRSUIndicators(datasource, GeoIndicatorsCompute_i.results.rsu_indicators, false)

        if (ind_i.contains("UTRF")) {
            assertEquals(listUrbTyp.Bu.sort(), datasource.getTable(GeoIndicatorsCompute_i.getResults().building_indicators).columns.sort())
            assertEquals(listUrbTyp.Bl.sort(), datasource.getTable(GeoIndicatorsCompute_i.results.block_indicators).columns.sort())
        }

        def expectListRsuTempo = listColBasic + listColCommon
        expectListRsuTempo = (expectListRsuTempo + ind_i.collect { listNames[it] }).flatten()
        def expectListRsu = expectListRsuTempo.toUnique()
        def realListRsu = datasource.getTable(GeoIndicatorsCompute_i.results.rsu_indicators).columns
        // We test that there is no missing indicators in the RSU table
        for (i in expectListRsu) {
            assertTrue realListRsu.contains(i)
        }
        if (ind_i.contains("LCZ")) {
            def expectListLczTempo = listColLcz
            expectListLczTempo = expectListLczTempo + listColBasic
            def expectListLcz = expectListLczTempo.sort()
            assertEquals(expectListLcz, datasource.getTable(GeoIndicatorsCompute_i.results.rsu_lcz).columns.sort())
        } else {
            assertEquals(null, GeoIndicatorsCompute_i.results.rsu_lcz)
        }
        def dfRsu = DataFrame.of(datasource."$GeoIndicatorsCompute_i.results.rsu_indicators")
        assertEquals dfRsu.nrows(), dfRsu.omitNullRows().nrows()
        def dfBuild = DataFrame.of(datasource."$GeoIndicatorsCompute_i.results.building_indicators")
        dfBuild = dfBuild.drop("ID_RSU")
        assertEquals dfBuild.nrows(), dfBuild.omitNullRows().nrows()
        def dfBlock = DataFrame.of(datasource."$GeoIndicatorsCompute_i.results.block_indicators")
        dfBlock = dfBlock.drop("ID_RSU")
        assertEquals dfBlock.nrows(), dfBlock.omitNullRows().nrows()

    }

    @Test
    void GeoIndicatorsTest2() {
        //Reload the building table because the original table is updated with the block and rsu identifiers
        datasource.load(WorkflowGeoIndicatorsTest.class.getResource("BUILDING.geojson"), "BUILDING", true)
        datasource.load(WorkflowGeoIndicatorsTest.class.getResource("ZONE.geojson"), "ZONE", true)
        boolean svfSimplified = false
        def prefixName = ""
        def mapOfWeights = ["sky_view_factor"             : 1, "aspect_ratio": 1, "building_surface_fraction": 1,
                            "impervious_surface_fraction" : 1, "pervious_surface_fraction": 1,
                            "height_of_roughness_elements": 1, "terrain_roughness_length": 1]

        def ind_i = ["UTRF"]
        def modelPath = "UTRF_BDTOPO_V2_RF_2_2.model"
        IProcess GeoIndicatorsCompute_i = Geoindicators.WorkflowGeoIndicators.computeAllGeoIndicators()
        assertTrue GeoIndicatorsCompute_i.execute(datasource: datasource, zoneTable: inputTableNames.zoneTable,
                buildingTable: inputTableNames.buildingTable, roadTable: inputTableNames.roadTable,
                railTable: inputTableNames.railTable, vegetationTable: inputTableNames.vegetationTable,
                hydrographicTable: inputTableNames.hydrographicTable, indicatorUse: ind_i,
                svfSimplified: svfSimplified, prefixName: prefixName,
                mapOfWeights: mapOfWeights, utrfModelName: modelPath)

        checkRSUIndicators(datasource, GeoIndicatorsCompute_i.results.rsu_indicators, false)

        if (ind_i.contains("UTRF")) {
            assertEquals(listUrbTyp.Bu.sort(), datasource.getTable(GeoIndicatorsCompute_i.getResults().building_indicators).columns.sort())
            assertEquals(listUrbTyp.Bl.sort(), datasource.getTable(GeoIndicatorsCompute_i.results.block_indicators).columns.sort())
            // Check that the sum of proportion (or building area) for each RSU is equal to 1
            def utrfArea = datasource."$GeoIndicatorsCompute_i.results.rsu_utrf_area"
            def colUtrfArea = utrfArea.getColumns()
            colUtrfArea = colUtrfArea.minus(["ID_RSU", "THE_GEOM", "TYPO_MAJ", "UNIQUENESS_VALUE"])
            def countSumAreaEqual1 = datasource.firstRow("""SELECT COUNT(*) AS NB 
                                                                    FROM ${GeoIndicatorsCompute_i.results.rsu_utrf_area}
                                                                    WHERE ${colUtrfArea.join("+")}>0.99 AND ${colUtrfArea.join("+")}<1.01""")
            def countSumAreaRemove0 = datasource.firstRow("""SELECT COUNT(*) AS NB 
                                                                    FROM ${GeoIndicatorsCompute_i.results.rsu_utrf_floor_area}
                                                                    WHERE ${colUtrfArea.join("+")}>0""")
            assertEquals countSumAreaRemove0.NB, countSumAreaEqual1.NB

            // Check that the sum of proportion (or building floor area) for each RSU is equal to 1
            def utrfFloorArea = datasource."$GeoIndicatorsCompute_i.results.rsu_utrf_floor_area"
            def colUtrfFloorArea = utrfFloorArea.getColumns()
            colUtrfFloorArea = colUtrfFloorArea.minus(["ID_RSU", "THE_GEOM", "TYPO_MAJ", "UNIQUENESS_VALUE"])
            def countSumFloorAreaEqual1 = datasource.firstRow("""SELECT COUNT(*) AS NB 
                                                                    FROM ${GeoIndicatorsCompute_i.results.rsu_utrf_floor_area}
                                                                    WHERE ${colUtrfFloorArea.join("+")}>0.99 AND ${colUtrfFloorArea.join("+")}<1.01""")
            def countSumFloorAreaRemove0 = datasource.firstRow("""SELECT COUNT(*) AS NB 
                                                                    FROM ${GeoIndicatorsCompute_i.results.rsu_utrf_floor_area}
                                                                    WHERE ${colUtrfFloorArea.join("+")}>0""")
            assertEquals countSumFloorAreaRemove0.NB, countSumFloorAreaEqual1.NB

            // Check that all buildings being in the zone have a value different than 0 (0 being no value)
            def dfBuild = DataFrame.of(datasource."$GeoIndicatorsCompute_i.results.building_utrf")
            def nbNull = datasource.firstRow("""SELECT COUNT(*) AS NB 
                                                            FROM ${GeoIndicatorsCompute_i.results.building_utrf}
                                                            WHERE I_TYPO = 'unknown'""")
            assertTrue dfBuild.nrows() > 0
            assertEquals 0, nbNull.NB
        }
        def expectListRsuTempo = listColBasic + listColCommon
        expectListRsuTempo = (expectListRsuTempo + ind_i.collect { listNames[it] }).flatten()
        def expectListRsu = expectListRsuTempo.toUnique()
        def realListRsu = datasource.getTable(GeoIndicatorsCompute_i.results.rsu_indicators).columns

        // We test that there is no missing indicators in the RSU table
        for (i in expectListRsu) {
            assertTrue realListRsu.contains(i)
        }
        if (ind_i.contains("LCZ")) {
            def expectListLczTempo = listColLcz
            expectListLczTempo = expectListLczTempo + listColBasic
            def expectListLcz = expectListLczTempo.sort()
            assertEquals(expectListLcz, datasource.getTable(GeoIndicatorsCompute_i.results.rsu_lcz).columns.sort())
        } else {
            assertEquals(null, GeoIndicatorsCompute_i.results.rsu_lcz)
        }
    }

    @Test
    void GeoIndicatorsTest3() {
        //Reload the building table because the original table is updated with the block and rsu identifiers
        datasource.load(WorkflowGeoIndicatorsTest.class.getResource("BUILDING.geojson"), "BUILDING", true)
        datasource.load(WorkflowGeoIndicatorsTest.class.getResource("ZONE.geojson"), "ZONE", true)
        boolean svfSimplified = false
        def prefixName = ""
        def mapOfWeights = ["sky_view_factor"             : 1, "aspect_ratio": 1, "building_surface_fraction": 1,
                            "impervious_surface_fraction" : 1, "pervious_surface_fraction": 1,
                            "height_of_roughness_elements": 1, "terrain_roughness_length": 1]

        def ind_i = ["UTRF", "TEB"]

        IProcess GeoIndicatorsCompute_i = Geoindicators.WorkflowGeoIndicators.computeAllGeoIndicators()
        assertTrue GeoIndicatorsCompute_i.execute(datasource: datasource, zoneTable: inputTableNames.zoneTable,
                buildingTable: inputTableNames.buildingTable, roadTable: inputTableNames.roadTable,
                railTable: inputTableNames.railTable, vegetationTable: inputTableNames.vegetationTable,
                hydrographicTable: inputTableNames.hydrographicTable, indicatorUse: ind_i,
                svfSimplified: svfSimplified, prefixName: prefixName,
                mapOfWeights: mapOfWeights)

        checkRSUIndicators(datasource, GeoIndicatorsCompute_i.results.rsu_indicators, false)

        if (ind_i.contains("UTRF")) {
            assertEquals(listUrbTyp.Bu.sort(), datasource.getTable(GeoIndicatorsCompute_i.getResults().building_indicators).columns.sort())
            assertEquals(listUrbTyp.Bl.sort(), datasource.getTable(GeoIndicatorsCompute_i.results.block_indicators).columns.sort())
        }
        def expectListRsuTempo = listColBasic + listColCommon
        expectListRsuTempo = (expectListRsuTempo + ind_i.collect { listNames[it] }).flatten()
        def expectListRsu = expectListRsuTempo.toUnique()
        def realListRsu = datasource.getTable(GeoIndicatorsCompute_i.results.rsu_indicators).columns
        // We test that there is no missing indicators in the RSU table
        for (i in expectListRsu) {
            assertTrue realListRsu.contains(i)
        }
        if (ind_i.contains("LCZ")) {
            def expectListLczTempo = listColLcz
            expectListLczTempo = expectListLczTempo + listColBasic
            def expectListLcz = expectListLczTempo.sort()
            assertEquals(expectListLcz, datasource.getTable(GeoIndicatorsCompute_i.results.rsu_lcz).columns.sort())
        } else {
            assertEquals(null, GeoIndicatorsCompute_i.results.rsu_lcz)
        }
    }

    @Test
    void GeoIndicatorsTest4() {
        //Reload the building table because the original table is updated with the block and rsu identifiers
        datasource.load(WorkflowGeoIndicatorsTest.class.getResource("BUILDING.geojson"), "BUILDING", true)
        datasource.load(WorkflowGeoIndicatorsTest.class.getResource("ZONE.geojson"), "ZONE", true)
        boolean svfSimplified = false
        def prefixName = ""
        def mapOfWeights = ["sky_view_factor"             : 1, "aspect_ratio": 1, "building_surface_fraction": 1,
                            "impervious_surface_fraction" : 1, "pervious_surface_fraction": 1,
                            "height_of_roughness_elements": 1, "terrain_roughness_length": 1]

        def ind_i = ["TEB"]

        IProcess GeoIndicatorsCompute_i = Geoindicators.WorkflowGeoIndicators.computeAllGeoIndicators()
        assertTrue GeoIndicatorsCompute_i.execute(datasource: datasource, zoneTable: inputTableNames.zoneTable,
                buildingTable: inputTableNames.buildingTable, roadTable: inputTableNames.roadTable,
                railTable: inputTableNames.railTable, vegetationTable: inputTableNames.vegetationTable,
                hydrographicTable: inputTableNames.hydrographicTable, indicatorUse: ind_i,
                svfSimplified: svfSimplified, prefixName: prefixName,
                mapOfWeights: mapOfWeights)

        checkRSUIndicators(datasource, GeoIndicatorsCompute_i.results.rsu_indicators, false)

        if (ind_i.contains("UTRF")) {
            assertEquals(listUrbTyp.Bu.sort(), datasource.getTable(GeoIndicatorsCompute_i.getResults().building_indicators).columns.sort())
            assertEquals(listUrbTyp.Bl.sort(), datasource.getTable(GeoIndicatorsCompute_i.results.block_indicators).columns.sort())
        }
        def expectListRsuTempo = listColBasic + listColCommon
        expectListRsuTempo = (expectListRsuTempo + ind_i.collect { listNames[it] }).flatten()
        def expectListRsu = expectListRsuTempo.toUnique()
        def realListRsu = datasource.getTable(GeoIndicatorsCompute_i.results.rsu_indicators).columns
        // We test that there is no missing indicators in the RSU table
        for (i in expectListRsu) {
            assertTrue realListRsu.contains(i)
        }
        if (ind_i.contains("LCZ")) {
            def expectListLczTempo = listColLcz
            expectListLczTempo = expectListLczTempo + listColBasic
            def expectListLcz = expectListLczTempo.sort()
            assertEquals(expectListLcz, datasource.getTable(GeoIndicatorsCompute_i.results.rsu_lcz).columns.sort())
        } else {
            assertEquals(null, GeoIndicatorsCompute_i.results.rsu_lcz)
        }
    }

    @Test
    void GeoIndicatorsTest5() {
        //Reload the building table because the original table is updated with the block and rsu identifiers
        datasource.load(WorkflowGeoIndicatorsTest.class.getResource("BUILDING.geojson"), "BUILDING", true)
        datasource.load(WorkflowGeoIndicatorsTest.class.getResource("ZONE.geojson"), "ZONE", true)
        boolean svfSimplified = false
        def prefixName = ""
        def mapOfWeights = ["sky_view_factor"             : 1, "aspect_ratio": 1, "building_surface_fraction": 1,
                            "impervious_surface_fraction" : 1, "pervious_surface_fraction": 1,
                            "height_of_roughness_elements": 1, "terrain_roughness_length": 1]

        def ind_i = ["LCZ", "TEB"]

        IProcess GeoIndicatorsCompute_i = Geoindicators.WorkflowGeoIndicators.computeAllGeoIndicators()
        assertTrue GeoIndicatorsCompute_i.execute(datasource: datasource, zoneTable: inputTableNames.zoneTable,
                buildingTable: inputTableNames.buildingTable, roadTable: inputTableNames.roadTable,
                railTable: inputTableNames.railTable, vegetationTable: inputTableNames.vegetationTable,
                hydrographicTable: inputTableNames.hydrographicTable, indicatorUse: ind_i,
                svfSimplified: svfSimplified, prefixName: prefixName,
                mapOfWeights: mapOfWeights)

        checkRSUIndicators(datasource, GeoIndicatorsCompute_i.results.rsu_indicators, false)

        if (ind_i.contains("UTRF")) {
            assertEquals(listUrbTyp.Bu.sort(), datasource.getTable(GeoIndicatorsCompute_i.getResults().building_indicators).columns.sort())
            assertEquals(listUrbTyp.Bl.sort(), datasource.getTable(GeoIndicatorsCompute_i.results.block_indicators).columns.sort())
        }
        def expectListRsuTempo = listColBasic + listColCommon
        expectListRsuTempo = (expectListRsuTempo + ind_i.collect { listNames[it] }).flatten()
        def expectListRsu = expectListRsuTempo.toUnique()
        def realListRsu = datasource.getTable(GeoIndicatorsCompute_i.results.rsu_indicators).columns
        // We test that there is no missing indicators in the RSU table
        for (i in expectListRsu) {
            assertTrue realListRsu.contains(i)
        }
        if (ind_i.contains("LCZ")) {
            def expectListLczTempo = listColLcz
            expectListLczTempo = expectListLczTempo + listColBasic
            def expectListLcz = expectListLczTempo.sort()
            assertEquals(expectListLcz, datasource.getTable(GeoIndicatorsCompute_i.results.rsu_lcz).columns.sort())
        } else {
            assertEquals(null, GeoIndicatorsCompute_i.results.rsu_lcz)
        }
    }

    @Test
    void GeoIndicatorsTest6() {
        //Reload the building table because the original table is updated with the block and rsu identifiers
        datasource.load(WorkflowGeoIndicatorsTest.class.getResource("BUILDING.geojson"), "BUILDING", true)
        datasource.load(WorkflowGeoIndicatorsTest.class.getResource("ZONE.geojson"), "ZONE", true)
        boolean svfSimplified = false
        def prefixName = ""
        def mapOfWeights = ["sky_view_factor"             : 1, "aspect_ratio": 1, "building_surface_fraction": 1,
                            "impervious_surface_fraction" : 1, "pervious_surface_fraction": 1,
                            "height_of_roughness_elements": 1, "terrain_roughness_length": 1]

        def ind_i = ["UTRF", "LCZ"]

        IProcess GeoIndicatorsCompute_i = Geoindicators.WorkflowGeoIndicators.computeAllGeoIndicators()
        assertTrue GeoIndicatorsCompute_i.execute(datasource: datasource, zoneTable: inputTableNames.zoneTable,
                buildingTable: inputTableNames.buildingTable, roadTable: inputTableNames.roadTable,
                railTable: inputTableNames.railTable, vegetationTable: inputTableNames.vegetationTable,
                hydrographicTable: inputTableNames.hydrographicTable, indicatorUse: ind_i,
                svfSimplified: svfSimplified, prefixName: prefixName,
                mapOfWeights: mapOfWeights)

        checkRSUIndicators(datasource, GeoIndicatorsCompute_i.results.rsu_indicators, false)

        if (ind_i.contains("UTRF")) {
            assertEquals(listUrbTyp.Bu.sort(), datasource.getTable(GeoIndicatorsCompute_i.getResults().building_indicators).columns.sort())
            assertEquals(listUrbTyp.Bl.sort(), datasource.getTable(GeoIndicatorsCompute_i.results.block_indicators).columns.sort())
        }
        def expectListRsuTempo = listColBasic + listColCommon
        expectListRsuTempo = (expectListRsuTempo + ind_i.collect { listNames[it] }).flatten()
        def expectListRsu = expectListRsuTempo.toUnique()
        def realListRsu = datasource.getTable(GeoIndicatorsCompute_i.results.rsu_indicators).columns
        // We test that there is no missing indicators in the RSU table
        for (i in expectListRsu) {
            assertTrue realListRsu.contains(i)
        }
        if (ind_i.contains("LCZ")) {
            def expectListLczTempo = listColLcz
            expectListLczTempo = expectListLczTempo + listColBasic
            def expectListLcz = expectListLczTempo.sort()
            assertEquals(expectListLcz, datasource.getTable(GeoIndicatorsCompute_i.results.rsu_lcz).columns.sort())
        } else {
            assertEquals(null, GeoIndicatorsCompute_i.results.rsu_lcz)
        }
    }

    @Test
    void GeoIndicatorsTest7() {
        //Reload the building table because the original table is updated with the block and rsu identifiers
        datasource.load(WorkflowGeoIndicatorsTest.class.getResource("BUILDING.geojson"), "BUILDING", true)
        datasource.load(WorkflowGeoIndicatorsTest.class.getResource("ZONE.geojson"), "ZONE", true)
        boolean svfSimplified = true
        def prefixName = ""
        def ind_i = ["LCZ"]

        IProcess GeoIndicatorsCompute_i = Geoindicators.WorkflowGeoIndicators.computeAllGeoIndicators()
        assertTrue GeoIndicatorsCompute_i.execute(datasource: datasource, zoneTable: inputTableNames.zoneTable,
                buildingTable: inputTableNames.buildingTable, roadTable: inputTableNames.roadTable,
                railTable: inputTableNames.railTable, vegetationTable: inputTableNames.vegetationTable,
                hydrographicTable: inputTableNames.hydrographicTable, indicatorUse: ind_i,
                svfSimplified: svfSimplified, prefixName: prefixName)

        def expectListRsuTempo = listColBasic + listColCommon
        expectListRsuTempo = (expectListRsuTempo + ind_i.collect { listNames[it] }).flatten()
        def expectListRsu = expectListRsuTempo.toUnique()
        def realListRsu = datasource.getTable(GeoIndicatorsCompute_i.results.rsu_indicators).columns
        // We test that there is no missing indicators in the RSU table
        for (i in expectListRsu) {
            assertTrue realListRsu.contains(i)
        }
        if (ind_i.contains("LCZ")) {
            assertEquals("ID_RSU,LCZ_EQUALITY_VALUE,LCZ_PRIMARY,LCZ_SECONDARY,LCZ_UNIQUENESS_VALUE,MIN_DISTANCE,THE_GEOM", datasource.getTable(GeoIndicatorsCompute_i.results.rsu_lcz).columns.sort().join(","))
        } else {
            assertEquals(null, GeoIndicatorsCompute_i.results.rsu_lcz)
        }
    }

    /**
     * Method to check the result for the RSU indicators table
     * Please add new checks here
     */
    def checkRSUIndicators(def datasource, def rsuIndicatorsTableName, def save) {
        //Check road_fraction > 0
        def countResult = datasource.firstRow("select count(*) as count from ${rsuIndicatorsTableName} WHERE ROAD_FRACTION>0".toString())
        assertEquals(210, countResult.count)

        //Check building_fraction > 0
        countResult = datasource.firstRow("select count(*) as count from ${rsuIndicatorsTableName} WHERE BUILDING_FRACTION>0".toString())
        assertEquals(83, countResult.count)

        //Check high_vegetation_fraction > 0
        countResult = datasource.firstRow("select count(*) as count from ${rsuIndicatorsTableName} WHERE high_vegetation_fraction>0".toString())
        assertEquals(26, countResult.count)

        //Check high_vegetation_water_fraction > 0
        countResult = datasource.firstRow("select count(*) as count from ${rsuIndicatorsTableName} WHERE high_vegetation_water_fraction>0".toString())
        assertEquals(0, countResult.count)

        //Check high_vegetation_building_fraction > 0
        countResult = datasource.firstRow("select count(*) as count from ${rsuIndicatorsTableName} WHERE high_vegetation_building_fraction>0".toString())
        assertEquals(1, countResult.count)

        //Check high_vegetation_low_vegetation_fraction > 0
        countResult = datasource.firstRow("select count(*) as count from ${rsuIndicatorsTableName} WHERE high_vegetation_low_vegetation_fraction>0".toString())
        assertEquals(0, countResult.count)

        //Check high_vegetation_road_fraction > 0
        countResult = datasource.firstRow("select count(*) as count from ${rsuIndicatorsTableName} WHERE high_vegetation_road_fraction>0".toString())
        assertEquals(29, countResult.count)

        //Check high_vegetation_impervious_fraction > 0
        countResult = datasource.firstRow("select count(*) as count from ${rsuIndicatorsTableName} WHERE high_vegetation_impervious_fraction>0".toString())
        assertEquals(0, countResult.count)

        //Check water_fraction > 0
        countResult = datasource.firstRow("select count(*) as count from ${rsuIndicatorsTableName} WHERE water_fraction>0".toString())
        assertEquals(2, countResult.count)

        //Check low_vegetation_fraction > 0
        countResult = datasource.firstRow("select count(*) as count from ${rsuIndicatorsTableName} WHERE low_vegetation_fraction>0".toString())
        assertEquals(55, countResult.count)

        //Check low_vegetation_fraction > 0
        countResult = datasource.firstRow("select count(*) as count from ${rsuIndicatorsTableName} WHERE impervious_fraction>0".toString())
        assertEquals(0, countResult.count)

<<<<<<< HEAD
        if (save) {
            datasource.getTable(tableName).save("${directory.absolutePath}${File.separator}${rsuIndicatorsTableName}.geojson")
=======
        if(save){
            datasource.getTable(tableName).save(new File(folder,"${rsuIndicatorsTableName}.geojson".toString()))
>>>>>>> 2d1f844d
        }
    }

    @Test
    void GeoClimateProperties() {
        assert "0.0.2-SNAPSHOT" == Geoindicators.version()
        assertNotNull Geoindicators.buildNumber()
    }

}<|MERGE_RESOLUTION|>--- conflicted
+++ resolved
@@ -91,14 +91,8 @@
     public static def inputTableNames
 
     @BeforeAll
-<<<<<<< HEAD
-    static void beforeAll() {
-        File directory = new File("./target/geoindicators_workflow")
-        datasource = H2GIS.open(directory.absolutePath + File.separator + "osm_workflow_db;AUTO_SERVER=TRUE")
-=======
     static void beforeAll(){
         datasource = open(folder.getAbsolutePath()+File.separator+"workflowGeoIndicatorsTest;AUTO_SERVER=TRUE")
->>>>>>> 2d1f844d
         assertNotNull(datasource)
         datasource.load(WorkflowGeoIndicatorsTest.class.getResource("BUILDING.geojson"), "BUILDING", true)
         datasource.load(WorkflowGeoIndicatorsTest.class.getResource("ROAD.geojson"), "ROAD", true)
@@ -500,13 +494,8 @@
         countResult = datasource.firstRow("select count(*) as count from ${rsuIndicatorsTableName} WHERE impervious_fraction>0".toString())
         assertEquals(0, countResult.count)
 
-<<<<<<< HEAD
-        if (save) {
-            datasource.getTable(tableName).save("${directory.absolutePath}${File.separator}${rsuIndicatorsTableName}.geojson")
-=======
         if(save){
             datasource.getTable(tableName).save(new File(folder,"${rsuIndicatorsTableName}.geojson".toString()))
->>>>>>> 2d1f844d
         }
     }
 
