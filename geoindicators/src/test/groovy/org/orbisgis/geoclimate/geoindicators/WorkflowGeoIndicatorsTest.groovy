--- conflicted
+++ resolved
@@ -39,85 +39,6 @@
 
     public static Logger logger = LoggerFactory.getLogger(WorkflowGeoIndicatorsTest.class)
 
-<<<<<<< HEAD
-    // Default geoindicator parameters
-    public static parameters = Geoindicators.WorkflowGeoIndicators.getParameters()
-
-    // Indicator list (at RSU scale) for each road direction
-    public static List listRoadDir = []
-    static {
-                for (int d = parameters.angleRangeSizeRoDirection; d <= 180; d += parameters.angleRangeSizeRoDirection) {
-                    listRoadDir.add(Geoindicators.RsuIndicators.getRoadDirIndic(parameters.angleRangeSizeRoDirection, d, 0))
-                }
-            }
-    // Indicator list (at RSU scale) for each facade direction and height (projected facade distrib)
-    // and also for height only (vert and non vert roof density)
-    public static List listFacadeDistrib = []
-    public static List listHeightDistrib = []
-
-    static {
-        int rangeDeg = 360 / parameters.angleRangeSizeRoDirection
-        for (i in 0..parameters.facadeDensListLayersBottom.size()) {
-            Integer h_bot = parameters.facadeDensListLayersBottom[i]
-            Integer h_up
-            if (h_bot == parameters.facadeDensListLayersBottom[-1]){
-                h_up = null
-            }
-            else{
-                h_up = parameters.facadeDensListLayersBottom[i+1]
-            }
-            // Create names for vert and non vert roof density
-            listHeightDistrib.add(Geoindicators.RsuIndicators.getDistribIndicName("vert_roof_area", 'h', h_bot, h_up))
-            listHeightDistrib.add(Geoindicators.RsuIndicators.getDistribIndicName("non_vert_roof_area", 'h', h_bot, h_up))
-
-            // Create names for facade density
-            String name_h = Geoindicators.RsuIndicators.getDistribIndicName("projected_facade_area_distribution", 'h', h_bot, h_up)
-            for (Integer d = 0; d < parameters.facadeDensNumberOfDirection / 2; d++){
-                Integer d_bot = d * 360 / parameters.facadeDensNumberOfDirection
-                Integer d_up = d_bot + rangeDeg
-                listFacadeDistrib.add(Geoindicators.RsuIndicators.getDistribIndicName(name_h, 'd', d_bot, d_up))
-            }
-        }
-    }
-
-    // Indicator list (at RSU scale) for each type of use
-    public static List listBuildTypTeb = []
-    public static List listFloorBuildTypTeb = []
-    public static List listBuildTypLcz = []
-    public static List listFloorBuildTypLcz = []
-    static {
-        for (type in parameters.buildingAreaTypeAndCompositionTeb.keySet()) {
-            listBuildTypTeb.add("AREA_FRACTION_${type}")
-        }
-        for (type in parameters.floorAreaTypeAndCompositionTeb.keySet()) {
-            listFloorBuildTypTeb.add("FLOOR_AREA_FRACTION_${type}")
-        }
-        for (type in parameters.buildingAreaTypeAndCompositionLcz.keySet()) {
-            listBuildTypLcz.add("AREA_FRACTION_${type}")
-        }
-        for (type in parameters.floorAreaTypeAndCompositionLcz.keySet()) {
-            listFloorBuildTypLcz.add("FLOOR_AREA_FRACTION_${type}")
-        }
-    }
-
-    public static listNames = [
-            "TEB" : ["VERT_ROOF_DENSITY", "NON_VERT_ROOF_DENSITY"] +
-                    listRoadDir + listFacadeDistrib + listHeightDistrib + listBuildTypTeb + listFloorBuildTypTeb +
-                    listFloorBuildTypLcz + ["EFFECTIVE_TERRAIN_ROUGHNESS_LENGTH"],
-            "UTRF": ["AREA", "ASPECT_RATIO", "BUILDING_TOTAL_FRACTION", "FREE_EXTERNAL_FACADE_DENSITY",
-                     "VEGETATION_FRACTION_UTRF", "LOW_VEGETATION_FRACTION_UTRF", "HIGH_VEGETATION_IMPERVIOUS_FRACTION_UTRF",
-                     "HIGH_VEGETATION_PERVIOUS_FRACTION_UTRF", "ROAD_FRACTION_UTRF", "IMPERVIOUS_FRACTION_UTRF",
-                     "AVG_NUMBER_BUILDING_NEIGHBOR", "AVG_HEIGHT_ROOF_AREA_WEIGHTED",
-                     "STD_HEIGHT_ROOF_AREA_WEIGHTED", "BUILDING_NUMBER_DENSITY", "BUILDING_VOLUME_DENSITY",
-                     "BUILDING_VOLUME_DENSITY", "AVG_VOLUME", "GROUND_LINEAR_ROAD_DENSITY",
-                     "GEOM_AVG_HEIGHT_ROOF", "BUILDING_FLOOR_AREA_DENSITY",
-                     "AVG_MINIMUM_BUILDING_SPACING", "MAIN_BUILDING_DIRECTION", "BUILDING_DIRECTION_UNIQUENESS",
-                     "BUILDING_DIRECTION_EQUALITY"],
-            "LCZ" : ["BUILDING_FRACTION_LCZ", "ASPECT_RATIO", "GROUND_SKY_VIEW_FACTOR", "PERVIOUS_FRACTION_LCZ",
-                     "IMPERVIOUS_FRACTION_LCZ", "GEOM_AVG_HEIGHT_ROOF", "EFFECTIVE_TERRAIN_ROUGHNESS_LENGTH", "EFFECTIVE_TERRAIN_ROUGHNESS_CLASS",
-                     "HIGH_VEGETATION_FRACTION_LCZ", "LOW_VEGETATION_FRACTION_LCZ", "WATER_FRACTION_LCZ"] + listBuildTypLcz]
-=======
->>>>>>> 857aa371
 
     public static listNames
     // Basic columns at RSU scale
@@ -128,6 +49,11 @@
     public static listColLcz
     // Indicator lists for urban typology use at building and block scales
     public static listUrbTyp
+    // Indicator list for testing sum of all fractions
+    public static listBuildTypTeb
+    public static listBuildTypLcz
+    public static listFloorBuildTypLcz
+    public static listFloorBuildTypTeb
 
     public static H2GIS datasource
     public static def inputTableNames
@@ -147,39 +73,42 @@
                            railTable: "RAIL", vegetationTable: "VEGET", hydrographicTable: "HYDRO"]
     }
 
+    // Indicator list (at RSU scale) for each type of use
     /**
      * Init some parameters to run the tests
      */
     static void initParameters() {
         Map parameters = Geoindicators.WorkflowGeoIndicators.getParameters()
         // Indicator list (at RSU scale) for each type of use
-        List listBuildTypTeb = []
-        List listBuildTypLcz = []
+        listBuildTypTeb = []
+        listBuildTypLcz = []
+        listFloorBuildTypLcz = []
+        listFloorBuildTypTeb = []
         for (type in parameters.buildingAreaTypeAndCompositionTeb.keySet()) {
-            listBuildTypTeb.add("AREA_FRACTION_${type}")
+            listBuildTypTeb.add("AREA_FRACTION_${type}".toString())
         }
         for (type in parameters.floorAreaTypeAndCompositionTeb.keySet()) {
-            listBuildTypTeb.add("FLOOR_AREA_FRACTION_${type}")
+            listFloorBuildTypTeb.add("FLOOR_AREA_FRACTION_${type}".toString())
         }
         for (type in parameters.buildingAreaTypeAndCompositionLcz.keySet()) {
-            listBuildTypLcz.add("AREA_FRACTION_${type}")
+            listBuildTypLcz.add("AREA_FRACTION_${type}".toString())
         }
         for (type in parameters.floorAreaTypeAndCompositionLcz.keySet()) {
-            listBuildTypLcz.add("FLOOR_AREA_FRACTION_${type}")
+            listFloorBuildTypLcz.add("FLOOR_AREA_FRACTION_${type}".toString())
         }
 
         // Indicator list (at RSU scale) for each road direction
         List listRoadDir = []
         for (int d = parameters.angleRangeSizeRoDirection; d <= 180; d += parameters.angleRangeSizeRoDirection) {
-            listRoadDir.add(Geoindicators.RsuIndicators.getRoadDirIndic(parameters.angleRangeSizeRoDirection, d, 0))
+            listRoadDir.add(Geoindicators.RsuIndicators.getRoadDirIndic(d, parameters.angleRangeSizeRoDirection, 0))
         }
 
         // Indicator list (at RSU scale) for each facade direction and height (projected facade distrib)
         // and also for height only (vert and non vert roof density)
         List listFacadeDistrib = []
         List listHeightDistrib = []
-        int rangeDeg = 360 / parameters.angleRangeSizeRoDirection
-        for (int i in 0..parameters.facadeDensListLayersBottom.size()) {
+        int rangeDeg = 360 / parameters.facadeDensNumberOfDirection
+        for (int i in 0..parameters.facadeDensListLayersBottom.size()-1) {
             Integer h_bot = parameters.facadeDensListLayersBottom[i]
             Integer h_up
             if (h_bot == parameters.facadeDensListLayersBottom[-1]) {
@@ -260,13 +189,13 @@
         assertEquals(listUrbTyp.Bl.sort(), datasource.getTable(geoIndicatorsCompute_i.block_indicators).columns.sort())
 
 
-        def expectListRsuTempo = listColBasic + listColCommon
+        List expectListRsuTempo = listColBasic + listColCommon
         expectListRsuTempo = (expectListRsuTempo + indicatorUse.collect { listNames[it] }).flatten()
-        def expectListRsu = expectListRsuTempo.toUnique()
-        def realListRsu = datasource.getTable(geoIndicatorsCompute_i.rsu_indicators).columns
+        List expectListRsu = expectListRsuTempo.toUnique()
+        List realListRsu = datasource.getTable(geoIndicatorsCompute_i.rsu_indicators).columns
         // We test that there is no missing indicators in the RSU table
         for (i in expectListRsu) {
-            assertTrue realListRsu.contains(i)
+            assertTrue realListRsu.contains(i.toUpperCase())
         }
         def expectListLczTempo = listColLcz
         expectListLczTempo = expectListLczTempo + listColBasic
@@ -283,11 +212,22 @@
         assertEquals dfBlock.nrows(), dfBlock.omitNullRows().nrows()
 
         // Test that the sum of all building fractions is 100% for both LCZ and TEB building types
-        datasource """DROP TABLE IF EXISTS TEST; CREATE TABLE TEST AS SELECT *, ${listBuildTypTeb.join("+")} AS SUM_FRAC FROM ${"$geoIndicatorsCompute_i.rsu_indicators"}"""
-
-        datasource.save("TEST", "/tmp/test.geojson", true)
-        def sum_frac = datasource.firstRow("SELECT AVG(${listBuildTypTeb.join("+")}) AS SUM_FRAC FROM ${"$geoIndicatorsCompute_i.rsu_indicators"} WHERE BUILDING_DIRECTION_UNIQUENESS <> -1")
-        assertEquals sum_frac.SUM_FRAC, 1.0, 0.001
+        if (listBuildTypTeb){
+            def sum_afrac_teb = datasource.firstRow("SELECT AVG(${listBuildTypTeb.join("+")}) AS SUM_FRAC FROM ${"$geoIndicatorsCompute_i.rsu_indicators"} WHERE BUILDING_DIRECTION_UNIQUENESS <> -1")
+            assertEquals sum_afrac_teb.SUM_FRAC, 1.0, 0.01
+        }
+        if (listBuildTypLcz){
+            def sum_afrac_lcz = datasource.firstRow("SELECT AVG(${listBuildTypLcz.join("+")}) AS SUM_FRAC FROM ${"$geoIndicatorsCompute_i.rsu_indicators"} WHERE BUILDING_DIRECTION_UNIQUENESS <> -1")
+            assertEquals sum_afrac_lcz.SUM_FRAC, 1.0, 0.01
+        }
+        if (listFloorBuildTypLcz){
+            def sum_fafrac_lcz = datasource.firstRow("SELECT AVG(${listFloorBuildTypLcz.join("+")}) AS SUM_FRAC FROM ${"$geoIndicatorsCompute_i.rsu_indicators"} WHERE BUILDING_DIRECTION_UNIQUENESS <> -1")
+            assertEquals sum_fafrac_lcz.SUM_FRAC, 1.0, 0.01
+        }
+        if (listFloorBuildTypTeb){
+            def sum_fafrac_teb = datasource.firstRow("SELECT AVG(${listFloorBuildTypTeb.join("+")}) AS SUM_FRAC FROM ${"$geoIndicatorsCompute_i.rsu_indicators"} WHERE BUILDING_DIRECTION_UNIQUENESS <> -1")
+            assertEquals sum_fafrac_teb.SUM_FRAC, 1.0, 0.01
+        }
 
     }
 
