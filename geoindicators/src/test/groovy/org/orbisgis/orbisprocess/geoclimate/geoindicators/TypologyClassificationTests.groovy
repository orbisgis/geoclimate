package org.orbisgis.orbisprocess.geoclimate.geoindicators

import com.thoughtworks.xstream.XStream
import org.junit.jupiter.api.BeforeAll
import org.junit.jupiter.api.BeforeEach
import org.junit.jupiter.api.Disabled
import org.junit.jupiter.api.Test
import org.orbisgis.orbisdata.datamanager.dataframe.DataFrame
import smile.classification.DataFrameClassifier
import smile.validation.Accuracy
import smile.validation.Validation
import java.util.zip.GZIPInputStream

import static org.junit.jupiter.api.Assertions.assertEquals
import static org.junit.jupiter.api.Assertions.fail
import static org.orbisgis.orbisdata.datamanager.jdbc.h2gis.H2GIS.open
import static org.orbisgis.orbisdata.processmanager.process.GroovyProcessManager.load

class TypologyClassificationTests {

    private static def h2GIS
    private static def randomDbName() {"${TypologyClassificationTests.simpleName}_${UUID.randomUUID().toString().replaceAll"-", "_"}"}


    @BeforeAll
    static void beforeAll(){
        h2GIS = open"./target/${randomDbName()};AUTO_SERVER=TRUE"
    }

    @BeforeEach
    void beforeEach(){
        h2GIS.executeScript(getClass().getResourceAsStream("data_for_tests.sql"))
    }

    @Test
    void identifyLczTypeTest() {
        def pavg = Geoindicators.TypologyClassification.identifyLczType()
        assert pavg.execute([
                rsuLczIndicators    : "rsu_test_lcz_indics",
                rsuAllIndicators    : "rsu_test_all_indics_for_lcz",
                normalisationType   : "AVG",
                mapOfWeights        : ["sky_view_factor"                : 1,
                                       "aspect_ratio"                   : 1,
                                       "building_surface_fraction"      : 1,
                                       "impervious_surface_fraction"    : 1,
                                       "pervious_surface_fraction"      : 1,
                                       "height_of_roughness_elements"   : 1,
                                       "terrain_roughness_length"       : 1],
                prefixName          : "test",
                datasource          : h2GIS])
        def results = [:]
        h2GIS."$pavg.results.outputTableName".eachRow { row ->
            def id = row.id_rsu
            results[id] = [:]
            results[id]["LCZ1"] = row.LCZ1
            results[id]["min_distance"] = row.min_distance
            results[id]["PSS"] = row.PSS
        }
        assert 1 == results[1]["LCZ1"]
        assert 0 == results[1]["min_distance"]
        assert 8 == results[2]["LCZ1"]
        assert results[2]["min_distance"] > 0
        assert results[2]["PSS"] < 1
        assert 107 == results[3]["LCZ1"]
        assert !results[3]["LCZ2"]
        assert !results[3]["min_distance"]
        assert !results[3]["PSS"]
        assert 102 == results[4]["LCZ1"]
        assert 101 == results[5]["LCZ1"]
        assert 104 == results[6]["LCZ1"]
        assert 105 == results[7]["LCZ1"]

        h2GIS """
                DROP TABLE IF EXISTS buff_rsu_test_lcz_indics, buff_rsu_test_all_indics_for_lcz;
                CREATE TABLE buff_rsu_test_lcz_indics AS 
                    SELECT a.*, b.the_geom
                    FROM rsu_test_lcz_indics a, rsu_test b
                    WHERE a.id_rsu = b.id_rsu;
                CREATE TABLE buff_rsu_test_all_indics_for_lcz AS 
                    SELECT a.*, b.the_geom
                    FROM rsu_test_all_indics_for_lcz a, rsu_test b
                    WHERE a.id_rsu = b.id_rsu;  
        """

        def pmed = Geoindicators.TypologyClassification.identifyLczType()
        assert pmed([
                rsuLczIndicators    : "buff_rsu_test_lcz_indics",
                rsuAllIndicators    : "buff_rsu_test_all_indics_for_lcz",
                normalisationType   : "MEDIAN",
                mapOfWeights        : ["sky_view_factor"                : 1,
                                       "aspect_ratio"                   : 1,
                                       "building_surface_fraction"      : 1,
                                       "impervious_surface_fraction"    : 1,
                                       "pervious_surface_fraction"      : 1,
                                       "height_of_roughness_elements"   : 1,
                                       "terrain_roughness_length"       : 1],
                prefixName          : "test",
                datasource          : h2GIS])

        assert h2GIS."$pmed.results.outputTableName".columns.contains("THE_GEOM")

        h2GIS."$pmed.results.outputTableName".eachRow {
            row ->
                if(row.id_rsu == 1){
                    assert 1 == row.LCZ1
                    assert 0 == row.min_distance
                }
                else if(row.id_rsu == 2){
                    assert 8 == row.LCZ1
                    assert row.min_distance > 0
                    assert row.PSS < 1
                }
                else if(row.id_rsu == 8){
                    assert 104 == row.LCZ1
                }
                else if(row.id_rsu == 9){
                    assert 104 == row.LCZ1
                }
                else if(row.id_rsu == 10){
                    assert 101 == row.LCZ1
                }
                else if(row.id_rsu == 10){
                    assert 102 == row.LCZ1
                }
                else if(row.id_rsu == 12){
                    assert 10 == row.LCZ1
                }
        }
        // Test with real indicator values (Montreuil ID_RSU 795), (l'haye les roses ID_RSU 965 and 1026)
        def pReal = Geoindicators.TypologyClassification.identifyLczType()
        assert pReal([
                rsuLczIndicators    : "buff_rsu_test_lcz_indics",
                rsuAllIndicators    : "buff_rsu_test_all_indics_for_lcz",
                normalisationType   : "AVG",
                mapOfWeights        : ["sky_view_factor"                : 4,
                                       "aspect_ratio"                   : 3,
                                       "building_surface_fraction"      : 8,
                                       "impervious_surface_fraction"    : 0,
                                       "pervious_surface_fraction"      : 0,
                                       "height_of_roughness_elements"   : 6,
                                       "terrain_roughness_length"       : 0.5],
                prefixName          : "test",
                datasource          : h2GIS])
        assert 6 == h2GIS.firstRow("SELECT LCZ1 FROM ${pReal.results.outputTableName} WHERE ID_RSU = 13").lcz1
        assert 6 == h2GIS.firstRow("SELECT LCZ1 FROM ${pReal.results.outputTableName} WHERE ID_RSU = 14").lcz1
        assert 4 == h2GIS.firstRow("SELECT LCZ1 FROM ${pReal.results.outputTableName} WHERE ID_RSU = 15").lcz1
        assert 5 == h2GIS.firstRow("SELECT LCZ2 FROM ${pReal.results.outputTableName} WHERE ID_RSU = 15").lcz2
        assert 6 == h2GIS.firstRow("SELECT LCZ1 FROM ${pReal.results.outputTableName} WHERE ID_RSU = 16").lcz1
        assert 102 == h2GIS.firstRow("SELECT LCZ1 FROM ${pReal.results.outputTableName} WHERE ID_RSU = 17").lcz1
    }

    @Test
    void createRandomForestClassifTest() {
        h2GIS """
                DROP TABLE IF EXISTS tempo_rsu_for_lcz;
                CREATE TABLE tempo_rsu_for_lcz AS 
                    SELECT a.*, b.the_geom 
                    FROM rsu_test_lcz_indics a 
                        LEFT JOIN rsu_test b
                        ON a.id_rsu = b.id_rsu;
        """
        // Information about where to find the training dataset for the test
        def trainingTableName = "training_table"
        def trainingURL = TypologyClassificationTests.getResource("model/rf/training_data.shp")

        def uuid = UUID.randomUUID().toString().replaceAll("-", "_")
        def savePath = "target/geoclimate_rf_${uuid}.model"

        def trainingTable = h2GIS.table(h2GIS.load(trainingURL, trainingTableName,true))
        assert trainingTable

        // Variable to model
        def var2model = "I_TYPO"

        // Columns useless for the classification
        def colsToRemove = ["PK2", "THE_GEOM", "PK"]

        // Remove unnecessary column
        h2GIS "ALTER TABLE $trainingTableName DROP COLUMN ${colsToRemove.join(",")};"

        //Reload the table due to the schema modification
        trainingTable.reload()

        def pmed =  Geoindicators.TypologyClassification.createRandomForestClassif()
        assert pmed.execute([
                trainingTableName   : trainingTableName,
                varToModel          : var2model,
                save                : true,
                pathAndFileName     : savePath,
                ntrees              : 300,
                mtry                : 7,
                rule                : "GINI",
                maxDepth            : 100,
                maxNodes            : 300,
                nodeSize            : 5,
                subsample           : 0.25,
                datasource          : h2GIS])
        def model = pmed.results.RfModel
        assert model
        assert model instanceof DataFrameClassifier

        // Test that the model has been correctly calibrated (that it can be applied to the same dataset)
        def df = DataFrame.of(trainingTable)
        assert df
        df = df.factorize(var2model)
        assert df
        df = df.omitNullRows()
        def vector = df.apply(var2model)
        assert vector
        def truth = vector.toIntArray()
        assert truth
        def prediction = Validation.test(model, df)
        assert prediction
        def accuracy = Accuracy.of(truth, prediction)
        assert accuracy
        assertEquals 0.844, accuracy.round(3), 0.003


        // Test that the model is well written in the file and can be used to recover the variable names for example
        def xs = new XStream()
        def fileInputStream = new FileInputStream(savePath)
        assert fileInputStream
        def gzipInputStream = new GZIPInputStream(fileInputStream)
        assert gzipInputStream
        def modelRead = xs.fromXML(gzipInputStream)
        assert modelRead
        assert modelRead instanceof DataFrameClassifier
        def formula = modelRead.formula()
        assert formula
        def x = formula.x(df)
        assert x
        def names = x.names()
        assert names
        names = names.sort()
        assert names
        def namesStr = names.join(",")
        assert namesStr

        def columns = trainingTable.columns
        assert columns
        columns = columns.minus(var2model)
        assert columns
        columns = columns.sort()
        assert columns
        def columnsStr = columns.join(",")
        assert columnsStr


        assert columnsStr == namesStr
    }

    @Test
    @Disabled
    void lczTestValuesBdTopov2() {
        // Maps of weights for bd topo
        def mapOfWeights = ["sky_view_factor"               : 1,
                            "aspect_ratio"                  : 1,
                            "building_surface_fraction"     : 2,
                            "impervious_surface_fraction"   : 0,
                            "pervious_surface_fraction"     : 0,
                            "height_of_roughness_elements"  : 1,
                            "terrain_roughness_length"      : 1]

        // Define table names
        def lczIndicTable = "lcz_Indic_Table"
        def indicatorsRightId = "indicator_right_id"

        // Load the training data (LCZ classes that are possible and those which are not possible)
        def trainingDataPath = getClass().getResource("lczTests/expectedLczArea.geojson").toURI()
        def trainingDataTable = "expectedLcz"
        h2GIS.load(trainingDataPath, trainingDataTable)

        // Load the indicators table (indicators characterizing each RSU that are in the training data)
        def indicatorsPath = getClass().getResource("lczTests/trainingDatabdtopov2.geojson").toURI()
        def indicatorsTable = "trainingDatabdtopov2"
        h2GIS.load(indicatorsPath, indicatorsTable)

        // Replace the id_rsu (coming from a specific city) by the id (coming from the true values of LCZ)
        def allColumns = h2GIS.getTable(indicatorsTable).columns
        allColumns.remove("ID_RSU")
        allColumns.remove("ID")

        h2GIS """
                DROP TABLE IF EXISTS $indicatorsRightId;
                CREATE TABLE $indicatorsRightId AS 
                    SELECT id_prim AS id_rsu, ${allColumns.join(",")} FROM $indicatorsTable;
        """

        def lczIndicNames = ["GEOM_AVG_HEIGHT_ROOF"                 : "HEIGHT_OF_ROUGHNESS_ELEMENTS",
                             "BUILDING_FRACTION_LCZ"                : "BUILDING_SURFACE_FRACTION",
                             "ASPECT_RATIO"                         : "ASPECT_RATIO",
                             "GROUND_SKY_VIEW_FACTOR"               : "SKY_VIEW_FACTOR",
                             "PERVIOUS_FRACTION_LCZ"                : "PERVIOUS_SURFACE_FRACTION",
                             "IMPERVIOUS_FRACTION_LCZ"              : "IMPERVIOUS_SURFACE_FRACTION",
                             "EFFECTIVE_TERRAIN_ROUGHNESS_LENGTH"   : "TERRAIN_ROUGHNESS_LENGTH"]

        // Get into a new table the ID, geometry column and the 7 indicators defined by Stewart and Oke (2012)
        // for LCZ classification (rename the indicators with the real names)
        def queryReplaceNames = ""
        lczIndicNames.each { oldIndic, newIndic ->
            queryReplaceNames += "ALTER TABLE $lczIndicTable ALTER COLUMN $oldIndic RENAME TO $newIndic;"
        }
        h2GIS """
                DROP TABLE IF EXISTS $lczIndicTable;
                CREATE TABLE $lczIndicTable AS 
                    SELECT id_rsu, the_geom, ${lczIndicNames.keySet().join(",")} FROM $indicatorsTable;
                $queryReplaceNames
        """


        // The classification algorithm is called
        def classifyLCZ = Geoindicators.TypologyClassification.identifyLczType()
        if(!classifyLCZ([rsuLczIndicators   : lczIndicTable,
                         rsuAllIndicators   : indicatorsRightId,
                         normalisationType  : "AVG",
                         mapOfWeights       : mapOfWeights,
                         prefixName         : "test",
                         datasource         : h2GIS])){
            fail("Cannot compute the LCZ classification.")
        }
        def rsuLcz = classifyLCZ.results.outputTableName

        h2GIS """
                DROP TABLE IF EXISTS ${rsuLcz}_buff;
                CREATE TABLE ${rsuLcz}_buff AS 
                    SELECT a.*, b.id, b.id_prim FROM $rsuLcz a LEFT JOIN $indicatorsTable b ON a.id_rsu = b.id_prim"""

        h2GIS.eachRow("SELECT  a.lcz, a.bdtopov2, b.* FROM $trainingDataTable a RIGHT JOIN ${rsuLcz}_buff b ON a.id = b.id"){row ->
            def lczExpected = row.lcz.split(",")
            // When attributing manually a LCZ to a zone, some very small RSU may have no building
            // and could not be classified while they are... Thus set 999 in all cases...
            lczExpected += "999"
            assert lczExpected.contains(row.lcz1.toString()) || lczExpected.contains(row.lcz2.toString())
        }
    }

    @Test
    void applyRandomForestClassif() {
        h2GIS """
                DROP TABLE IF EXISTS tempo_rsu_for_lcz;
                CREATE TABLE tempo_rsu_for_lcz AS 
                    SELECT a.*, b.the_geom 
                    FROM rsu_test_lcz_indics a 
                        LEFT JOIN rsu_test b
                        ON a.id_rsu = b.id_rsu;
        """
        // Information about where to find the training dataset for the test
        def trainingTableName = "training_table"
        def trainingURL = TypologyClassificationTests.getResource("model/rf/training_data.shp")

        def uuid = UUID.randomUUID().toString().replaceAll("-", "_")
        def savePath = "target/geoclimate_rf_${uuid}.model"

<<<<<<< HEAD
        def trainingTable = h2GIS.load(trainingURL, trainingTableName,true)
=======
        def trainingTable = h2GIS.getTable(h2GIS.load(trainingURL, trainingTableName,true))
>>>>>>> fd90a4e5
        assert trainingTable

        // Variable to model
        def var2model = "I_TYPO"

        // Columns useless for the classification
        def colsToRemove = ["PK2", "THE_GEOM"]

        // Remove unnecessary column
        h2GIS "ALTER TABLE $trainingTableName DROP COLUMN ${colsToRemove.join(",")};"

        //Reload the table due to the schema modification
        trainingTable.reload()

        // Input data creation
        h2GIS "CREATE TABLE inputDataTable AS SELECT * FROM $trainingTableName;" +
                "ALTER TABLE inputDataTable DROP COLUMN $var2model"


        def pmed =  Geoindicators.TypologyClassification.applyRandomForestClassif()
        assert pmed.execute([
                explicativeVariablesTableName   : "inputDataTable",
<<<<<<< HEAD
                defaultModelUrl                 : "https://github.com/orbisgis/geoclimate/models/model.model",
=======
>>>>>>> fd90a4e5
                pathAndFileName                 : "",
                idName                          : "PK",
                prefixName                      : "test",
                datasource                      : h2GIS])
        def predicted = pmed.results.outputTableName

        // Test that the model has been correctly calibrated (that it can be applied to the same dataset)
        def nb_null = h2GIS.firstRow("SELECT COUNT(*) AS NB_null FROM $predicted WHERE $var2model=0")
        assert nb_null.nb_null, 0
    }

    //This test is used to create the training model from a specific dataset
    @Disabled
    @Test
    void tempoCreateRandomForestClassifTest() {
        // Information about where to find the training dataset for the test
        def trainingTableName = "training_table"
        def tableName = "ALL_LCZ"
        String directory ="./target/model"
        File dirFile = new File(directory)
        dirFile.delete()
        dirFile.mkdir()
        def savePath = directory+File.separator+"LCZ_OSM_RF_1.0.model"
        def var2model = "LCZ"
        def databaseTrainingDataSet = open"${directory+File.separator}lczIdf;AUTO_SERVER=TRUE"
        h2GIS.load(databaseTrainingDataSet, tableName, trainingTableName, true)
        assert h2GIS."$trainingTableName"

        def pmed =  Geoindicators.TypologyClassification.createRandomForestClassif()
        assert pmed.execute([
                trainingTableName   : trainingTableName,
                varToModel          : var2model,
                save                : true,
                pathAndFileName     : savePath,
                ntrees              : 100,
                mtry                : 20,
                rule                : "GINI",
                maxDepth            : 20,
                maxNodes            : 600,
                nodeSize            : 3,
                subsample           : 1.0,
                datasource          : h2GIS])
        def model = pmed.results.RfModel
        assert model
        assert model instanceof DataFrameClassifier

        // Test that the model has been correctly calibrated (that it can be applied to the same dataset)
        def df = DataFrame.of(h2GIS."$trainingTableName")
        assert df
        df = df.factorize(var2model)
        assert df
        df = df.omitNullRows()
        def vector = df.apply(var2model)
        assert vector
        def truth = vector.toIntArray()
        assert truth
        def prediction = Validation.test(model, df)
        assert prediction
        def accuracy = Accuracy.of(truth, prediction)
        assert accuracy
        assertEquals 0.725, accuracy.round(3), 1.5
    }
}<|MERGE_RESOLUTION|>--- conflicted
+++ resolved
@@ -351,11 +351,7 @@
         def uuid = UUID.randomUUID().toString().replaceAll("-", "_")
         def savePath = "target/geoclimate_rf_${uuid}.model"
 
-<<<<<<< HEAD
-        def trainingTable = h2GIS.load(trainingURL, trainingTableName,true)
-=======
         def trainingTable = h2GIS.getTable(h2GIS.load(trainingURL, trainingTableName,true))
->>>>>>> fd90a4e5
         assert trainingTable
 
         // Variable to model
@@ -378,10 +374,6 @@
         def pmed =  Geoindicators.TypologyClassification.applyRandomForestClassif()
         assert pmed.execute([
                 explicativeVariablesTableName   : "inputDataTable",
-<<<<<<< HEAD
-                defaultModelUrl                 : "https://github.com/orbisgis/geoclimate/models/model.model",
-=======
->>>>>>> fd90a4e5
                 pathAndFileName                 : "",
                 idName                          : "PK",
                 prefixName                      : "test",
