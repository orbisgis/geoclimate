package org.orbisgis.orbisprocess.geoclimate.geoindicators

import org.junit.jupiter.api.BeforeAll
import org.junit.jupiter.api.BeforeEach
import org.junit.jupiter.api.Test
import org.orbisgis.orbisdata.datamanager.jdbc.h2gis.H2GIS

import static org.junit.jupiter.api.Assertions.assertEquals
import static org.junit.jupiter.api.Assertions.assertNotNull
import static org.junit.jupiter.api.Assertions.assertTrue

class RsuIndicatorsTests {

    private static H2GIS h2GIS

    @BeforeAll
    static void init(){
        h2GIS = H2GIS.open('./target/rsuindicatorsdb;AUTO_SERVER=TRUE')
    }

    @BeforeEach
    void initData(){
        h2GIS.executeScript(getClass().getResourceAsStream("data_for_tests.sql"))
    }

    @Test
    void freeExternalFacadeDensityTest() {
        // Only the first 1 first created buildings are selected for the tests
        h2GIS.execute "DROP TABLE IF EXISTS tempo_build, rsu_free_external_facade_density; CREATE TABLE tempo_build AS SELECT * " +
                "FROM building_test WHERE id_build < 8"
        // The geometry of the RSU is useful for the calculation, then it is inserted inside the build/rsu correlation table
        h2GIS.execute "DROP TABLE IF EXISTS rsu_tempo; CREATE TABLE rsu_tempo AS SELECT * " +
                "FROM rsu_test"

        def  p =  Geoindicators.RsuIndicators.freeExternalFacadeDensity()
        assertTrue p.execute([buildingTable: "tempo_build",
                   rsuTable: "rsu_tempo",
                   buContiguityColumn: "contiguity",
                   buTotalFacadeLengthColumn: "total_facade_length",
                   prefixName: "test", datasource: h2GIS])
        def concat = 0
        h2GIS.eachRow("SELECT * FROM test_rsu_free_external_facade_density WHERE id_rsu = 1"){
            row -> concat+= row.free_external_facade_density
        }
        assertEquals(0.947, concat)
    }

    @Test
    void groundSkyViewFactorTest() {
        // Only the first 1 first created buildings are selected for the tests
        h2GIS.execute "DROP TABLE IF EXISTS tempo_build, rsu_free_external_facade_density; CREATE TABLE tempo_build AS SELECT * " +
                "FROM building_test WHERE id_build > 8 AND id_build < 27"
        // The geometry of the buildings are useful for the calculation, then they are inserted inside
        // the build/rsu correlation table
        h2GIS.execute "DROP TABLE IF EXISTS corr_tempo; CREATE TABLE corr_tempo AS SELECT a.*, b.the_geom, b.height_wall " +
                "FROM rsu_build_corr a, tempo_build b WHERE a.id_build = b.id_build"

        def  p =  Geoindicators.RsuIndicators.groundSkyViewFactor()
        assertTrue p.execute([rsuTable: "rsu_test",correlationBuildingTable: "corr_tempo", pointDensity: 0.008,
                              rayLength: 100, numberOfDirection: 60, prefixName: "test",
                   datasource: h2GIS])
        assertEquals(0.54, h2GIS.firstRow("SELECT * FROM test_rsu_ground_sky_view_factor WHERE id_rsu = 8")["ground_sky_view_factor"], 0.05)
        assertEquals(1, h2GIS.firstRow("SELECT * FROM test_rsu_ground_sky_view_factor WHERE id_rsu = 1")["ground_sky_view_factor"])
    }

    @Test
    void aspectRatioTest() {
        def  p =  Geoindicators.RsuIndicators.aspectRatio()
        assertTrue p.execute([rsuTable: "rsu_test", rsuFreeExternalFacadeDensityColumn:
                "rsu_free_external_facade_density", rsuBuildingDensityColumn: "rsu_building_density",
                   prefixName: "test", datasource: h2GIS])
        def concat = 0
        h2GIS.eachRow("SELECT * FROM test_rsu_aspect_ratio WHERE id_rsu = 1"){
            row -> concat+= row.aspect_ratio
        }
        assertEquals(1.344, concat, 0.001)
    }

    @Test
    void aspectRatioTest2() {
        def  p =  Geoindicators.RsuIndicators.aspectRatio()
        assertTrue p.execute([rsuTable: "rsu_test", rsuFreeExternalFacadeDensityColumn:
                "rsu_free_external_facade_density", rsuBuildingDensityColumn: "rsu_building_density",
                              prefixName: "test", datasource: h2GIS])
        def result = h2GIS.firstRow("SELECT aspect_ratio FROM test_rsu_aspect_ratio WHERE id_rsu = 17")
        assertEquals(null, result["aspect_ratio"])
    }

    @Test
    void projectedFacadeAreaDistributionTest() {
        // Only the first 5 first created buildings are selected for the tests
        h2GIS.execute "DROP TABLE IF EXISTS tempo_build, test_rsu_projected_facade_area_distribution;" +
                " CREATE TABLE tempo_build AS SELECT * FROM building_test WHERE id_build < 6"

        def listLayersBottom = [0, 10, 20, 30, 40, 50]
        def numberOfDirection = 4
        def rangeDeg = 360/numberOfDirection
        def p = Geoindicators.RsuIndicators.projectedFacadeAreaDistribution()
        assertTrue p.execute([buildingTable: "tempo_build", rsuTable: "rsu_test", listLayersBottom: listLayersBottom,
                              numberOfDirection: numberOfDirection, prefixName: "test", datasource: h2GIS])
        def concat = ""
        h2GIS.eachRow("SELECT * FROM test_rsu_projected_facade_area_distribution WHERE id_rsu = 1"){
            row ->
                // Iterate over columns
                def names = []
                for (i in 1..listLayersBottom.size()){
                    names[i-1]="projected_facade_area_distribution_H${listLayersBottom[i-1]}"+
                            "_${listLayersBottom[i]}"
                    if (i == listLayersBottom.size()){
                        names[listLayersBottom.size()-1]="projected_facade_area_distribution"+
                                "_H${listLayersBottom[listLayersBottom.size()-1]}"
                    }
                    for (int d=0; d<numberOfDirection/2; d++){
                        int dirDeg = d*360/numberOfDirection
                        concat+= row["${names[i-1]}_D${dirDeg}_${dirDeg+rangeDeg}".toString()].round(2).toString()+"\n"
                    }
                }

        }
        assertEquals("637.1\n637.1\n32.53\n32.53\n0.0\n0.0\n0.0\n0.0\n0.0\n0.0\n0.0\n0.0\n", concat)
    }

    @Test
    void roofAreaDistributionTest() {
        // Only the first 5 first created buildings are selected for the tests
        h2GIS.execute "DROP TABLE IF EXISTS tempo_build, test_rsu_roof_area_distribution; " +
                "CREATE TABLE tempo_build AS SELECT * " +
                "FROM building_test WHERE id_build < 6 OR " +
                "id_build < 29 AND id_build > 26"

        def listLayersBottom = [0, 10, 20, 30, 40, 50]
        def p = Geoindicators.RsuIndicators.roofAreaDistribution()
        assertTrue p.execute([rsuTable: "rsu_test", buildingTable: "tempo_build",
                   listLayersBottom: listLayersBottom, prefixName: "test",
                   datasource: h2GIS])
        def concat1 = ""
        def concat2 = ""
        h2GIS.eachRow("SELECT * FROM test_rsu_roof_area_distribution WHERE id_rsu = 1"){
            row ->
                // Iterate over columns
                for (i in 1..listLayersBottom.size()){
                    if (i == listLayersBottom.size()) {
                        concat1 += row["non_vert_roof_area_H${listLayersBottom[listLayersBottom.size() - 1]}"].round(2) + "\n"
                        concat1 += row["vert_roof_area_H${listLayersBottom[listLayersBottom.size() - 1]}"].round(2) + "\n"
                    }
                    else {
                        concat1+=row["non_vert_roof_area_H${listLayersBottom[i-1]}_${listLayersBottom[i]}"].round(2)+"\n"
                        concat1+=row["vert_roof_area_H${listLayersBottom[i-1]}_${listLayersBottom[i]}"].round(2)+"\n"
                    }
                }
        }
        h2GIS.eachRow("SELECT * FROM test_rsu_roof_area_distribution WHERE id_rsu = 13"){
            row ->
                // Iterate over columns
                for (i in 1..listLayersBottom.size()){
                    if (i == listLayersBottom.size()) {
                        concat2 += row["non_vert_roof_area_H${listLayersBottom[listLayersBottom.size() - 1]}"].round(2) + "\n"
                        concat2 += row["vert_roof_area_H${listLayersBottom[listLayersBottom.size() - 1]}"].round(2) + "\n"
                    }
                    else {
                        concat2+=row["non_vert_roof_area_H${listLayersBottom[i-1]}_${listLayersBottom[i]}"].round(2)+"\n"
                        concat2+=row["vert_roof_area_H${listLayersBottom[i-1]}_${listLayersBottom[i]}"].round(2)+"\n"
                    }
                }
        }
        assertEquals("405.25\n56.48\n289.27\n45.64\n0.0\n0.0\n0.0\n0.0\n0.0\n0.0\n0.0\n0.0\n",
                concat1)
        assertEquals("355.02\n163.23\n404.01\n141.88\n244.92\n235.5\n48.98\n6.73\n0.0\n0.0\n0.0\n0.0\n",
                concat2)

        // Test the optionally calculated roof densities
        def NV1 = h2GIS.firstRow("SELECT * FROM test_rsu_roof_area_distribution WHERE id_rsu = 1")["NON_VERT_ROOF_DENSITY"]
        def V1 = h2GIS.firstRow("SELECT * FROM test_rsu_roof_area_distribution WHERE id_rsu = 1")["VERT_ROOF_DENSITY"]
        def NV2 = h2GIS.firstRow("SELECT * FROM test_rsu_roof_area_distribution WHERE id_rsu = 13")["NON_VERT_ROOF_DENSITY"]
        def V2 = h2GIS.firstRow("SELECT * FROM test_rsu_roof_area_distribution WHERE id_rsu = 13")["VERT_ROOF_DENSITY"]
        assertEquals(796.64/2000, NV1+V1, 0.001)
        assertEquals(1600.27/10000, NV2+V2, 0.001)
    }

    @Test
    void effectiveTerrainRoughnesslengthTest() {
        // Only the first 5 first created buildings are selected for the tests
        h2GIS.execute("DROP TABLE IF EXISTS tempo_build, rsu_table, BUILDING_INTERSECTION, BUILDING_INTERSECTION_EXPL, BUILDINGFREE, BUILDINGLAYER; CREATE TABLE tempo_build AS SELECT * " +
                "FROM building_test WHERE id_build < 6")

        def listLayersBottom = [0, 10, 20, 30, 40, 50]
        def numberOfDirection = 4
        def pFacadeDistrib = Geoindicators.RsuIndicators.projectedFacadeAreaDistribution()
        assertTrue pFacadeDistrib.execute([buildingTable: "tempo_build",
                                           rsuTable: "rsu_test",
                                           listLayersBottom: listLayersBottom,
                                           numberOfDirection: numberOfDirection,
                                           prefixName: "test",
                                           datasource: h2GIS])
        def  pGeomAvg =  Geoindicators.GenericIndicators.unweightedOperationFromLowerScale()
        assertTrue pGeomAvg.execute([inputLowerScaleTableName: "tempo_build",
                                     inputUpperScaleTableName: "rsu_build_corr",
                                     inputIdUp: "id_rsu",
                                     inputIdLow: "id_build",
                                     inputVarAndOperations: ["height_roof": ["GEOM_AVG"]],
                                     prefixName: "test",
                                     datasource: h2GIS])

        // Add the geometry field in the previous resulting Tables
        h2GIS.execute "ALTER TABLE test_unweighted_operation_from_lower_scale add column the_geom GEOMETRY;" +
                "UPDATE test_unweighted_operation_from_lower_scale set the_geom = (SELECT a.the_geom FROM " +
                "rsu_test a WHERE a.id_rsu = test_unweighted_operation_from_lower_scale.id_rsu);"

        h2GIS.execute "CREATE TABLE rsu_table AS SELECT a.*, b.geom_avg_height_roof, b.the_geom " +
                "FROM test_rsu_projected_facade_area_distribution a, test_unweighted_operation_from_lower_scale b " +
                "WHERE a.id_rsu = b.id_rsu"
        def  p =  Geoindicators.RsuIndicators.effectiveTerrainRoughnessLength()
        assertTrue p.execute([rsuTable: "rsu_table",
                              projectedFacadeAreaName: "projected_facade_area_distribution",
                              geometricMeanBuildingHeightName: "geom_avg_height_roof",
                              prefixName: "test",
                              listLayersBottom: listLayersBottom,
                              numberOfDirection: numberOfDirection,
                              datasource: h2GIS])

        def concat = 0
        h2GIS.eachRow("SELECT * FROM test_rsu_effective_terrain_roughness_length WHERE id_rsu = 1"){
            row -> concat += row["effective_terrain_roughness_length"].round(2)
        }
        assertEquals(1.6, concat)
    }

    @Test
    void linearRoadOperationsTest() {
        // Only the first 5 first created buildings are selected for the tests
        h2GIS.execute "DROP TABLE IF EXISTS road_tempo; CREATE TABLE road_tempo AS SELECT * " +
                "FROM road_test WHERE id_road < 7"

        def p1 =  Geoindicators.RsuIndicators.linearRoadOperations()
        assertTrue p1.execute([rsuTable: "rsu_test",
                               roadTable: "road_test",
                               operations: ["road_direction_distribution", "linear_road_density"],
                               prefixName: "test",
                               angleRangeSize: 30,
                               levelConsiderated: null,
                               datasource: h2GIS])
        def t0 = h2GIS.firstRow("SELECT road_direction_distribution_d0_30 " +
                "FROM test_rsu_road_linear_properties WHERE id_rsu = 14")
        def t1 = h2GIS.firstRow("SELECT road_direction_distribution_d90_120 " +
                "FROM test_rsu_road_linear_properties WHERE id_rsu = 14")
        def t2 = h2GIS.firstRow("SELECT linear_road_density " +
                "FROM test_rsu_road_linear_properties WHERE id_rsu = 14")
        assertEquals(25.59, t0.road_direction_distribution_d0_30.round(2))
        assertEquals(10.0, t1.road_direction_distribution_d90_120)
        assertEquals(0.0142, t2.linear_road_density.round(4))

        def p2 =  Geoindicators.RsuIndicators.linearRoadOperations()
        assertTrue p2.execute([rsuTable: "rsu_test", roadTable: "road_test", operations: ["road_direction_distribution"],
                    prefixName: "test", angleRangeSize: 30, levelConsiderated: [0], datasource: h2GIS])
        def t01 = h2GIS.firstRow("SELECT road_direction_distribution_h0_d0_30 " +
                "FROM test_rsu_road_linear_properties WHERE id_rsu = 14")
        assertEquals(20, t01.road_direction_distribution_h0_d0_30)

        def p3 =  Geoindicators.RsuIndicators.linearRoadOperations()
        assertTrue p3.execute([rsuTable: "rsu_test", roadTable: "road_test", operations: ["linear_road_density"],
                    prefixName: "test", angleRangeSize: 30, levelConsiderated: [-1], datasource: h2GIS])
        def t001 = h2GIS.firstRow("SELECT linear_road_density_hminus1 " +
                "FROM test_rsu_road_linear_properties WHERE id_rsu = 14")
        assertEquals(0.00224, t001.linear_road_density_hminus1.round(5))
    }

    @Test
    void effectiveTerrainRoughnessClassTest() {
        // Only the first 5 first created buildings are selected for the tests
        h2GIS.execute "DROP TABLE IF EXISTS rsu_tempo; CREATE TABLE rsu_tempo AS SELECT *, CASEWHEN(id_rsu = 1, 2.3," +
                "CASEWHEN(id_rsu = 2, 0.1, null)) AS effective_terrain_roughness_length FROM rsu_test"

        def p =  Geoindicators.RsuIndicators.effectiveTerrainRoughnessClass()
        assertTrue p.execute([datasource: h2GIS, rsuTable: "rsu_tempo", effectiveTerrainRoughnessLength: "effective_terrain_roughness_length",
                   prefixName: "test"])
        def concat = ""
        h2GIS.eachRow("SELECT * FROM test_rsu_effective_terrain_roughness_class WHERE id_rsu < 4 ORDER BY id_rsu ASC"){
            row -> concat += "${row["effective_terrain_roughness_class"]}\n".toString()
        }
        assertEquals("8\n4\nnull\n", concat)
    }


    @Test
    void extendedFreeFacadeFractionTest() {
        // Only the first 5 first created buildings are selected for the tests
        h2GIS.execute "DROP TABLE IF EXISTS tempo_build, rsu_free_external_facade_density; CREATE TABLE tempo_build AS SELECT * " +
                "FROM building_test WHERE id_build < 6 OR id_build = 35"
        // The geometry of the RSU is useful for the calculation, then it is inserted inside the build/rsu correlation table
        h2GIS.execute "DROP TABLE IF EXISTS rsu_tempo; CREATE TABLE rsu_tempo AS SELECT * " +
                "FROM rsu_test WHERE id_rsu = 1"

        def  p =  Geoindicators.RsuIndicators.extendedFreeFacadeFraction()
        assertTrue p.execute([buildingTable: "tempo_build",
                              rsuTable: "rsu_tempo",
                              buContiguityColumn: "contiguity",
                              buTotalFacadeLengthColumn: "total_facade_length",
                              prefixName: "test", buffDist : 30, datasource: h2GIS])
        def concat = 0
        h2GIS.eachRow("SELECT * FROM test_rsu_extended_free_facade_fraction WHERE id_rsu = 1"){
            row -> concat+= row.extended_free_facade_fraction.round(3)
        }
        assertEquals(0.177, concat)
    }


    @Test
    void smallestCommunGeometryTest() {
        h2GIS.load(SpatialUnitsTests.class.getResource("road_test.geojson"), true)
        h2GIS.load(SpatialUnitsTests.class.getResource("building_test.geojson"), true)
        h2GIS.load(SpatialUnitsTests.class.getResource("veget_test.geojson"), true)
        h2GIS.load(SpatialUnitsTests.class.getResource("hydro_test.geojson"), true)
        h2GIS.load(SpatialUnitsTests.class.getResource("zone_test.geojson"),true)

        def  prepareData = Geoindicators.SpatialUnits.prepareRSUData()
        assertTrue prepareData.execute([zoneTable: 'zone_test', roadTable: 'road_test',  railTable: '',
                                        vegetationTable : 'veget_test',
                                        hydrographicTable :'hydro_test',
                                        prefixName: "prepare_rsu", datasource: h2GIS])

        def outputTableGeoms = prepareData.results.outputTableName

        assertNotNull h2GIS.getTable(outputTableGeoms)

        def rsu = Geoindicators.SpatialUnits.createRSU()
        assertTrue rsu.execute([inputTableName: outputTableGeoms, prefixName: "rsu", datasource: h2GIS])
        def outputTable = rsu.results.outputTableName

        def  p =  Geoindicators.RsuIndicators.smallestCommunGeometry()
        assertTrue p.execute([
                              rsuTable: outputTable,buildingTable: "building_test", roadTable:"road_test",vegetationTable: "veget_test",waterTable: "hydro_test",
                              prefixName: "test", datasource: h2GIS])
        def outputTableStats = p.results.outputTableName

        h2GIS.execute """DROP TABLE IF EXISTS stats_rsu;
                    CREATE INDEX ON $outputTableStats (ID_RSU);
                   CREATE TABLE stats_rsu AS SELECT b.the_geom,
                round(sum(CASE WHEN a.low_vegetation=1 THEN a.area ELSE 0 END),1) AS low_VEGETATION_sum,
                round(sum(CASE WHEN a.high_vegetation=1 THEN a.area ELSE 0 END),1) AS high_VEGETATION_sum,
                round(sum(CASE WHEN a.water=1 THEN a.area ELSE 0 END),1) AS water_sum,
                round(sum(CASE WHEN a.road=1 THEN a.area ELSE 0 END),1) AS road_sum,
                round(sum(CASE WHEN a.building=1 THEN a.area ELSE 0 END),1) AS building_sum, a.id_rsu
                FROM $outputTableStats AS a, $outputTable b WHERE a.id_rsu=b.id_rsu GROUP BY b.id_rsu;
            CREATE INDEX ON stats_rsu(id_rsu);"""


        //Check the sum of building areas by USR
        h2GIS.execute """DROP TABLE IF EXISTS stats_building;
                          CREATE TABLE stats_building as select sum(st_area(the_geom)) as building_areas, id_rsu from 
                            (select st_intersection(ST_force2d(a.the_geom), b.the_geom) as the_geom, b.id_rsu from building_test as a,
                            $outputTable as b where a.the_geom && b.the_geom and st_intersects(a.the_geom, b.the_geom) and a.zindex=0 ) group by id_rsu;
                           CREATE INDEX ON stats_building(id_rsu);                           
                           DROP TABLE IF EXISTS building_compare_stats;
                           CREATE TABLE building_compare_stats as select (a.building_sum- b.building_areas) as diff, a.id_rsu from stats_rsu as a,
                           stats_building as b where a.id_rsu=b.id_rsu;"""

        assertTrue h2GIS.firstRow("select count(*) as count from building_compare_stats where diff > 1").count==0


        //Check the sum of low vegetation areas by USR
        h2GIS.execute """DROP TABLE IF EXISTS stats_vegetation_low;
                          CREATE TABLE stats_vegetation_low as select sum(st_area(the_geom)) as vegetation_areas, id_rsu from 
                            (select st_intersection(ST_force2d(a.the_geom), b.the_geom) as the_geom, b.id_rsu from veget_test as a,
                            $outputTable as b where a.the_geom && b.the_geom and st_intersects(a.the_geom, b.the_geom) and a.type='low' ) group by id_rsu;
                           CREATE INDEX ON stats_vegetation_low(id_rsu);                           
                           DROP TABLE IF EXISTS vegetation_low_compare_stats;
                           CREATE TABLE vegetation_low_compare_stats as select (a.low_VEGETATION_sum- b.vegetation_areas) as diff, a.id_rsu from stats_rsu as a,
                           stats_vegetation_low as b where a.id_rsu=b.id_rsu;"""

        assertTrue h2GIS.firstRow("select count(*) as count from vegetation_low_compare_stats where diff > 1").count==0

        //Check the sum of high vegetation areas by USR
        h2GIS.execute """DROP TABLE IF EXISTS stats_vegetation_high;
                          CREATE TABLE stats_vegetation_high as select sum(st_area(the_geom)) as vegetation_areas, id_rsu from 
                            (select st_intersection(ST_force2d(a.the_geom), b.the_geom) as the_geom, b.id_rsu from veget_test as a,
                            $outputTable as b where a.the_geom && b.the_geom and st_intersects(a.the_geom, b.the_geom) and a.type='high' ) group by id_rsu;
                           CREATE INDEX ON stats_vegetation_high(id_rsu);                           
                           DROP TABLE IF EXISTS vegetation_high_compare_stats;
                           CREATE TABLE vegetation_high_compare_stats as select (a.high_VEGETATION_sum- b.vegetation_areas) as diff, a.id_rsu from stats_rsu as a,
                           stats_vegetation_high as b where a.id_rsu=b.id_rsu;"""

        assertTrue h2GIS.firstRow("select count(*) as count from vegetation_high_compare_stats where diff > 1").count==0

        //Check the sum of water areas by USR
        h2GIS.execute """DROP TABLE IF EXISTS stats_water;
                          CREATE TABLE stats_water as select sum(st_area(the_geom)) as water_areas, id_rsu from 
                            (select st_intersection(ST_force2d(a.the_geom), b.the_geom) as the_geom, b.id_rsu from hydro_test as a,
                            $outputTable as b where a.the_geom && b.the_geom and st_intersects(a.the_geom, b.the_geom) and a.zindex=0 ) group by id_rsu;
                           CREATE INDEX ON stats_water(id_rsu);                           
                           DROP TABLE IF EXISTS water_compare_stats;
                           CREATE TABLE water_compare_stats as select (a.water_sum- b.water_areas) as diff, a.id_rsu from stats_rsu as a,
                           stats_water as b where a.id_rsu=b.id_rsu;"""

        assertTrue h2GIS.firstRow("select count(*) as count from water_compare_stats where diff > 1").count==0

    }

    @Test
    void surfaceFractionTest() {
        // Only the RSU 4 is conserved for the test
        h2GIS.execute "DROP TABLE IF EXISTS rsu_tempo;" +
                "CREATE TABLE rsu_tempo AS SELECT * " +
                "FROM rsu_test WHERE id_rsu = 4"

        // Need to create the smallest geometries used as input of the surface fraction process
        def  p =  Geoindicators.RsuIndicators.smallestCommunGeometry()
        assertTrue p.execute([
                rsuTable: "rsu_tempo",buildingTable: "building_test",vegetationTable: "veget_test",waterTable: "hydro_test",
                prefixName: "test", datasource: h2GIS])
        def tempoTable = p.results.outputTableName

        // Apply the surface fractions for different combinations
        // combination 1
        def  p0 =  Geoindicators.RsuIndicators.surfaceFractions()
        def superpositions0 = ["high_vegetation": ["water", "building", "low_vegetation", "road", "impervious"]]
        def priorities0 = ["water", "building", "high_vegetation", "low_vegetation", "road", "impervious"]
        assertTrue p0.execute([
                rsuTable: "rsu_tempo", spatialRelationsTable: tempoTable,
                superpositions: superpositions0,
                priorities: priorities0,
                prefixName: "test", datasource: h2GIS])
        def result0 = h2GIS.firstRow("SELECT * FROM ${p0.results.outputTableName}")
        assertEquals(1.0/5, result0["high_vegetation_building_fraction"])
        assertEquals(3.0/20, result0["high_vegetation_low_vegetation_fraction"])
        assertEquals(3.0/20, result0["high_vegetation_fraction"])
        assertEquals(3.0/20, result0["low_vegetation_fraction"])
        assertEquals(1.0/4, result0["water_fraction"])
        assertEquals(1.0/10, result0["building_fraction"])

        // combination 2
        def  p1 =  Geoindicators.RsuIndicators.surfaceFractions()
        def superpositions1 = ["high_vegetation": ["building", "water", "low_vegetation", "road", "impervious"]]
        def priorities1 = ["building", "water", "high_vegetation", "low_vegetation", "road", "impervious"]
        assertTrue p1.execute([
                rsuTable: "rsu_tempo", spatialRelationsTable: tempoTable,
                superpositions: superpositions1,
                priorities: priorities1,
                prefixName: "test", datasource: h2GIS])
        def result1 = h2GIS.firstRow("SELECT * FROM ${p1.results.outputTableName}")
        assertEquals(1.0/5, result1["high_vegetation_building_fraction"])
        assertEquals(3.0/20, result1["high_vegetation_low_vegetation_fraction"])
        assertEquals(3.0/20, result1["high_vegetation_fraction"])
        assertEquals(3.0/20, result1["low_vegetation_fraction"])
        assertEquals(3.0/20, result1["water_fraction"])
        assertEquals(1.0/5, result1["building_fraction"])

        // combination 3
        def  p2 =  Geoindicators.RsuIndicators.surfaceFractions()
        def superpositions2 = ["high_vegetation": ["water", "building", "low_vegetation", "road", "impervious"],
                "building": ["low_vegetation"]]
        assertTrue p2.execute([
                rsuTable: "rsu_tempo", spatialRelationsTable: tempoTable,
                superpositions: superpositions2,
                priorities: priorities0,
                prefixName: "test", datasource: h2GIS])
        def result2 = h2GIS.firstRow("SELECT * FROM ${p2.results.outputTableName}")
        assertEquals(1.0/5, result2["high_vegetation_building_fraction"])
        assertEquals(3.0/20, result2["high_vegetation_low_vegetation_fraction"])
        assertEquals(3.0/20, result2["high_vegetation_fraction"])
        assertEquals(1.0/10, result2["building_low_vegetation_fraction"])
        assertEquals(3.0/20, result2["low_vegetation_fraction"])
        assertEquals(1.0/4, result2["water_fraction"])
        assertEquals(0, result2["building_fraction"])
    }

<<<<<<< HEAD
    @Test
    void surfaceFractionTest2() {
        // Test that a surface fraction is set to zero rather than null when there is no surface of its kind in a RSU
        h2GIS.execute """DROP TABLE IF EXISTS rsu_tempo, smallest_com;
                CREATE TABLE rsu_tempo(id_rsu INTEGER, the_geom GEOMETRY); 
                INSERT INTO rsu_tempo VALUES (1, 'POLYGON((0 0, 0 20, 10 20, 10 0, 0 0))'::GEOMETRY),
                                             (2, 'POLYGON((10 0, 10 20, 20 20, 20 0, 10 0))'::GEOMETRY);
                CREATE TABLE smallest_com(id_rsu INTEGER, water INTEGER, building INTEGER, high_vegetation INTEGER,
                                       low_vegetation INTEGER, road INTEGER, impervious INTEGER, area DOUBLE);
                INSERT INTO smallest_com VALUES (1, 1, 0, 1, 0, 0, 0, 100.0), (1, 1, 0, 0, 0, 0, 0, 100.0);"""

        // Apply the surface fractions
        def  p0 =  Geoindicators.RsuIndicators.surfaceFractions()
        def superpositions0 = ["high_vegetation": ["water", "building", "low_vegetation", "road", "impervious"]]
        def priorities0 = ["water", "building", "high_vegetation", "low_vegetation", "road", "impervious"]
        assertTrue p0.execute([
                rsuTable: "rsu_tempo", spatialRelationsTable: "smallest_com",
                superpositions: superpositions0,
                priorities: priorities0,
                prefixName: "test", datasource: h2GIS])
        def result1 = h2GIS.firstRow("SELECT * FROM ${p0.results.outputTableName} WHERE id_rsu = 1")
        def result2 = h2GIS.firstRow("SELECT * FROM ${p0.results.outputTableName} WHERE id_rsu = 2")
        assertEquals(0.5, result1["high_vegetation_water_fraction"])
        assertEquals(0.5, result1["water_fraction"])
        assertEquals(0.0, result2["high_vegetation_low_vegetation_fraction"])
        assertEquals(0.0, result2["low_vegetation_fraction"])
    }

=======
>>>>>>> 392afc17

    @Test
    void surfaceFractionTest3() {
        // Test whether the road fraction is taken into account...
        h2GIS.execute "DROP TABLE IF EXISTS rsu_tempo, road_tempo;" +
                "CREATE TABLE rsu_tempo(id_rsu int, the_geom geometry, rsu_area float, rsu_building_density float, rsu_free_external_facade_density float);" +
                "INSERT INTO rsu_tempo VALUES  (1, 'POLYGON((1000 1000, 1100 1000, 1100 1100, 1000 1100, 1000 1000))'::GEOMETRY, 10000, 0.4, null);" +
                "CREATE TABLE road_tempo(id_road int, the_geom geometry, width float, zindex int, crossing varchar(30));" +
<<<<<<< HEAD
                "INSERT INTO road_tempo VALUES (1, 'LINESTRING (1000 1000, 1000 1100)'::GEOMETRY, 100, 0, null);"
=======
                "INSERT INTO road_tempo VALUES (1, 'LINESTRING (1000 1000, 1000 1100)'::GEOMETRY, 10, 0, null);"
>>>>>>> 392afc17

        // Need to create the smallest geometries used as input of the surface fraction process
        def  p =  Geoindicators.RsuIndicators.smallestCommunGeometry()
        assertTrue p.execute([
                rsuTable: "rsu_tempo", roadTable: "road_tempo",
                prefixName: "test", datasource: h2GIS])
        def tempoTable = p.results.outputTableName

<<<<<<< HEAD
=======
        println h2GIS.firstRow("SELECT * FROM $tempoTable")

>>>>>>> 392afc17
        // Apply the surface fractions for different combinations
        // combination 1
        def  p0 =  Geoindicators.RsuIndicators.surfaceFractions()
        def superpositions0 = ["high_vegetation": ["water", "building", "low_vegetation", "road", "impervious"]]
        def priorities0 = ["water", "building", "high_vegetation", "low_vegetation", "road", "impervious"]
        assertTrue p0.execute([
                rsuTable: "rsu_tempo", spatialRelationsTable: tempoTable,
                superpositions: superpositions0,
                priorities: priorities0,
                prefixName: "test", datasource: h2GIS])
        def result0 = h2GIS.firstRow("SELECT * FROM ${p0.results.outputTableName}")
        assertEquals(5.0/100, result0["road_fraction"])
    }
}<|MERGE_RESOLUTION|>--- conflicted
+++ resolved
@@ -463,38 +463,6 @@
         assertEquals(0, result2["building_fraction"])
     }
 
-<<<<<<< HEAD
-    @Test
-    void surfaceFractionTest2() {
-        // Test that a surface fraction is set to zero rather than null when there is no surface of its kind in a RSU
-        h2GIS.execute """DROP TABLE IF EXISTS rsu_tempo, smallest_com;
-                CREATE TABLE rsu_tempo(id_rsu INTEGER, the_geom GEOMETRY); 
-                INSERT INTO rsu_tempo VALUES (1, 'POLYGON((0 0, 0 20, 10 20, 10 0, 0 0))'::GEOMETRY),
-                                             (2, 'POLYGON((10 0, 10 20, 20 20, 20 0, 10 0))'::GEOMETRY);
-                CREATE TABLE smallest_com(id_rsu INTEGER, water INTEGER, building INTEGER, high_vegetation INTEGER,
-                                       low_vegetation INTEGER, road INTEGER, impervious INTEGER, area DOUBLE);
-                INSERT INTO smallest_com VALUES (1, 1, 0, 1, 0, 0, 0, 100.0), (1, 1, 0, 0, 0, 0, 0, 100.0);"""
-
-        // Apply the surface fractions
-        def  p0 =  Geoindicators.RsuIndicators.surfaceFractions()
-        def superpositions0 = ["high_vegetation": ["water", "building", "low_vegetation", "road", "impervious"]]
-        def priorities0 = ["water", "building", "high_vegetation", "low_vegetation", "road", "impervious"]
-        assertTrue p0.execute([
-                rsuTable: "rsu_tempo", spatialRelationsTable: "smallest_com",
-                superpositions: superpositions0,
-                priorities: priorities0,
-                prefixName: "test", datasource: h2GIS])
-        def result1 = h2GIS.firstRow("SELECT * FROM ${p0.results.outputTableName} WHERE id_rsu = 1")
-        def result2 = h2GIS.firstRow("SELECT * FROM ${p0.results.outputTableName} WHERE id_rsu = 2")
-        assertEquals(0.5, result1["high_vegetation_water_fraction"])
-        assertEquals(0.5, result1["water_fraction"])
-        assertEquals(0.0, result2["high_vegetation_low_vegetation_fraction"])
-        assertEquals(0.0, result2["low_vegetation_fraction"])
-    }
-
-=======
->>>>>>> 392afc17
-
     @Test
     void surfaceFractionTest3() {
         // Test whether the road fraction is taken into account...
@@ -502,11 +470,7 @@
                 "CREATE TABLE rsu_tempo(id_rsu int, the_geom geometry, rsu_area float, rsu_building_density float, rsu_free_external_facade_density float);" +
                 "INSERT INTO rsu_tempo VALUES  (1, 'POLYGON((1000 1000, 1100 1000, 1100 1100, 1000 1100, 1000 1000))'::GEOMETRY, 10000, 0.4, null);" +
                 "CREATE TABLE road_tempo(id_road int, the_geom geometry, width float, zindex int, crossing varchar(30));" +
-<<<<<<< HEAD
-                "INSERT INTO road_tempo VALUES (1, 'LINESTRING (1000 1000, 1000 1100)'::GEOMETRY, 100, 0, null);"
-=======
                 "INSERT INTO road_tempo VALUES (1, 'LINESTRING (1000 1000, 1000 1100)'::GEOMETRY, 10, 0, null);"
->>>>>>> 392afc17
 
         // Need to create the smallest geometries used as input of the surface fraction process
         def  p =  Geoindicators.RsuIndicators.smallestCommunGeometry()
@@ -515,11 +479,6 @@
                 prefixName: "test", datasource: h2GIS])
         def tempoTable = p.results.outputTableName
 
-<<<<<<< HEAD
-=======
-        println h2GIS.firstRow("SELECT * FROM $tempoTable")
-
->>>>>>> 392afc17
         // Apply the surface fractions for different combinations
         // combination 1
         def  p0 =  Geoindicators.RsuIndicators.surfaceFractions()
