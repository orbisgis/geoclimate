--- conflicted
+++ resolved
@@ -15,11 +15,7 @@
 
     @BeforeAll
     static void init(){
-<<<<<<< HEAD
-        h2GIS = H2GIS.open('./target/buildingdb;AUTO_SERVER=TRUE')
-=======
         h2GIS = H2GIS.open('./target/rsuindicatorsdb;AUTO_SERVER=TRUE')
->>>>>>> e4eea068
     }
 
     @BeforeEach
