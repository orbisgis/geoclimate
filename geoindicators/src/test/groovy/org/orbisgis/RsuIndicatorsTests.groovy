--- conflicted
+++ resolved
@@ -209,83 +209,19 @@
     }
 
     @Test
-<<<<<<< HEAD
-    void testVegetationFraction() {
-=======
     void testRsuLinearRoadOperations() {
->>>>>>> 0b65fe05
-        def h2GIS = H2GIS.open([databaseName: './target/buildingdb'])
-        String sqlString = new File(this.class.getResource("data_for_tests.sql").toURI()).text
-        h2GIS.execute(sqlString)
-
-<<<<<<< HEAD
-        // Only the first 4 first created vegetation areas are selected for the tests
-        h2GIS.execute("DROP TABLE IF EXISTS tempo_veget; CREATE TABLE tempo_veget AS SELECT * " +
-                "FROM veget_test WHERE id_veget < 4")
-
-        def  p0 =  Geoclimate.RsuIndicators.vegetationFraction()
-        p0.execute([rsuTable: "rsu_test", vegetTable: "tempo_veget", fractionType: ["low"], prefixName: "zero",
-                   datasource: h2GIS])
-        def concat = ["",""]
-        h2GIS.eachRow("SELECT * FROM zero_vegetation_fraction WHERE id_rsu = 14 OR id_rsu = 15"){
-            row ->
-                concat[0]+= "${row.low_vegetation_fraction}\n"
-        }
-        def  p1 =  Geoclimate.RsuIndicators.vegetationFraction()
-        p1.execute([rsuTable: "rsu_test", vegetTable: "tempo_veget", fractionType: ["high", "all"], prefixName: "one",
-                    datasource: h2GIS])
-        h2GIS.eachRow("SELECT * FROM one_vegetation_fraction WHERE id_rsu = 14 OR id_rsu = 15"){
-            row ->
-                concat[1]+= "${row.high_vegetation_fraction}\n"
-                concat[1]+= "${row.all_vegetation_fraction}\n"
-        }
-        assertEquals("0.0016\n0.02\n", concat[0])
-        assertEquals("0.02\n0.0216\n0.0\n0.02\n", concat[1])
-    }
-
-@Test
-void testRoadFraction() {
-    def h2GIS = H2GIS.open([databaseName: './target/buildingdb'])
-    String sqlString = new File(this.class.getResource("data_for_tests.sql").toURI()).text
-    h2GIS.execute(sqlString)
-
-    // Only the first 4 first created vegetation areas are selected for the tests
-    h2GIS.execute("DROP TABLE IF EXISTS tempo_road; CREATE TABLE tempo_road AS SELECT * " +
-            "FROM road_test WHERE id_road < 4")
-
-    def  p0 =  Geoclimate.RsuIndicators.roadFraction()
-    p0.execute([rsuTable: "rsu_test", roadTable: "tempo_road", levelToConsiders: ["underground":[-4, -3, -2, -1]],
-                prefixName: "zero",
-                datasource: h2GIS])
-    def concat = ["",""]
-    h2GIS.eachRow("SELECT * FROM zero_road_fraction WHERE id_rsu = 14 OR id_rsu = 15"){
-        row ->
-            concat[0]+= "${row.low_vegetation_fraction}\n"
-    }
-    def  p1 =  Geoclimate.RsuIndicators.roadFraction()
-    p1.execute([rsuTable: "rsu_test", roadTable: "tempo_road", levelToConsiders: ["underground":[-4, -3, -2, -1],
-                                                                                    "ground":[0]], prefixName: "one",
-                datasource: h2GIS])
-    h2GIS.eachRow("SELECT * FROM one_road_fraction WHERE id_rsu = 14 OR id_rsu = 15"){
-        row ->
-            concat[1]+= "${row.underground_road_fraction}\n"
-            concat[1]+= "${row.ground_road_fraction}\n"
-    }
-    assertEquals("0.0016\n0.02\n", concat[0])
-    assertEquals("0.02\n0.0216\n0.0\n0.02\n", concat[1])
-    }
-
-@Test
-void testWaterFraction() {
-=======
+        def h2GIS = H2GIS.open([databaseName: './target/buildingdb'])
+        String sqlString = new File(this.class.getResource("data_for_tests.sql").toURI()).text
+        h2GIS.execute(sqlString)
+
         // Only the first 5 first created buildings are selected for the tests
         h2GIS.execute("DROP TABLE IF EXISTS road_tempo; CREATE TABLE road_tempo AS SELECT * " +
                 "FROM road_test WHERE id_road < 7")
 
         def p1 =  Geoclimate.RsuIndicators.rsuLinearRoadOperations()
         p1.execute([rsuTable: "rsu_test", roadTable: "road_test", operations: ["rsu_road_direction_distribution",
-                "rsu_linear_road_density"], prefixName: "test", angleRangeSize: 30, levelConsiderated: null,
-                datasource: h2GIS])
+                                                                               "rsu_linear_road_density"], prefixName: "test", angleRangeSize: 30, levelConsiderated: null,
+                    datasource: h2GIS])
         def t0 = h2GIS.firstRow("SELECT rsu_road_direction_distribution_d0_30 " +
                 "FROM test_rsu_road_linear_properties WHERE id_rsu = 14")
         def t1 = h2GIS.firstRow("SELECT rsu_road_direction_distribution_d90_120 " +
@@ -311,41 +247,107 @@
         assertEquals(0.00224, t001.rsu_linear_road_density_hminus1.round(5))
     }
 
-@Test
-void testEffectiveTerrainRoughnessClass() {
->>>>>>> 0b65fe05
-    def h2GIS = H2GIS.open([databaseName: './target/buildingdb'])
-    String sqlString = new File(this.class.getResource("data_for_tests.sql").toURI()).text
-    h2GIS.execute(sqlString)
-
-<<<<<<< HEAD
-    // Only the first 4 first created vegetation areas are selected for the tests
-    h2GIS.execute("DROP TABLE IF EXISTS tempo_hydro; CREATE TABLE tempo_hydro AS SELECT * " +
-            "FROM hydro_test WHERE id_hydro < 2")
-
-    def  p =  Geoclimate.RsuIndicators.waterFraction()
-    p.execute([rsuTable: "rsu_test", waterTable: "tempo_hydro", prefixName: "test",
-                datasource: h2GIS])
-    def concat = [""]
-    h2GIS.eachRow("SELECT * FROM test_water_fraction WHERE id_rsu = 14 OR id_rsu = 15"){
-        row ->
-            concat[0]+= "${row.water_fraction}\n"
-    }
-    assertEquals("0.004\n0.04\n", concat[0])
-=======
-    // Only the first 5 first created buildings are selected for the tests
-    h2GIS.execute("DROP TABLE IF EXISTS rsu_tempo; CREATE TABLE rsu_tempo AS SELECT *, CASEWHEN(id_rsu = 1, 2.3," +
-            "CASEWHEN(id_rsu = 2, 0.1, null)) AS rsu_effective_terrain_roughness_height FROM rsu_test")
-
-    def p =  Geoclimate.RsuIndicators.EffectiveTerrainRoughnessClass()
-    p.execute([datasource: h2GIS, rsuTable: "rsu_tempo", effectiveTerrainRoughnessHeight: "rsu_effective_terrain_roughness_height",
-               prefixName: "test"])
-    def concat = ""
-    h2GIS.eachRow("SELECT * FROM test_effective_terrain_roughness_class WHERE id_rsu < 4 ORDER BY id_rsu ASC"){
-        row ->
-            concat += "${row["effective_terrain_roughness_class"]}\n".toString()
-    }
-    assertEquals("8\n4\nnull\n", concat)
->>>>>>> 0b65fe05
+    @Test
+    void testEffectiveTerrainRoughnessClass() {
+        def h2GIS = H2GIS.open([databaseName: './target/buildingdb'])
+        String sqlString = new File(this.class.getResource("data_for_tests.sql").toURI()).text
+        h2GIS.execute(sqlString)
+
+        // Only the first 5 first created buildings are selected for the tests
+        h2GIS.execute("DROP TABLE IF EXISTS rsu_tempo; CREATE TABLE rsu_tempo AS SELECT *, CASEWHEN(id_rsu = 1, 2.3," +
+                "CASEWHEN(id_rsu = 2, 0.1, null)) AS rsu_effective_terrain_roughness_height FROM rsu_test")
+
+        def p =  Geoclimate.RsuIndicators.EffectiveTerrainRoughnessClass()
+        p.execute([datasource: h2GIS, rsuTable: "rsu_tempo", effectiveTerrainRoughnessHeight: "rsu_effective_terrain_roughness_height",
+                   prefixName: "test"])
+        def concat = ""
+        h2GIS.eachRow("SELECT * FROM test_effective_terrain_roughness_class WHERE id_rsu < 4 ORDER BY id_rsu ASC"){
+            row ->
+                concat += "${row["effective_terrain_roughness_class"]}\n".toString()
+        }
+        assertEquals("8\n4\nnull\n", concat)
+    }
+
+    @Test
+    void testVegetationFraction() {
+        def h2GIS = H2GIS.open([databaseName: './target/buildingdb'])
+        String sqlString = new File(this.class.getResource("data_for_tests.sql").toURI()).text
+        h2GIS.execute(sqlString)
+
+        // Only the first 4 first created vegetation areas are selected for the tests
+        h2GIS.execute("DROP TABLE IF EXISTS tempo_veget; CREATE TABLE tempo_veget AS SELECT * " +
+                "FROM veget_test WHERE id_veget < 4")
+
+        def  p0 =  Geoclimate.RsuIndicators.vegetationFraction()
+        p0.execute([rsuTable: "rsu_test", vegetTable: "tempo_veget", fractionType: ["low"], prefixName: "zero",
+                    datasource: h2GIS])
+        def concat = ["",""]
+        h2GIS.eachRow("SELECT * FROM zero_vegetation_fraction WHERE id_rsu = 14 OR id_rsu = 15"){
+            row ->
+                concat[0]+= "${row.low_vegetation_fraction}\n"
+        }
+        def  p1 =  Geoclimate.RsuIndicators.vegetationFraction()
+        p1.execute([rsuTable: "rsu_test", vegetTable: "tempo_veget", fractionType: ["high", "all"], prefixName: "one",
+                    datasource: h2GIS])
+        h2GIS.eachRow("SELECT * FROM one_vegetation_fraction WHERE id_rsu = 14 OR id_rsu = 15"){
+            row ->
+                concat[1]+= "${row.high_vegetation_fraction}\n"
+                concat[1]+= "${row.all_vegetation_fraction}\n"
+        }
+        assertEquals("0.0016\n0.02\n", concat[0])
+        assertEquals("0.02\n0.0216\n0.0\n0.02\n", concat[1])
+    }
+
+    @Test
+    void testRoadFraction() {
+        def h2GIS = H2GIS.open([databaseName: './target/buildingdb'])
+        String sqlString = new File(this.class.getResource("data_for_tests.sql").toURI()).text
+        h2GIS.execute(sqlString)
+
+        // Only the first 4 first created vegetation areas are selected for the tests
+        h2GIS.execute("DROP TABLE IF EXISTS tempo_road; CREATE TABLE tempo_road AS SELECT * " +
+                "FROM road_test WHERE id_road < 4")
+
+        def  p0 =  Geoclimate.RsuIndicators.roadFraction()
+        p0.execute([rsuTable: "rsu_test", roadTable: "tempo_road", levelToConsiders: ["underground":[-4, -3, -2, -1]],
+                    prefixName: "zero",
+                    datasource: h2GIS])
+        def concat = ["",""]
+        h2GIS.eachRow("SELECT * FROM zero_road_fraction WHERE id_rsu = 14 OR id_rsu = 15"){
+            row ->
+                concat[0]+= "${row.low_vegetation_fraction}\n"
+        }
+        def  p1 =  Geoclimate.RsuIndicators.roadFraction()
+        p1.execute([rsuTable: "rsu_test", roadTable: "tempo_road", levelToConsiders: ["underground":[-4, -3, -2, -1],
+                                                                                      "ground":[0]], prefixName: "one",
+                    datasource: h2GIS])
+        h2GIS.eachRow("SELECT * FROM one_road_fraction WHERE id_rsu = 14 OR id_rsu = 15"){
+            row ->
+                concat[1]+= "${row.underground_road_fraction}\n"
+                concat[1]+= "${row.ground_road_fraction}\n"
+        }
+        assertEquals("0.0016\n0.02\n", concat[0])
+        assertEquals("0.02\n0.0216\n0.0\n0.02\n", concat[1])
+    }
+
+    @Test
+    void testWaterFraction() {
+        def h2GIS = H2GIS.open([databaseName: './target/buildingdb'])
+        String sqlString = new File(this.class.getResource("data_for_tests.sql").toURI()).text
+        h2GIS.execute(sqlString)
+
+        // Only the first 4 first created vegetation areas are selected for the tests
+        h2GIS.execute("DROP TABLE IF EXISTS tempo_hydro; CREATE TABLE tempo_hydro AS SELECT * " +
+                "FROM hydro_test WHERE id_hydro < 2")
+
+        def  p =  Geoclimate.RsuIndicators.waterFraction()
+        p.execute([rsuTable: "rsu_test", waterTable: "tempo_hydro", prefixName: "test",
+                   datasource: h2GIS])
+        def concat = [""]
+        h2GIS.eachRow("SELECT * FROM test_water_fraction WHERE id_rsu = 14 OR id_rsu = 15"){
+            row ->
+                concat[0]+= "${row.water_fraction}\n"
+        }
+        assertEquals("0.004\n0.04\n", concat[0])
     }
 }