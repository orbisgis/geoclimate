--- conflicted
+++ resolved
@@ -8,8 +8,5 @@
 - Add a test to check if the worldpop service is available
 - Fix github actions
 - Add TARGET landcover production
-<<<<<<< HEAD
-- Force TARGET W indicator to the grid resolution
-=======
 - Force TARGET ROOF fraction to 0.75 when BUILDING fraction is greater than 0.75
->>>>>>> 76ba3df7
+- Force TARGET W indicator to the grid resolution