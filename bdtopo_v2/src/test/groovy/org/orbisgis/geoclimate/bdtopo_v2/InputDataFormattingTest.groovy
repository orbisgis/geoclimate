package org.orbisgis.geoclimate.bdtopo_v2

import org.junit.jupiter.api.BeforeEach
import org.junit.jupiter.api.Test
import org.orbisgis.data.H2GIS

import static org.junit.jupiter.api.Assertions.*

class InputDataFormattingTest {

    def h2GISDatabase

    public static communeToTest = "abcde"

    @BeforeEach
    void beforeEach(){
        def dataFolderInseeCode = "bd_topo_unit_test"
        def listFilesBDTopo = ["COMMUNE", "BATI_INDIFFERENCIE", "BATI_INDUSTRIEL", "BATI_REMARQUABLE",
                               "ROUTE", "TRONCON_VOIE_FERREE", "SURFACE_EAU", "ZONE_VEGETATION"
                              ,"TERRAIN_SPORT", "CONSTRUCTION_SURFACIQUE","SURFACE_ROUTE", "SURFACE_ACTIVITE"]

        def paramTables = ["BUILDING_ABSTRACT_PARAMETERS", "BUILDING_ABSTRACT_USE_TYPE", "BUILDING_BD_TOPO_USE_TYPE",
                                         "RAIL_ABSTRACT_TYPE", "RAIL_BD_TOPO_TYPE", "RAIL_ABSTRACT_CROSSING",
                                         "RAIL_BD_TOPO_CROSSING", "ROAD_ABSTRACT_PARAMETERS", "ROAD_ABSTRACT_SURFACE",
                                         "ROAD_ABSTRACT_CROSSING", "ROAD_BD_TOPO_CROSSING", "ROAD_ABSTRACT_TYPE",
                                         "ROAD_BD_TOPO_TYPE", "VEGET_ABSTRACT_PARAMETERS", "VEGET_ABSTRACT_TYPE",
                                         "VEGET_BD_TOPO_TYPE"]

<<<<<<< HEAD
        h2GISDatabase = H2GIS.open("./target/h2gis_input_data_formating;AUTO_SERVER=TRUE;", "sa", "")
=======
        h2GISDatabase = H2GIS.open("./target/h2gis_input_data_formating;AUTO_SERVER=TRUE", "sa", "")
>>>>>>> d7932cb8

        // Load parameter files
        paramTables.each{
            h2GISDatabase.load(getClass().getResource(it+".csv"), it, true)
        }
        // Load data files
        listFilesBDTopo.each{
            h2GISDatabase.load(getClass().getResource("$dataFolderInseeCode${File.separator+it.toLowerCase()}.shp"), it, true)
        }
    }

    @Test
    void inputDataFormatting(){
        def processImport = BDTopo_V2.InputDataLoading.prepareBDTopoData()
        assertTrue processImport.execute([datasource: h2GISDatabase,
                                          tableCommuneName:'COMMUNE', tableBuildIndifName: 'BATI_INDIFFERENCIE',
                                          tableBuildIndusName: 'BATI_INDUSTRIEL', tableBuildRemarqName: 'BATI_REMARQUABLE',
                                          tableRoadName: 'ROUTE', tableRailName: 'TRONCON_VOIE_FERREE',
                                          tableHydroName: 'SURFACE_EAU', tableVegetName: 'ZONE_VEGETATION',
                                          tableImperviousSportName: 'TERRAIN_SPORT', tableImperviousBuildSurfName: 'CONSTRUCTION_SURFACIQUE',
                                          tableImperviousRoadSurfName: 'SURFACE_ROUTE', tableImperviousActivSurfName: 'SURFACE_ACTIVITE',
                                          distBuffer: 500, distance: 1000, idZone: communeToTest,
                                          building_bd_topo_use_type: 'BUILDING_BD_TOPO_USE_TYPE', building_abstract_use_type: 'BUILDING_ABSTRACT_USE_TYPE',
                                          road_bd_topo_type: 'ROAD_BD_TOPO_TYPE', road_abstract_type: 'ROAD_ABSTRACT_TYPE',
                                          road_bd_topo_crossing: 'ROAD_BD_TOPO_CROSSING', road_abstract_crossing: 'ROAD_ABSTRACT_CROSSING',
                                          rail_bd_topo_type: 'RAIL_BD_TOPO_TYPE', rail_abstract_type: 'RAIL_ABSTRACT_TYPE',
                                          rail_bd_topo_crossing: 'RAIL_BD_TOPO_CROSSING', rail_abstract_crossing: 'RAIL_ABSTRACT_CROSSING',
                                          veget_bd_topo_type: 'VEGET_BD_TOPO_TYPE', veget_abstract_type: 'VEGET_ABSTRACT_TYPE'
        ])
        def resultsImport=processImport.results
        def processFormatting = BDTopo_V2.InputDataFormatting.formatData()
        assertTrue processFormatting.execute([datasource: h2GISDatabase,
                                              inputBuilding: resultsImport.outputBuildingName, inputRoad: resultsImport.outputRoadName,
                                              inputRail: resultsImport.outputRailName, inputHydro: resultsImport.outputHydroName,
                                              inputVeget: resultsImport.outputVegetName, inputImpervious: resultsImport.outputImperviousName,
                                              inputZone: resultsImport.outputZoneName, //inputZoneNeighbors: resultsImport.outputZoneNeighborsName,
                                              hLevMin: 3, hLevMax: 15, hThresholdLev2: 10, idZone: communeToTest, distance: 1000,
                                              buildingAbstractParameters: 'BUILDING_ABSTRACT_PARAMETERS', roadAbstractParameters: 'ROAD_ABSTRACT_PARAMETERS',
                                              vegetAbstractParameters: 'VEGET_ABSTRACT_PARAMETERS'])
        processFormatting.results.each {
            entry -> assertNotNull h2GISDatabase.getTable(entry.getValue())
        }

        // -----------------------------------------------------------------------------------
        // For BUILDINGS
        // -----------------------------------------------------------------------------------

        // Check if the BUILDING table has the correct number of columns and rows
        def tableName = processFormatting.results.outputBuilding
        assertNotNull(tableName)
        def table = h2GISDatabase.getTable(tableName)
        assertNotNull(table)
        assertEquals(10, table.columnCount)
        assertEquals(19, table.rowCount)
        // Check if the column types are correct
        assertTrue(table.the_geom.spatial)
        assertEquals('INTEGER', table.columnType('ID_BUILD'))
        assertEquals('CHARACTER VARYING', table.columnType('ID_SOURCE'))
        assertEquals('INTEGER', table.columnType('HEIGHT_WALL'))
        assertEquals('INTEGER', table.columnType('HEIGHT_ROOF'))
        assertEquals('INTEGER', table.columnType('NB_LEV'))
        assertEquals('CHARACTER VARYING', table.columnType('TYPE'))
        assertEquals('CHARACTER VARYING', table.columnType('MAIN_USE'))
        assertEquals('INTEGER', table.columnType('ZINDEX'))
        assertEquals('CHARACTER VARYING', table.columnType('ID_ZONE'))

        // For each rows, check if the fields contains the expected values
        table.eachRow(){ row ->
            assertNotNull(row.THE_GEOM)
            assertNotEquals('', row.THE_GEOM)
            assertNotNull(row.ID_BUILD)
            assertNotEquals('', row.ID_BUILD)
            assertNotNull(row.ID_SOURCE)
            assertNotEquals('', row.ID_SOURCE)
            // Check that the HEIGHT_WALL is smaller than 1000m high
            assertNotNull(row.HEIGHT_WALL)
            assertNotEquals('', row.HEIGHT_WALL)
            assertTrue(row.HEIGHT_WALL >= 0)
            assertTrue(row.HEIGHT_WALL <= 1000)
            // Check that there is no rows with a HEIGHT_ROOF value (will be updated in the following process)
            assertNotEquals('', row.HEIGHT_ROOF)
            assertNotEquals('', row.HEIGHT_ROOF)
            assertTrue(row.HEIGHT_ROOF >= 0)
            assertTrue(row.HEIGHT_ROOF <= 1000)
            // Check that there is no rows with a NB_LEV value (will be updated in the following process)
            assertNotEquals('', row.NB_LEV)
            assertNotEquals('', row.NB_LEV)
            assertTrue(row.NB_LEV >= 0)
            assertTrue(row.NB_LEV <= 1000)
            assertNotNull(row.TYPE)
            assertEquals('', row.MAIN_USE)
            assertNotNull(row.ZINDEX)
            assertNotEquals('', row.ZINDEX)
            assertEquals(0, row.ZINDEX)
            assertNotNull(row.ID_ZONE)
            assertNotEquals('', row.ID_ZONE)
        }

        // Specific cases
        // -------------------------------
        // ... with the building 'BREMAR0001' : HAUTEUR = 0 / TYPE = 'Bâtiment sportif'
        def row_test = h2GISDatabase.firstRow("SELECT HEIGHT_WALL, HEIGHT_ROOF, NB_LEV, TYPE FROM BUILDING WHERE ID_SOURCE='BREMAR0001';")
            assertEquals(3, row_test["HEIGHT_WALL"])
            assertEquals(3, row_test["HEIGHT_ROOF"])
            assertEquals(1, row_test["NB_LEV"])
            assertEquals('sports_centre', row_test["TYPE"])

        //... with the building 'BREMAR0002' : HAUTEUR = 0 / NATURE = 'Tour, donjon, moulin'
        row_test = h2GISDatabase.firstRow("SELECT HEIGHT_WALL, HEIGHT_ROOF, NB_LEV, TYPE FROM BUILDING WHERE ID_SOURCE='BREMAR0002';")
            assertEquals(3, row_test["HEIGHT_WALL"])
            assertEquals(3, row_test["HEIGHT_ROOF"])
            assertEquals(1, row_test["NB_LEV"])
            assertEquals('historic', row_test["TYPE"])

        //... with the building 'BREMAR0003' : HAUTEUR = 12 / NATURE = 'Chapelle'
        row_test = h2GISDatabase.firstRow("SELECT HEIGHT_WALL, HEIGHT_ROOF, NB_LEV, TYPE FROM BUILDING WHERE ID_SOURCE='BREMAR0003';")
            assertEquals(12, row_test["HEIGHT_WALL"])
            assertEquals(12, row_test["HEIGHT_ROOF"])
            assertEquals(1, row_test["NB_LEV"])
            assertEquals('chapel', row_test["TYPE"])

        //... with the building 'BREMAR0004' : HAUTEUR = 20 / NATURE = 'Mairie'
        row_test = h2GISDatabase.firstRow("SELECT HEIGHT_WALL, HEIGHT_ROOF, NB_LEV, TYPE FROM BUILDING WHERE ID_SOURCE='BREMAR0004';")
            assertEquals(20, row_test["HEIGHT_WALL"])
            assertEquals(20, row_test["HEIGHT_ROOF"])
            assertEquals(6, row_test["NB_LEV"])
            assertEquals('townhall', row_test["TYPE"])

        //... with the building 'BINDUS0001' : HAUTEUR = 13 / NATURE = 'Bâtiment commercial'
        row_test = h2GISDatabase.firstRow("SELECT HEIGHT_WALL, HEIGHT_ROOF, NB_LEV, TYPE FROM BUILDING WHERE ID_SOURCE='BINDUS0001';")
            assertEquals(13, row_test["HEIGHT_WALL"])
            assertEquals(13, row_test["HEIGHT_ROOF"])
            assertEquals(4, row_test["NB_LEV"])
            assertEquals('commercial', row_test["TYPE"])

        //... with the building 'BINDUS0002' : HAUTEUR = 10 / NATURE = 'Bâtiment industriel'
        row_test = h2GISDatabase.firstRow("SELECT HEIGHT_WALL, HEIGHT_ROOF, NB_LEV, TYPE FROM BUILDING WHERE ID_SOURCE='BINDUS0002';")
            assertEquals(10, row_test["HEIGHT_WALL"])
            assertEquals(10, row_test["HEIGHT_ROOF"])
            assertEquals(1, row_test["NB_LEV"])
            assertEquals('heavy_industry', row_test["TYPE"])

        //... with the building 'BINDIF0001' : HAUTEUR = 0 / Bati indif so no NATURE
        row_test = h2GISDatabase.firstRow("SELECT HEIGHT_WALL, HEIGHT_ROOF, NB_LEV, TYPE FROM BUILDING WHERE ID_SOURCE='BINDIF0001';")
            assertEquals(3, row_test["HEIGHT_WALL"])
            assertEquals(3, row_test["HEIGHT_ROOF"])
            assertEquals(1, row_test["NB_LEV"])
            assertEquals('building', row_test["TYPE"])

        //... with the building 'BINDIF0002' : HAUTEUR = 17 / Bati indif so no NATURE
        row_test = h2GISDatabase.firstRow("SELECT HEIGHT_WALL, HEIGHT_ROOF, NB_LEV, TYPE FROM BUILDING WHERE ID_SOURCE='BINDIF0002';")
            assertEquals(17, row_test["HEIGHT_WALL"])
            assertEquals(17, row_test["HEIGHT_ROOF"])
            assertEquals(5, row_test["NB_LEV"])
            assertEquals('building', row_test["TYPE"])


        // Check if building are well selected or not ...
        // ... with the building (INDIF) 'BINDIF0003' which is inside the zone --> so expected 1
        assertEquals(1, h2GISDatabase.firstRow("SELECT COUNT(*) as TOTAL FROM BUILDING " +
                "WHERE ID_SOURCE='BINDIF0003';")["TOTAL"])
        // ... with the building (INDIF) 'BINDIF0004' which is inside the buffer zone --> so expected 1
        assertEquals(1, h2GISDatabase.firstRow("SELECT COUNT(*) as TOTAL FROM BUILDING " +
                "WHERE ID_SOURCE='BINDIF0004';")["TOTAL"])
        // ... with the building (INDIF) 'BINDIF0005' which is outside the buffer zone --> so expected 0
        assertEquals(0, h2GISDatabase.firstRow("SELECT COUNT(*) as TOTAL FROM BUILDING " +
                "WHERE ID_SOURCE='BINDIF0005';")["TOTAL"])
        // ... with the building (INDUS) 'BINDUS0003' which is inside the zone --> so expected 1
        assertEquals(1, h2GISDatabase.firstRow("SELECT COUNT(*) as TOTAL FROM BUILDING " +
                "WHERE ID_SOURCE='BINDUS0003';")["TOTAL"])
        // ... with the building (INDUS) 'BINDUS0005' which is inside the buffer zone --> so expected 1
        assertEquals(1, h2GISDatabase.firstRow("SELECT COUNT(*) as TOTAL FROM BUILDING " +
                "WHERE ID_SOURCE='BINDUS0005';")["TOTAL"])
        // ... with the building (INDUS) 'BINDUS0006' which is outside the buffer zone --> so expected 0
        assertEquals(0, h2GISDatabase.firstRow("SELECT COUNT(*) as TOTAL FROM BUILDING " +
                "WHERE ID_SOURCE='BINDUS0006';")["TOTAL"])
        // ... with the building (REMARQ) 'BREMAR0005' which is inside the zone --> so expected 1
        assertEquals(1, h2GISDatabase.firstRow("SELECT COUNT(*) as TOTAL FROM BUILDING " +
                "WHERE ID_SOURCE='BREMAR0005';")["TOTAL"])
        // ... with the building (REMARQ) 'BREMAR0006' which is inside the buffer zone --> so expected 1
        assertEquals(1, h2GISDatabase.firstRow("SELECT COUNT(*) as TOTAL FROM BUILDING " +
                "WHERE ID_SOURCE='BREMAR0006';")["TOTAL"])
        // ... with the building (REMARQ) 'BREMAR0007' which is outside the buffer zone --> so expected 0
        assertEquals(0, h2GISDatabase.firstRow("SELECT COUNT(*) as TOTAL FROM BUILDING " +
                "WHERE ID_SOURCE='BREMAR0007';")["TOTAL"])

        // Check if building are associated to the appropriate city (ZONE_ID) ...
        // ... with the building (INDIF) 'BINDIF0006' which in Gwened (abcde)
        assertEquals('abcde', h2GISDatabase.firstRow("SELECT ID_ZONE FROM BUILDING " +
                "WHERE ID_SOURCE='BINDIF0006';")["ID_ZONE"])
        // ... with the building (INDIF) 'BINDIF0007' which in Saint-Avé (56206 - so 'outside' expected)
        assertEquals('outside', h2GISDatabase.firstRow("SELECT ID_ZONE FROM BUILDING " +
                "WHERE ID_SOURCE='BINDIF0007';")["ID_ZONE"])
        // ... with the building (INDIF) 'BINDIF0008' which in Arradon (56003 - so 'outside' expected)
        assertEquals('outside', h2GISDatabase.firstRow("SELECT ID_ZONE FROM BUILDING " +
                "WHERE ID_SOURCE='BINDIF0008';")["ID_ZONE"])

        // Verifies that a building that straddles two communes is assigned to the right area
        // ... with the building (INDIF) 'BINDIF0009' which main part is in Séné (56243 - so 'outside' expected)
        assertEquals('outside', h2GISDatabase.firstRow("SELECT ID_ZONE FROM BUILDING " +
                "WHERE ID_SOURCE='BINDIF0009';")["ID_ZONE"])
        // ... with the building (INDIF) 'BINDIF0010' which main part is in Gwened (abcde)
        assertEquals('abcde', h2GISDatabase.firstRow("SELECT ID_ZONE FROM BUILDING " +
                "WHERE ID_SOURCE='BINDIF0010';")["ID_ZONE"])

        // -----------------------------------------------------------------------------------
        // For ROADS
        // -----------------------------------------------------------------------------------

        // Check if the ROAD table has the correct number of columns and rows
        tableName = processFormatting.results.outputRoad
        assertNotNull(tableName)
        table = h2GISDatabase.getTable(tableName)
        assertNotNull(table)
        assertEquals(11, table.columnCount)
        assertEquals(9, table.rowCount)
        // Check if the column types are correct
        assertTrue(table.the_geom.spatial)
        assertEquals('INTEGER', table.columnType('ID_ROAD'))
        assertEquals('CHARACTER VARYING', table.columnType('ID_SOURCE'))
        assertEquals('DOUBLE PRECISION', table.columnType('WIDTH'))
        assertEquals('CHARACTER VARYING', table.columnType('TYPE'))
        assertEquals('CHARACTER VARYING', table.columnType('SURFACE'))
        assertEquals('CHARACTER VARYING', table.columnType('SIDEWALK'))
        assertEquals('INTEGER', table.columnType('ZINDEX'))
        assertEquals('CHARACTER VARYING', table.columnType('CROSSING'))
        // For each rows, check if the fields contains the expected values
        table.eachRow { row ->
            assertNotNull(row.THE_GEOM)
            assertNotEquals('', row.THE_GEOM)
            assertNotNull(row.ID_ROAD)
            assertNotEquals('', row.ID_ROAD)
            assertNotNull(row.ID_SOURCE)
            assertNotEquals('', row.ID_SOURCE)
            // Check that the WIDTH is smaller than 100m
            assertNotNull(row.WIDTH)
            assertNotEquals('', row.WIDTH)
            assertTrue(row.WIDTH >= 0)
            assertTrue(row.WIDTH <= 100)
            assertNotNull(row.TYPE)
            assertNotEquals('', row.TYPE)
            assertNotNull(row.SURFACE)
            assertNotNull(row.SIDEWALK)
            assertNotNull(row.ZINDEX)
            assertNotEquals('', row.ZINDEX)
            assertNotNull(row.CROSSING)
            assertNotEquals('', row.CROSSING)
        }
        
        // Specific cases
        // -------------------------------
        //... with the road 'ROUTE0001' : LARGEUR = 0 / NATURE = 'Sentier'
        row_test = h2GISDatabase.firstRow("SELECT WIDTH, TYPE FROM ROAD WHERE ID_SOURCE='ROUTE0001';")
        assertEquals(1, row_test["WIDTH"])
        assertEquals('path', row_test["TYPE"])

        //... with the road 'ROUTE0002' : LARGEUR = 5,5 / NATURE = 'Route à 1 chaussée'
        row_test = h2GISDatabase.firstRow("SELECT WIDTH, TYPE FROM ROAD WHERE ID_SOURCE='ROUTE0002';")
        assertEquals(5.5, row_test["WIDTH"])
        assertEquals('unclassified', row_test["TYPE"])

        //... with the road 'ROUTE0003' : LARGEUR = 0 / NATURE = 'Route empierrée'
        row_test = h2GISDatabase.firstRow("SELECT WIDTH, TYPE FROM ROAD WHERE ID_SOURCE='ROUTE0003';")
        assertEquals(2, row_test["WIDTH"])
        assertEquals('track', row_test["TYPE"])

        //... with the road 'ROUTE0004' : LARGEUR = 10 / NATURE = 'Quasi-autoroute'
        row_test = h2GISDatabase.firstRow("SELECT WIDTH, TYPE FROM ROAD WHERE ID_SOURCE='ROUTE0004';")
        assertEquals(10, row_test["WIDTH"])
        assertEquals('trunk', row_test["TYPE"])

        //... with the road 'ROUTE0005' : LARGEUR = 4 / NATURE = 'Bretelle'
        row_test = h2GISDatabase.firstRow("SELECT WIDTH, TYPE FROM ROAD WHERE ID_SOURCE='ROUTE0005';")
        assertEquals(4, row_test["WIDTH"])
        assertEquals('highway_link', row_test["TYPE"])

        //... with the road 'ROUTE0006' : LARGEUR = 0 / NATURE = 'Route empierrée'
        row_test = h2GISDatabase.firstRow("SELECT WIDTH, TYPE FROM ROAD WHERE ID_SOURCE='ROUTE0006';")
        assertEquals(2, row_test["WIDTH"])
        assertEquals('track', row_test["TYPE"])

        //... with the road 'ROUTE0007' : LARGEUR = 0 / NATURE = 'Piste cyclable'
        row_test = h2GISDatabase.firstRow("SELECT WIDTH, TYPE FROM ROAD WHERE ID_SOURCE='ROUTE0007';")
        assertEquals(1, row_test["WIDTH"])
        assertEquals('cycleway', row_test["TYPE"])


        // Check if roads are well selected or not ...
        // ... with the road 'ROUTE0008' which is inside the zone --> so expected 1
        assertEquals(1, h2GISDatabase.firstRow("SELECT COUNT(*) as TOTAL FROM ROAD " +
                "WHERE ID_SOURCE='ROUTE0008';")["TOTAL"])
        // ... with the road 'ROUTE0009' which is inside the buffer zone --> so expected 1
        assertEquals(1, h2GISDatabase.firstRow("SELECT COUNT(*) as TOTAL FROM ROAD " +
                "WHERE ID_SOURCE='ROUTE0009';")["TOTAL"])
        // ... with the road 'ROUTE0010' which is outside the buffer zone --> so expected 0
        assertEquals(0, h2GISDatabase.firstRow("SELECT COUNT(*) as TOTAL FROM ROAD " +
                "WHERE ID_SOURCE='ROUTE0010';")["TOTAL"])
        

        // -----------------------------------------------------------------------------------
        // For RAILS
        // -----------------------------------------------------------------------------------

        // Check if the RAIL table has the correct number of columns and rows
        tableName = processFormatting.results.outputRail
        assertNotNull(tableName)
        table = h2GISDatabase.getTable(tableName)
        assertNotNull(table)
        assertEquals(6, table.columnCount)
        assertEquals(3, table.rowCount)
        // Check if the column types are correct
        assertTrue(table.the_geom.spatial)
        assertEquals('INTEGER', table.columnType('ID_RAIL'))
        assertEquals('CHARACTER VARYING', table.columnType('ID_SOURCE'))
        assertEquals('CHARACTER VARYING', table.columnType('TYPE'))
        assertEquals('INTEGER', table.columnType('ZINDEX'))
        assertEquals('CHARACTER VARYING', table.columnType('CROSSING'))
        // For each rows, check if the fields contains the expected values
        table.eachRow { row ->
            assertNotNull(row.THE_GEOM)
            assertNotEquals('', row.THE_GEOM)
            assertNotNull(row.ID_RAIL)
            assertNotEquals('', row.ID_RAIL)
            assertNotNull(row.ID_SOURCE)
            assertNotEquals('', row.ID_SOURCE)
            assertNotNull(row.TYPE)
            assertNotEquals('', row.TYPE)
            assertNotNull(row.ZINDEX)
            assertNotEquals('', row.ZINDEX)
            assertNotNull(row.CROSSING)
            assertNotEquals('', row.CROSSING)
        }
        
        // Specific cases
        // -------------------------------
        //... with the rail 'RAIL0001' : NATURE = 'Voie de service'
        assertEquals('service_track', h2GISDatabase.firstRow("SELECT TYPE FROM RAIL " +
                "WHERE ID_SOURCE='RAIL0001';")["TYPE"])

        //... with the rail 'RAIL0002' : NATURE = 'Principale'
        assertEquals('rail', h2GISDatabase.firstRow("SELECT TYPE FROM RAIL " +
                "WHERE ID_SOURCE='RAIL0002';")["TYPE"])

        // Check if rails are well selected or not ...
        // ... with the rail 'RAIL0002' which is inside the zone --> so expected 1
        assertEquals(1, h2GISDatabase.firstRow("SELECT COUNT(*) as TOTAL FROM RAIL " +
                "WHERE ID_SOURCE='RAIL0002';")["TOTAL"])
        // ... with the rail 'RAIL0003' which is intersecting the zone --> so expected 1
        assertEquals(1, h2GISDatabase.firstRow("SELECT COUNT(*) as TOTAL FROM RAIL " +
                "WHERE ID_SOURCE='RAIL0003';")["TOTAL"])
        // ... with the rail 'RAIL0004' which is not intersecting the zone --> so expected 0
        assertEquals(0, h2GISDatabase.firstRow("SELECT COUNT(*) as TOTAL FROM RAIL " +
                "WHERE ID_SOURCE='RAIL0004';")["TOTAL"])


        // -----------------------------------------------------------------------------------
        // For HYDROGRAPHIC AREAS
        // -----------------------------------------------------------------------------------

        // Check if the HYDRO table has the correct number of columns and rows
        tableName = processFormatting.results.outputHydro
        assertNotNull(tableName)
        table = h2GISDatabase.getTable(tableName)
        assertNotNull(table)
        assertEquals(5, table.columnCount)
        assertEquals(3, table.rowCount)
        // Check if the column types are correct
        assertTrue(table.the_geom.spatial)
        assertEquals('INTEGER', table.columnType('ID_HYDRO'))
        assertEquals('CHARACTER VARYING', table.columnType('ID_SOURCE'))
        // For each rows, check if the fields contains the expected values
        table.eachRow { row ->
            assertNotNull(row.THE_GEOM)
            assertNotEquals('', row.THE_GEOM)
            assertNotNull(row.ID_HYDRO)
            assertNotEquals('', row.ID_HYDRO)
            assertNotNull(row.ID_SOURCE)
            assertNotEquals('', row.ID_SOURCE)
            assertEquals(0, row.ZINDEX as int)
        }
        
        // Specific cases
        // -------------------------------
        // Check if hydrographic area are well selected or not ...
        // ... with the hydro area 'SURFEAU0001' which is inside the zone --> so expected 1
        assertEquals(1, h2GISDatabase.firstRow("SELECT COUNT(*) as TOTAL FROM HYDRO " +
                "WHERE ID_SOURCE='SURFEAU0001';")["TOTAL"])
        // ... with the hydro area 'SURFEAU0002' which is inside the extended zone --> so expected 1
        assertEquals(1, h2GISDatabase.firstRow("SELECT COUNT(*) as TOTAL FROM HYDRO " +
                "WHERE ID_SOURCE='SURFEAU0002';")["TOTAL"])
        // ... with the hydro area 'SURFEAU0003' which is outside the extended zone --> so expected 0
        assertEquals(0, h2GISDatabase.firstRow("SELECT COUNT(*) as TOTAL FROM HYDRO " +
                "WHERE ID_SOURCE='SURFEAU0003';")["TOTAL"])


        // -----------------------------------------------------------------------------------
        // For VEGETATION AREAS
        // -----------------------------------------------------------------------------------

        // Check if the VEGET table has the correct number of columns and rows
        tableName = processFormatting.results.outputVeget
        assertNotNull(tableName)
        table = h2GISDatabase.getTable(tableName)
        assertNotNull(table)
        assertEquals(6, table.columnCount)
        assertEquals(7, table.rowCount)
        // Check if the column types are correct
        assertTrue(table.the_geom.spatial)
        assertEquals('INTEGER', table.columnType('ID_VEGET'))
        assertEquals('CHARACTER VARYING', table.columnType('ID_SOURCE'))
        assertEquals('CHARACTER VARYING', table.columnType('TYPE'))
        assertEquals('CHARACTER VARYING', table.columnType('HEIGHT_CLASS'))
        // For each rows, check if the fields contains the expected values
        table.eachRow { row ->
            assertNotNull(row.THE_GEOM)
            assertNotEquals('', row.THE_GEOM)
            assertNotNull(row.ID_VEGET)
            assertNotEquals('', row.ID_VEGET)
            assertNotNull(row.ID_SOURCE)
            assertNotEquals('', row.ID_SOURCE)
            assertNotNull(row.TYPE)
            assertNotEquals('', row.TYPE)
            assertNotNull(row.HEIGHT_CLASS)
            assertNotEquals('', row.HEIGHT_CLASS)
            assertEquals(0, row.ZINDEX as int)
        }
        
        // Specific cases
        // -------------------------------
        //... with the vegetation area 'VEGET0001' : NATURE = 'Forêt fermée de feuillus'
        row_test = h2GISDatabase.firstRow("SELECT TYPE, HEIGHT_CLASS FROM VEGET WHERE ID_SOURCE='VEGET0001';")
        assertEquals('forest', row_test["TYPE"])
        assertEquals('high', row_test["HEIGHT_CLASS"])

        //... with the vegetation area 'VEGET0002' : NATURE = 'Forêt fermée mixte'
        row_test = h2GISDatabase.firstRow("SELECT TYPE, HEIGHT_CLASS FROM VEGET WHERE ID_SOURCE='VEGET0002';")
        assertEquals('forest', row_test["TYPE"])
        assertEquals('high', row_test["HEIGHT_CLASS"])

        //... with the vegetation area 'VEGET0003' : NATURE = 'Bois'
        row_test = h2GISDatabase.firstRow("SELECT TYPE, HEIGHT_CLASS FROM VEGET WHERE ID_SOURCE='VEGET0003';")
        assertEquals('forest', row_test["TYPE"])
        assertEquals('high', row_test["HEIGHT_CLASS"])

        //... with the vegetation area 'VEGET0004' : NATURE = 'Haie'
        row_test = h2GISDatabase.firstRow("SELECT TYPE, HEIGHT_CLASS FROM VEGET WHERE ID_SOURCE='VEGET0004';")
        assertEquals('hedge', row_test["TYPE"])
        assertEquals('high', row_test["HEIGHT_CLASS"])


        // Check if vegetation area are well selected or not ...
        // ... with the veget area 'VEGET0005' which is inside the zone --> so expected 1
        assertEquals(1, h2GISDatabase.firstRow("SELECT COUNT(*) as TOTAL FROM VEGET " +
                "WHERE ID_SOURCE='VEGET0005';")["TOTAL"])
        // ... with the veget area 'VEGET0006' which is inside the extended zone --> so expected 1
        assertEquals(1, h2GISDatabase.firstRow("SELECT COUNT(*) as TOTAL FROM VEGET " +
                "WHERE ID_SOURCE='VEGET0006';")["TOTAL"])
        // ... with the veget area 'VEGET0007' which is intersecting the extended zone (having a part outside) --> so expected 1
        assertEquals(1, h2GISDatabase.firstRow("SELECT COUNT(*) as TOTAL FROM VEGET " +
                "WHERE ID_SOURCE='VEGET0007';")["TOTAL"])
        // ... with the veget area 'VEGET0008' which is outside the extended zone --> so expected 0
        assertEquals(0, h2GISDatabase.firstRow("SELECT COUNT(*) as TOTAL FROM VEGET " +
                "WHERE ID_SOURCE='VEGET0008';")["TOTAL"])

        // -----------------------------------------------------------------------------------
        // For IMPERVIOUS AREAS
        // -----------------------------------------------------------------------------------

        // Check if the IMPERVIOUS table has the correct number of columns and rows
        tableName = processFormatting.results.outputImpervious
        assertNotNull(tableName)
        table = h2GISDatabase.getTable(tableName)
        assertNotNull(table)
        assertEquals(3, table.columnCount)
        assertEquals(4, table.rowCount)
        // Check if the column types are correct
        assertTrue(table.the_geom.spatial)
        assertEquals('INTEGER', table.columnType('ID_IMPERVIOUS'))
        assertEquals('CHARACTER VARYING', table.columnType('ID_SOURCE'))
        // For each rows, check if the fields contains the expected values
        table.eachRow { row ->
            assertNotNull(row.THE_GEOM)
            assertNotEquals('', row.THE_GEOM)
            assertNotNull(row.ID_IMPERVIOUS)
            assertNotEquals('', row.ID_IMPERVIOUS)
            assertNotNull(row.ID_SOURCE)
            assertNotEquals('', row.ID_SOURCE)
        }

        // -----------------------------------------------------------------------------------
        // For ZONE
        // -----------------------------------------------------------------------------------

        // Check if the ZONE table has the correct number of columns and rows
        tableName = processFormatting.results.outputZone
        assertNotNull(tableName)
        table = h2GISDatabase.getTable(tableName)
        assertNotNull(table)
        assertEquals(2, table.columnCount)
        assertEquals(1, table.rowCount)
        // Check if the column types are correct
        assertEquals('CHARACTER VARYING', table.columnType('ID_ZONE'))
        assertTrue(table.the_geom.spatial)
        // For each rows, check if the fields contains the expected values
        table.eachRow { row ->
            assertNotNull(row.ID_ZONE)
            assertNotEquals('', row.ID_ZONE)
            assertEquals(communeToTest, row.ID_ZONE)
            assertNotNull(row.THE_GEOM)
            assertNotEquals('', row.THE_GEOM)
        }
    }
}<|MERGE_RESOLUTION|>--- conflicted
+++ resolved
@@ -26,11 +26,8 @@
                                          "ROAD_BD_TOPO_TYPE", "VEGET_ABSTRACT_PARAMETERS", "VEGET_ABSTRACT_TYPE",
                                          "VEGET_BD_TOPO_TYPE"]
 
-<<<<<<< HEAD
         h2GISDatabase = H2GIS.open("./target/h2gis_input_data_formating;AUTO_SERVER=TRUE;", "sa", "")
-=======
-        h2GISDatabase = H2GIS.open("./target/h2gis_input_data_formating;AUTO_SERVER=TRUE", "sa", "")
->>>>>>> d7932cb8
+
 
         // Load parameter files
         paramTables.each{
