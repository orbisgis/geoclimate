--- conflicted
+++ resolved
@@ -1127,11 +1127,8 @@
                                      "rsu_indicators"     : [], "rsu_lcz": [],
                                      "rsu_utrf_area"      : [], "rsu_utrf_floor_area": [],
                                      "building_utrf"      : [], "population": [], "road_traffic": [],
-<<<<<<< HEAD
-                                     "grid_indicators"    : [],"ground_acoustic":[]
-=======
-                                     "grid_indicators"    : [], "urban_areas":[]
->>>>>>> 2d1f844d
+                                     "grid_indicators"    : [], "urban_areas":[],"ground_acoustic":[]
+
                 ]
                 tmp_results.each{ code ->
                     code.value.each{it->
