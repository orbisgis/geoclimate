--- conflicted
+++ resolved
@@ -435,9 +435,9 @@
                                                          "vegetation",
                                                          "impervious",
                                                          "urban_areas",
-                                                         "rsu_utrf_area",
-                                                         "rsu_utrf_floor_area",
-                                                         "building_utrf",
+                                                         "rsu_urban_typo_area",
+                                                         "rsu_urban_typo_floor_area",
+                                                         "building_urban_typo",
                                                          "grid_indicators",
                                                          "road_traffic"]
                             //Get processing parameters
@@ -755,9 +755,9 @@
                         "water",
                         "vegetation",
                         "impervious",
-                        "rsu_utrf_area",
-                        "rsu_utrf_floor_area",
-                        "building_utrf",
+                        "rsu_urban_typo_area",
+                        "rsu_urban_typo_floor_area",
+                        "building_urban_typo",
                         "grid_indicators",
                         "road_traffic",
                         "population"]
@@ -1157,7 +1157,7 @@
                                                   "pervious_surface_fraction"      : 0,
                                                   "height_of_roughness_elements"   : 6,
                                                   "terrain_roughness_length"       : 0.5],
-                                 utrfModelName: "UTRF_BDTOPO_V2_RF_2_1.model"]
+                                 urbanTypoModelName: "URBAN_TYPOLOGY_BDTOPO_V2_RF_2_1.model"]
     defaultParameters.put("rsu_indicators", rsu_indicators_default)
 
     if(processing_parameters){
@@ -1249,11 +1249,7 @@
                     return
                 }
                 def allowed_grid_indicators=["BUILDING_FRACTION","BUILDING_HEIGHT", "BUILDING_POP","BUILDING_TYPE_FRACTION","WATER_FRACTION","VEGETATION_FRACTION",
-<<<<<<< HEAD
-                                             "ROAD_FRACTION", "IMPERVIOUS_FRACTION", "UTRF_AREA_FRACTION", "LCZ_FRACTION", "LCZ_PRIMARY"]
-=======
-                                             "ROAD_FRACTION", "IMPERVIOUS_FRACTION", "URBAN_TYPO_AREA_FRACTION", "LCZ_FRACTION", "LCZ_PRIMARY","FREE_EXTERNAL_FACADE_DENSITY"]
->>>>>>> d819a6d9
+                                             "ROAD_FRACTION", "IMPERVIOUS_FRACTION", "URBAN_TYPO_AREA_FRACTION", "LCZ_FRACTION", "LCZ_PRIMARY"]
                 def allowedOutputIndicators = allowed_grid_indicators.intersect(list_indicators*.toUpperCase())
                 if(allowedOutputIndicators){
                     //Update the RSU indicators list according the grid indicators
@@ -1409,7 +1405,7 @@
                         indicatorUse: rsu_indicators_params.indicatorUse,
                         svfSimplified: rsu_indicators_params.svfSimplified, prefixName: processing_parameters.prefixName,
                         mapOfWeights: rsu_indicators_params.mapOfWeights,
-                        utrfModelName: "UTRF_BDTOPO_V2_RF_2_1.model")) {
+                        urbanTypoModelName: "URBAN_TYPOLOGY_BDTOPO_V2_RF_2_1.model")) {
                     error "Cannot build the geoindicators for the zone $id_zone"
                 } else {
                     results.putAll(geoIndicators.getResults())
@@ -1456,17 +1452,6 @@
                 def geomEnv = h2gis_datasource.getSpatialTable(zoneTableName).getExtent()
                 if(gridProcess.execute(datasource:h2gis_datasource,envelope: geomEnv,
                         x_size : x_size, y_size : y_size,
-<<<<<<< HEAD
-                        srid : srid,rowCol: grid_indicators_params.rowCol,
-                        list_indicators :grid_indicators_params.indicators,
-                        buildingTable: buildingTableName, roadTable: roadTableName, vegetationTable: vegetationTableName,
-                        hydrographicTable: hydrographicTableName, imperviousTable: imperviousTableName,
-                        rsu_lcz:results.outputTableRsuLcz,
-                        rsu_utrf_area:results.outputTableRsuUtrfArea,
-                        prefixName: processing_parameters.prefixName
-                )){
-                    results.put("gridIndicatorsTableName", rasterizedIndicators.results.outputTableName)
-=======
                         srid : srid,rowCol: grid_indicators_params.rowCol)){
                     def gridTableName = gridProcess.results.outputTableName
                     IProcess rasterizedIndicators =  Geoindicators.WorkflowGeoIndicators.rasterizeIndicators()
@@ -1475,14 +1460,13 @@
                             buildingTable: buildingTableName, roadTable: roadTableName, vegetationTable: vegetationTableName,
                             hydrographicTable: hydrographicTableName, imperviousTable: imperviousTableName,
                             rsu_lcz:results.outputTableRsuLcz,
-                            rsu_urban_typo_area:results.outputTableRsuUrbanTypoArea,
+                            rsu_utrf_area:results.outputTableRsuUtrfArea,
                             prefixName: processing_parameters.prefixName
                     )){
                         results.put("gridIndicatorsTableName", rasterizedIndicators.results.outputTableName)
                     }
                 }else {
                     info "Cannot create a grid to aggregate the indicators"
->>>>>>> d819a6d9
                 }
             }
 
@@ -1567,12 +1551,12 @@
         }
         else if(it == "urban_areas"){
             saveTableAsGeojson(results.urbanAreasTableName, "${subFolder.getAbsolutePath()+File.separator+"urban_areas"}.geojson", h2gis_datasource,outputSRID,reproject,deleteOutputData)
-        }else if(it == "rsu_utrf_area"){
-            saveTableAsGeojson(results.outputTableRsuUtrfArea, "${subFolder.getAbsolutePath()+File.separator+"rsu_utrf_area"}.geojson", h2gis_datasource,outputSRID,reproject,deleteOutputData)
-        }else if(it == "rsu_utrf_floor_area"){
-            saveTableAsGeojson(results.outputTableRsuUtrfFloorArea, "${subFolder.getAbsolutePath()+File.separator+"rsu_utrf_floor_area"}.geojson", h2gis_datasource,outputSRID,reproject,deleteOutputData)
-        }else if(it == "building_utrf"){
-            saveTableAsGeojson(results.outputTableBuildingUtrf, "${subFolder.getAbsolutePath()+File.separator+"building_utrf"}.geojson", h2gis_datasource,outputSRID,reproject,deleteOutputData)
+        }else if(it == "rsu_urban_typo_area"){
+            saveTableAsGeojson(results.outputTableRsuUrbanTypoArea, "${subFolder.getAbsolutePath()+File.separator+"rsu_urban_typo_area"}.geojson", h2gis_datasource,outputSRID,reproject,deleteOutputData)
+        }else if(it == "rsu_urban_typo_floor_area"){
+            saveTableAsGeojson(results.outputTableRsuUrbanTypoFloorArea, "${subFolder.getAbsolutePath()+File.separator+"rsu_urban_typo_floor_area"}.geojson", h2gis_datasource,outputSRID,reproject,deleteOutputData)
+        }else if(it == "building_urban_typo"){
+            saveTableAsGeojson(results.outputTableBuildingUrbanTypo, "${subFolder.getAbsolutePath()+File.separator+"building_urban_typo"}.geojson", h2gis_datasource,outputSRID,reproject,deleteOutputData)
         }else if(it == "grid_indicators"){
             saveTableAsGeojson(results.gridIndicatorsTableName, "${subFolder.getAbsolutePath()+File.separator+"grid_indicators"}.geojson", h2gis_datasource,outputSRID,reproject,deleteOutputData)
         }else if(it == "road_traffic"){
@@ -1634,16 +1618,16 @@
     indicatorTableBatchExportTable(output_datasource, outputTableNames.rsu_lcz, id_zone, h2gis_datasource, h2gis_tables.outputTableRsuLcz
             ,  "",  inputSRID, outputSRID,reproject)
 
-    //Export rsu_utrf_area
-    indicatorTableBatchExportTable(output_datasource, outputTableNames.rsu_utrf_area,id_zone,h2gis_datasource, h2gis_tables.outputTableRsuUtrfArea
+    //Export rsu_urban_typo_area
+    indicatorTableBatchExportTable(output_datasource, outputTableNames.rsu_urban_typo_area,id_zone,h2gis_datasource, h2gis_tables.outputTableRsuUrbanTypoArea
             , "",inputSRID,outputSRID,reproject)
 
-    //Export rsu_utrf_floor_area
-    indicatorTableBatchExportTable(output_datasource, outputTableNames.rsu_utrf_floor_area,id_zone,h2gis_datasource, h2gis_tables.outputTableRsuUtrfFloorArea
+    //Export rsu_urban_typo_floor_area
+    indicatorTableBatchExportTable(output_datasource, outputTableNames.rsu_urban_typo_floor_area,id_zone,h2gis_datasource, h2gis_tables.outputTableRsuUrbanTypoFloorArea
             , "",inputSRID,outputSRID,reproject)
 
-    //Export building_utrf
-    indicatorTableBatchExportTable(output_datasource, outputTableNames.building_utrf,id_zone,h2gis_datasource, h2gis_tables.outputTableBuildingUtrf
+    //Export building_urban_typo
+    indicatorTableBatchExportTable(output_datasource, outputTableNames.building_urban_typo,id_zone,h2gis_datasource, h2gis_tables.outputTableBuildingUrbanTypo
             , "",inputSRID,outputSRID,reproject)
 
     //Export grid_indicators
