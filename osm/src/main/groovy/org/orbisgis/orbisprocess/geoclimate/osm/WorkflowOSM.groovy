package org.orbisgis.orbisprocess.geoclimate.osm

import groovy.json.JsonSlurper
import groovy.transform.BaseScript
import org.h2.tools.DeleteDbFiles
import org.h2gis.functions.spatial.crs.ST_Transform
import org.h2gis.utilities.FileUtilities
import org.h2gis.utilities.GeographyUtilities
import org.locationtech.jts.geom.Geometry
import org.locationtech.jts.geom.GeometryFactory
import org.locationtech.jts.geom.MultiPolygon
import org.locationtech.jts.geom.Polygon
import org.orbisgis.orbisanalysis.osm.utils.Utilities
import org.orbisgis.orbisanalysis.osm.utils.OSMElement
import org.orbisgis.orbisdata.datamanager.api.dataset.ITable
import org.orbisgis.orbisdata.datamanager.jdbc.JdbcDataSource
import org.orbisgis.orbisdata.datamanager.jdbc.h2gis.H2GIS
import org.orbisgis.orbisdata.datamanager.jdbc.postgis.POSTGIS
import org.orbisgis.orbisdata.processmanager.api.IProcess
import org.orbisgis.orbisprocess.geoclimate.processingchain.ProcessingChain
import org.orbisgis.orbisanalysis.osm.OSMTools
import org.h2gis.functions.io.utility.PRJUtil;

import java.sql.Connection
import java.sql.SQLException

@BaseScript OSM_Utils osm_utils

/**
 * Extract OSM data and compute geoindicators. The parameters of the processing chain is defined
 * from a configuration file.
 * The configuration file is stored in a json format
 *
 * @param configurationFile The path of the configuration file
 *
 * The configuration file supports the following entries
 *
 * * {
 *  * [OPTIONAL ENTRY] "description" :"A description for the configuration file"
 *  *
 *  * [OPTIONAL ENTRY] "geoclimatedb" : { // Local H2GIS database used to run the processes
 *  *                                    // A default db is build when this entry is not specified
 *  *         "folder" : "/tmp/", //The folder to store the database
 *  *         "name" : "geoclimate_db;AUTO_SERVER=TRUE" // A name for the database
 *  *         "delete" :false
 *  *     },
 *  * [REQUIRED]   "input" : {
 *  *            "osm" : ["filter"] // OSM filter to extract the data. Can be a place name supported by nominatim
 *                                  // e.g "osm" : ["oran", "plourivo"]
 *                                  // or bbox expressed as "osm" : [[38.89557963573336,-77.03930318355559,38.89944983078282,-77.03364372253417]]
 *  *           "all":true //optional value if the user wants to download a limited set of data. Default is true to download all OSM elements
 *              }
 *  *             ,
 *  *  [OPTIONAL ENTRY]  "output" :{ //If not ouput is set the results are keep in the local database
 *  *             "srid" : //optional value to reproject the data
 *  *             "folder" : "/tmp/myResultFolder" //tmp folder to store the computed layers in a geojson format,
 *  *             "database": { //database parameters to store the computed layers.
 *  *                  "user": "-",
 *  *                  "password": "-",
 *  *                  "url": "jdbc:postgresql://", //JDBC url to connect with the database
 *  *                  "tables": { //table names to store the result layers. Create the table if it doesn't exist
 *  *                      "building_indicators":"building_indicators",
 *  *                      "block_indicators":"block_indicators",
 *  *                      "rsu_indicators":"rsu_indicators",
 *  *                      "rsu_lcz":"rsu_lcz",
 *  *                      "zones":"zones"} }
 *  *     },
 *  *     ,
 *  *   [OPTIONAL ENTRY]  "parameters":
 *  *     {"distance" : 1000,
 *  *         "prefixName": "",
 *  *        rsu_indicators:{
 *  *         "indicatorUse": ["LCZ", "URBAN_TYPOLOGY", "TEB"],
 *  *         "svfSimplified": false,
 *  *         "mapOfWeights":
 *  *         {"sky_view_factor": 1,
 *  *             "aspect_ratio": 1,
 *  *             "building_surface_fraction": 1,
 *  *             "impervious_surface_fraction" : 1,
 *  *             "pervious_surface_fraction": 1,
 *  *             "height_of_roughness_elements": 1,
 *  *             "terrain_roughness_length": 1},
 *  *         "hLevMin": 3,
 *  *         "hLevMax": 15,
 *  *         "hThresho2": 10
 *          }
 *  *     }
 *  *     }
 *  The parameters entry tag contains all geoclimate chain parameters.
 *  When a parameter is not specificied a default value is set.
 *
 * - distance The integer value to expand the envelope of zone when recovering the data
 * - distance The integer value to expand the envelope of zone when recovering the data
 * (some objects may be badly truncated if they are not within the envelope)
 * - indicatorUse List of geoindicator types to compute (default ["LCZ", "URBAN_TYPOLOGY", "TEB"]
 *                  --> "LCZ" : compute the indicators needed for the LCZ classification (Stewart et Oke, 2012)
 *                  --> "URBAN TYPOLOGY" : compute the indicators needed for the urban typology classification (Bocher et al., 2017)
 *                  --> "TEB" : compute the indicators needed for the Town Energy Balance model
 * - svfSimplified A boolean indicating whether or not the simplified version of the SVF should be used. This
 * version is faster since it is based on a simple relationship between ground SVF calculated at RSU scale and
 * facade density (Bernard et al. 2018).
 * - prefixName A prefix used to name the output table (default ""). Could be useful in case the user wants to
 * investigate the sensibility of the chain to some input parameters
 * - mapOfWeights Values that will be used to increase or decrease the weight of an indicator (which are the key
 * of the map) for the LCZ classification step (default : all values to 1)
 * - hLevMin Minimum building level height
 * - hLevMax Maximum building level height
 * - hThresholdLev2 Threshold on the building height, used to determine the number of levels
 *
 * @return a message if the geoclimate chain has been executed, otherwise throw an error.
 *
 * References:
 * --> Bocher, E., Petit, G., Bernard, J., & Palominos, S. (2018). A geoprocessing framework to compute
 * urban indicators: The MApUCE tools chain. Urban climate, 24, 153-174.
 * --> Jérémy Bernard, Erwan Bocher, Gwendall Petit, Sylvain Palominos. Sky View Factor Calculation in
 * Urban Context: Computational Performance and Accuracy Analysis of Two Open and Free GIS Tools. Climate ,
 * MDPI, 2018, Urban Overheating - Progress on Mitigation Science and Engineering Applications, 6 (3), pp.60.
 * --> Stewart, Ian D., and Tim R. Oke. "Local climate zones for urban temperature studies." Bulletin of the American
 * Meteorological Society 93, no. 12 (2012): 1879-1900.
 *
 */
IProcess workflow() {
    return create {
        title "Create all Geoindicators from OSM data"
        id "workflow"
        inputs configurationFile: ""
        outputs outputMessage: String
        run { configurationFile ->
            def configFile
            if (configurationFile) {
                configFile = new File(configurationFile)
                if (!configFile.isFile()) {
                    error "The configuration file doesn't exist"
                    return null
                }
                if(!FileUtilities.isExtensionWellFormated(configFile, "json")){
                    error "The configuration file must be a json file"
                    return null
                }
            } else {
                error "The file parameters cannot be null or empty"
                return null
            }
            Map parameters = readJSONParameters(configFile)

            if (parameters) {
                info "Reading file parameters from $configFile"
                info parameters.get("description")
                def input = parameters.get("input")
                def output = parameters.get("output")
                //Default H2GIS database properties
                def databaseFolder = System.getProperty("java.io.tmpdir")
                def databaseName = "osm"
                def databasePath = postfix databaseFolder + File.separator + databaseName
                def h2gis_properties = ["databaseName": databasePath, "user": "sa", "password": ""]
                def delete_h2gis = true
                def geoclimatedb = parameters.get("geoclimatedb")
                if (geoclimatedb) {
                    def h2gis_folder = geoclimatedb.get("folder")
                    if(h2gis_folder){
                        databaseFolder=h2gis_folder
                    }
                    databasePath =  databaseFolder + File.separator + databaseName
                    def h2gis_name= geoclimatedb.get("name")
                    if(h2gis_name){
                        def dbName = h2gis_name.split(";")
                        databaseName=dbName[0]
                        databasePath =  databaseFolder + File.separator + h2gis_name
                    }
                    def delete_h2gis_db = geoclimatedb.get("delete")
                    if (delete_h2gis_db == null) {
                        delete_h2gis = true
                    } else if (delete_h2gis_db instanceof String) {
                        delete_h2gis = true
                        if (delete_h2gis_db.equalsIgnoreCase("false")) {
                            delete_h2gis = false
                        }
                    } else if (delete_h2gis_db instanceof Boolean) {
                        delete_h2gis = delete_h2gis_db
                    }
                    if(databasePath){
                        h2gis_properties = ["databaseName": databasePath, "user": "sa", "password": ""]
                    }
                }

                if (input) {
                    def osmFilters = input.get("osm")
                    def downloadAllOSMData = input.get("all")
                    if(!downloadAllOSMData){
                        downloadAllOSMData = true
                    }else if(!downloadAllOSMData in Boolean){
                        error "The all parameter must be a boolean value"
                        return null
                    }

                    if (!osmFilters) {
                        error "Please set at least one OSM filter. e.g osm : ['A place name']"
                        return null
                    }
                    if (output) {
                        def geoclimateTableNames = ["building_indicators",
                                                    "block_indicators",
                                                    "rsu_indicators",
                                                    "rsu_lcz",
                                                    "zones",
                                                    "building",
                                                    "road",
                                                    "rail",
                                                    "water",
                                                    "vegetation",
                                                    "impervious",
                                                    "urban_areas",
                                                    "rsu_urban_typo_area",
                                                    "rsu_urban_typo_floor_area",
                                                    "building_urban_typo",
                                                    "grid_indicators",
                                                    "sea_land_mask"]
                        //Get processing parameters
                        def processing_parameters = extractProcessingParameters(parameters.get("parameters"))
                        if(!processing_parameters){
                            return
                        }
                        def outputSRID = output.get("srid")
                        if(outputSRID && outputSRID.isInteger()){
                            outputSRID = outputSRID.toInteger()
                        }
                        def outputDataBase = output.get("database")
                        def outputFolder = output.get("folder")
                        def deleteOutputData = output.get("delete")
                        if(!deleteOutputData){
                            deleteOutputData = true
                        }else if(!deleteOutputData in Boolean){
                            error "The delete parameter must be a boolean value"
                            return null
                        }
                        if (outputDataBase && outputFolder) {
                            def outputFolderProperties = outputFolderProperties(outputFolder)
                            //Check if we can write in the output folder
                            def file_outputFolder = new File(outputFolderProperties.path)
                            if (!file_outputFolder.isDirectory()) {
                                error "The directory $file_outputFolder doesn't exist."
                                return null
                            }
                            if (!file_outputFolder.canWrite()) {
                                file_outputFolder = null
                            }
                            //Check not the conditions for the output database
                            def outputTableNames = outputDataBase.get("tables")
                            def allowedOutputTableNames = geoclimateTableNames.intersect(outputTableNames.keySet())
                            def notSameTableNames = allowedOutputTableNames.groupBy { it.value }.size() != allowedOutputTableNames.size()
                            if (!allowedOutputTableNames && notSameTableNames) {
                                outputDataBase = null
                                outputTableNames = null
                            }
                            def finalOutputTables = outputTableNames.subMap(allowedTableNames)
                            def output_datasource = createDatasource(outputDataBase.subMap(["user", "password", "url"]))
                            if (!output_datasource) {
                                return null
                            }

                            def h2gis_datasource = H2GIS.open(h2gis_properties)
                            if(!h2gis_datasource){
                                error "Cannot load the local H2GIS database to run Geoclimate"
                                return
                            }
                            if (osmFilters && osmFilters in Collection) {
                                def osmprocessing = osm_processing()
                                if (!osmprocessing.execute(h2gis_datasource: h2gis_datasource,
                                        processing_parameters: processing_parameters,
                                        id_zones: osmFilters, outputFolder: file_outputFolder, ouputTableFiles: outputFolderProperties.tables,
                                        output_datasource: output_datasource, outputTableNames: finalOutputTables, outputSRID :outputSRID, downloadAllOSMData:downloadAllOSMData, deleteOutputData: deleteOutputData)) {
                                    return null
                                }
                                if (delete_h2gis) {
                                    def localCon = h2gis_datasource.getConnection()
                                    if(localCon){
                                        localCon.close()
                                        DeleteDbFiles.execute(databaseFolder, databaseName, true)
                                        info "The local H2GIS database : ${databasePath} has been deleted"
                                    }
                                    else{
                                        error "Cannot delete the local H2GIS database : ${databasePath} "
                                    }
                                }
                            } else {
                                error "Cannot find any OSM filters"
                                return null
                            }

                        } else if (outputFolder) {
                            //Check if we can write in the output folder
                            def outputFolderProperties = outputFolderProperties(outputFolder)
                            def file_outputFolder = new File(outputFolderProperties.path)
                            if (!file_outputFolder.isDirectory()) {
                                error "The directory $file_outputFolder doesn't exist."
                                return null
                            }
                            if (file_outputFolder.canWrite()) {
                                def h2gis_datasource = H2GIS.open(h2gis_properties)
                                if(!h2gis_datasource){
                                    error "Cannot load the local H2GIS database to run Geoclimate"
                                    return
                                }
                                if (osmFilters && osmFilters in Collection) {
                                    def osmprocessing = osm_processing()
                                    if (!osmprocessing.execute(h2gis_datasource: h2gis_datasource,
                                            processing_parameters: processing_parameters,
                                            id_zones: osmFilters, outputFolder: file_outputFolder, ouputTableFiles: outputFolderProperties.tables,
                                            output_datasource: null, outputTableNames: null, outputSRID :outputSRID, downloadAllOSMData:downloadAllOSMData, deleteOutputData: deleteOutputData)) {
                                        return null
                                    }
                                    //Delete database
                                    if (delete_h2gis) {
                                        def localCon = h2gis_datasource.getConnection()
                                        if(localCon){
                                            localCon.close()
                                            DeleteDbFiles.execute(databaseFolder, databaseName, true)
                                            info "The local H2GIS database : ${databasePath} has been deleted"
                                        }
                                        else{
                                            error "Cannot delete the local H2GIS database : ${databasePath} "
                                        }
                                        return [outputMessage: "The ${osmFilters.join(",")} have been processed"]
                                    }
                                } else {
                                    error "Cannot load the files from the folder $inputFolder"
                                    return null
                                }
                            } else {
                                error "You don't have permission to write in the folder $outputFolder \n Please check the folder."
                                return null
                            }

                        } else if (outputDataBase) {
                            def outputTableNames = outputDataBase.get("tables")
                            if(!outputTableNames){
                                error "You must set at least one table name to export in the database.\n" +
                                        "Available tables key names are : ${geoclimateTableNames.join(",")}"
                                return
                            }
                            def allowedOutputTableNames = geoclimateTableNames.intersect(outputTableNames.keySet())
                            def notSameTableNames = allowedOutputTableNames.groupBy { it.value }.size() != allowedOutputTableNames.size()
                            if (allowedOutputTableNames && !notSameTableNames) {
                                def finalOutputTables = outputTableNames.subMap(allowedOutputTableNames)
                                def output_datasource = createDatasource(outputDataBase.subMap(["user", "password", "url"]))
                                if (!output_datasource) {
                                    return null
                                }
                                def h2gis_datasource = H2GIS.open(h2gis_properties)
                                if(!h2gis_datasource){
                                    error "Cannot load the local H2GIS database to run Geoclimate"
                                    return
                                }
                                if (osmFilters && osmFilters in Collection) {
                                    def osmprocessing = osm_processing()
                                    if (!osmprocessing.execute(h2gis_datasource: h2gis_datasource,
                                            processing_parameters: processing_parameters,
                                            id_zones: osmFilters, outputFolder: null, ouputTableFiles: null,
                                            output_datasource: output_datasource, outputTableNames: finalOutputTables,outputSRID :outputSRID,downloadAllOSMData:downloadAllOSMData, deleteOutputData: deleteOutputData)) {
                                        return null
                                    }
                                    if (delete_h2gis) {
                                        def localCon = h2gis_datasource.getConnection()
                                        if(localCon){
                                            localCon.close()
                                            DeleteDbFiles.execute(databaseFolder, databaseName, true)
                                            info "The local H2GIS database : ${databasePath} has been deleted"
                                        }
                                        else{
                                            error "Cannot delete the local H2GIS database : ${databasePath} "
                                        }
                                    }
                                } else {
                                    error "Cannot load the files from the folder $inputFolder"
                                    return null
                                }

                            } else {
                                error "All output table names must be specified in the configuration file."
                                return null
                            }
                        } else {
                            error "Please set at least one output provider"
                            return null
                        }

                    } else {
                        error "Please set at least one output provider"
                        return null
                    }

                } else {
                    error "Cannot find any input parameter to extract data from Overpass API."

                }
            } else {
                error "Empty parameters"
            }

            return [outputMessage: "The process has been done"]

        }
    }
}

/**
 * Process to extract the OSM data, build the GIS layers and run the Geoclimate algorithms
 *
 * @param h2gis_datasource the local H2GIS database
 * @param processing_parameters the geoclimate chain parameters
 * @param id_zones a list of id zones to process
 * @param outputFolder folder to store the files, null otherwise
 * @param ouputTableFiles the name of the tables that will be saved
 * @param output_datasource a connexion to a database to save the results
 * @param outputTableNames the name of the tables in the output_datasource to save the results
 * @return
 */
IProcess osm_processing() {
    return create {
        title "Build OSM data and compute the geoindicators"
        id "osm_processing"
        inputs h2gis_datasource: JdbcDataSource, processing_parameters: Map, id_zones: Map,
                outputFolder: "", ouputTableFiles: "", output_datasource: "", outputTableNames: "", outputSRID : String, downloadAllOSMData : true,deleteOutputData:true
        outputs outputMessage: String
        run { h2gis_datasource, processing_parameters, id_zones, outputFolder, ouputTableFiles, output_datasource, outputTableNames, outputSRID, downloadAllOSMData,deleteOutputData ->
             // Temporary tables
            int nbAreas = id_zones.size();
            info "$nbAreas osm areas will be processed"
            id_zones.eachWithIndex { id_zone, index ->
                def start = System.currentTimeMillis();
                //Extract the zone table and read its SRID
                def zoneTableNames = extractOSMZone(h2gis_datasource, id_zone, processing_parameters)
                if (zoneTableNames) {
                    id_zone = id_zone in Map ? "bbox_" + id_zone.join('_') : id_zone
                    def zoneTableName = zoneTableNames.outputZoneTable
                    def zoneEnvelopeTableName = zoneTableNames.outputZoneEnvelopeTable
                    if(h2gis_datasource.getTable(zoneTableName).getRowCount()==0){
                        error "Cannot find any geometry to define the zone to extract the OSM data"
                        return
                    }
                    def srid = h2gis_datasource.getSpatialTable(zoneTableName).srid
                    def reproject =false
                    if(outputSRID){
                        if(outputSRID!=srid){
                            reproject = true
                        }
                    }else{
                        outputSRID =srid
                    }
                    //Prepare OSM extraction
                    def query = "[maxsize:1073741824]" + Utilities.buildOSMQuery(zoneTableNames.envelope, null, OSMElement.NODE, OSMElement.WAY, OSMElement.RELATION)

                    if(downloadAllOSMData){
                        //Create a custom OSM query to download all requiered data. It will take more time and resources
                        //because much more OSM elements will be returned
                        def  keysValues = ["building", "railway", "amenity",
                                           "leisure", "highway", "natural",
                                           "landuse", "landcover",
                                           "vegetation","waterway"]
                        query =  "[maxsize:1073741824]"+ Utilities.buildOSMQueryWithAllData(zoneTableNames.envelope, keysValues, OSMElement.NODE, OSMElement.WAY, OSMElement.RELATION)
                    }

                    def extract = OSMTools.Loader.extract()
                    if (extract.execute(overpassQuery: query)) {
                        IProcess createGISLayerProcess = OSM.createGISLayers
                        if (createGISLayerProcess.execute(datasource: h2gis_datasource, osmFilePath: extract.results.outputFilePath, epsg: srid)) {
                            def gisLayersResults = createGISLayerProcess.getResults()
                            def rsu_indicators_params = processing_parameters.rsu_indicators
                            def grid_indicators_params = processing_parameters.grid_indicators

                            info "Formating OSM GIS layers"
                            //Format urban areas
                            IProcess format = OSM.formatUrbanAreas
                            format.execute([
                                    datasource                : h2gis_datasource,
                                    inputTableName            : gisLayersResults.urbanAreasTableName,
                                    inputZoneEnvelopeTableName: zoneEnvelopeTableName,
                                    epsg                      : srid])
                            def urbanAreasTable = format.results.outputTableName

                            format = OSM.formatBuildingLayer
                            format.execute([
                                    datasource                : h2gis_datasource,
                                    inputTableName            : gisLayersResults.buildingTableName,
                                    inputZoneEnvelopeTableName: zoneEnvelopeTableName,
                                    epsg                      : srid,
                                    h_lev_min                 : processing_parameters.hLevMin,
                                    h_lev_max                 : processing_parameters.hLevMax,
                                    hThresholdLev2            : processing_parameters.hThresholdLev2,
                                    urbanAreasTableName       : urbanAreasTable])

                            def buildingTableName = format.results.outputTableName
                            def buildingEstimateTableName = format.results.outputEstimateTableName

                            format = OSM.formatRoadLayer
                            format.execute([
                                    datasource                : h2gis_datasource,
                                    inputTableName            : gisLayersResults.roadTableName,
                                    inputZoneEnvelopeTableName: zoneEnvelopeTableName,
                                    epsg                      : srid])
                            def roadTableName = format.results.outputTableName


                            format = OSM.formatRailsLayer
                            format.execute([
                                    datasource                : h2gis_datasource,
                                    inputTableName            : gisLayersResults.railTableName,
                                    inputZoneEnvelopeTableName: zoneEnvelopeTableName,
                                    epsg                      : srid])
                            def railTableName = format.results.outputTableName

                            format = OSM.formatVegetationLayer
                            format.execute([
                                    datasource                : h2gis_datasource,
                                    inputTableName            : gisLayersResults.vegetationTableName,
                                    inputZoneEnvelopeTableName: zoneEnvelopeTableName,
                                    epsg                      : srid])
                            def vegetationTableName = format.results.outputTableName

                            format = OSM.formatHydroLayer
                            format.execute([
                                    datasource                : h2gis_datasource,
                                    inputTableName            : gisLayersResults.hydroTableName,
                                    inputZoneEnvelopeTableName: zoneEnvelopeTableName,
                                    epsg                      : srid])
                            def hydrographicTableName = format.results.outputTableName

                            format = OSM.formatImperviousLayer
                            format.execute([
                                    datasource                : h2gis_datasource,
                                    inputTableName            : gisLayersResults.imperviousTableName,
                                    inputZoneEnvelopeTableName: zoneEnvelopeTableName,
                                    epsg                      : srid])
                            def imperviousTableName = format.results.outputTableName

                            //Sea/Land mask
                            format = OSM.formatSeaLandMask
                            format.execute([
                                    datasource                : h2gis_datasource,
                                    inputTableName            : gisLayersResults.coastlineTableName,
                                    inputZoneEnvelopeTableName: zoneEnvelopeTableName,
                                    epsg                      : srid])

                            def seaLandMaskTableName = format.results.outputTableName

                            //Merge the Sea/Land mask with water tabke
                            format = OSM.mergeWaterAndSeaLandTables
                            format.execute([
                                    datasource           : h2gis_datasource,
                                    inputSeaLandTableName: seaLandMaskTableName, inputWaterTableName: hydrographicTableName,
                                    epsg                 : srid])

                            hydrographicTableName = format.results.outputTableName

                            info "OSM GIS layers formated"

                            //Add the GIS layers to the list of results
                            def results = [:]
                            results.put("outputTableZone", zoneTableName)
                            results.put("roadTableName", roadTableName)
                            results.put("railTableName", railTableName)
                            results.put("hydrographicTableName", hydrographicTableName)
                            results.put("vegetationTableName", vegetationTableName)
                            results.put("imperviousTableName", imperviousTableName)
                            results.put("urbanAreasTableName", urbanAreasTable)
                            results.put("buildingTableName", buildingTableName)
                            results.put("seaLandMaskTableName", seaLandMaskTableName)

                            //Compute the RSU indicators
                            if(rsu_indicators_params){
                                def estimateHeight  = rsu_indicators_params."estimateHeight"
                                IProcess geoIndicators = ProcessingChain.GeoIndicatorsChain.computeAllGeoIndicators()
                                if (!geoIndicators.execute(datasource: h2gis_datasource, zoneTable: zoneTableName,
                                        buildingTable: buildingTableName, roadTable: roadTableName,
                                        railTable: railTableName, vegetationTable: vegetationTableName,
                                        hydrographicTable: hydrographicTableName, imperviousTable: imperviousTableName,
                                        buildingEstimateTableName: buildingEstimateTableName,
                                        seaLandMaskTableName:seaLandMaskTableName,
                                        surface_vegetation: rsu_indicators_params.surface_vegetation,
                                        surface_hydro: rsu_indicators_params.surface_hydro,
                                        snappingTolerance: rsu_indicators_params.snappingTolerance,
                                        indicatorUse: rsu_indicators_params.indicatorUse,
                                        svfSimplified: rsu_indicators_params.svfSimplified,
                                        prefixName: processing_parameters.prefixName,
                                        mapOfWeights: rsu_indicators_params.mapOfWeights,
                                        urbanTypoModelName: "URBAN_TYPOLOGY_OSM_RF_2_1.model",
                                        buildingHeightModelName: estimateHeight ? "BUILDING_HEIGHT_OSM_RF_2_0.model" : "")) {
                                    error "Cannot build the geoindicators for the zone $id_zone"
                                }
                                else{
                                     results.putAll(geoIndicators.getResults())
                                }
                            }
                            def x_size
                            def y_size
                                    //Compute the grid indicators
                            GeometryFactory gf = new GeometryFactory()
                            def geomEnv =  gf.toGeometry(zoneTableNames.envelope)
                            geomEnv.setSRID(4326)
                            if(grid_indicators_params){
                                x_size = grid_indicators_params.x_size
                                y_size = grid_indicators_params.y_size
                                IProcess rasterizedIndicators =  ProcessingChain.GeoIndicatorsChain.rasterizeIndicators()
                                    if(rasterizedIndicators.execute(datasource:h2gis_datasource,envelope: geomEnv,
                                            x_size : x_size, y_size : y_size,
                                            srid : srid,
                                            list_indicators :grid_indicators_params.indicators,
                                            buildingTable: buildingTableName, roadTable: roadTableName, vegetationTable: vegetationTableName,
                                            hydrographicTable: hydrographicTableName, imperviousTable: imperviousTableName,
                                            rsu_lcz:results.outputTableRsuLcz,
                                            rsu_urban_typo_area:results.outputTableRsuUrbanTypoArea,
                                            rsu_urban_typo_floor_area:results.outputTableRsuUrbanTypoFloorArea,
                                            prefixName: processing_parameters.prefixName
                                    )){
                                        results.put("grid_indicators", rasterizedIndicators.results.outputTableName)
                                    }
                            }
                            if (outputFolder  && ouputTableFiles) {
                                saveOutputFiles(h2gis_datasource, id_zone, results, ouputTableFiles, outputFolder, "osm_", outputSRID, reproject, deleteOutputData, x_size, y_size)

                            }
                            if (output_datasource) {
                                saveTablesInDatabase(output_datasource, h2gis_datasource, outputTableNames, results, id_zone, srid, outputSRID, reproject)
                            }

                        } else {
                            error "Cannot load the OSM file ${extract.results.outputFilePath}"
                            return
                        }
                    } else {
                        error "Cannot execute the overpass query $query"
                        return
                    }
                } else {
                    error "Cannot calculate a bounding box to extract OSM data"
                    return
                }

                info "Number of areas processed ${index + 1} on $nbAreas"
            }
            return [outputMessage: "The OSM workflow has been executed"]
        }
    }
}

/**
 * Extract the OSM zone and its envelope area from Nominatim API
 *
 * @param datasource a connexion to the local H2GIS database
 * @param zoneToExtract the osm filter : place or bbox
 * @param processing_parameters geoclimate parameters
 * @return
 */
def extractOSMZone(def datasource, def zoneToExtract, def processing_parameters) {
    def outputZoneTable = "ZONE_${UUID.randomUUID().toString().replaceAll("-", "_")}"
    def outputZoneEnvelopeTable = "ZONE_ENVELOPE_${UUID.randomUUID().toString().replaceAll("-", "_")}"
    if (zoneToExtract) {
        def GEOMETRY_TYPE
        Geometry geom
        if (zoneToExtract in Collection) {
            GEOMETRY_TYPE = "POLYGON"
            geom = Utilities.geometryFromOverpass(zoneToExtract)
            if (!geom) {
                error("The bounding box cannot be null")
                return null
            }
        } else if (zoneToExtract instanceof String) {
            geom = Utilities.getAreaFromPlace(zoneToExtract);
            if (!geom) {
                error("Cannot find an area from the place name ${zoneToExtract}")
                return null
            } else {
                GEOMETRY_TYPE = "GEOMETRY"
                if (geom instanceof Polygon) {
                    GEOMETRY_TYPE = "POLYGON"
                } else if (geom instanceof MultiPolygon) {
                    GEOMETRY_TYPE = "MULTIPOLYGON"
                }
            }
        } else {
            error("The zone to extract must be a place name or a JTS envelope")
            return null;
        }

        /**
         * Extract the OSM file from the envelope of the geometry
         */
        def envelope = GeographyUtilities.expandEnvelopeByMeters(geom.getEnvelopeInternal(), processing_parameters.distance)

        //Find the best utm zone
        //Reproject the geometry and its envelope to the UTM zone
        def con = datasource.getConnection();
        def interiorPoint = envelope.centre()
        def epsg = GeographyUtilities.getSRID(con, interiorPoint.y as float, interiorPoint.x as float)
        def geomUTM = ST_Transform.ST_Transform(con, geom, epsg)
        def tmpGeomEnv = geom.getFactory().toGeometry(envelope)
        tmpGeomEnv.setSRID(4326)

        datasource.execute """drop table if exists ${outputZoneTable}; 
        create table ${outputZoneTable} (the_geom GEOMETRY(${GEOMETRY_TYPE}, $epsg), ID_ZONE VARCHAR);
        INSERT INTO ${outputZoneTable} VALUES (ST_GEOMFROMTEXT('${geomUTM.toString()}', ${epsg}), '${zoneToExtract.toString()}');"""

        datasource.execute """drop table if exists ${outputZoneEnvelopeTable}; 
         create table ${outputZoneEnvelopeTable} (the_geom GEOMETRY(POLYGON, $epsg), ID_ZONE VARCHAR);
        INSERT INTO ${outputZoneEnvelopeTable} VALUES (ST_GEOMFROMTEXT('${ST_Transform.ST_Transform(con, tmpGeomEnv, epsg).toString()}',${epsg}), '${zoneToExtract.toString()}');
        """

        return [outputZoneTable: outputZoneTable,
                outputZoneEnvelopeTable: outputZoneEnvelopeTable,
                envelope:envelope]
    }else{
        error "The zone to extract cannot be null or empty"
        return null
    }
    return null
}

/**
 * Return the properties parameters to store results in a folder
 * @param outputFolder the output folder parameters from the json file
 */
def outputFolderProperties(def outputFolder){
    def tablesToSave = ["building_indicators",
                        "block_indicators",
                        "rsu_indicators",
                        "rsu_lcz",
                        "zones",
                        "building",
                        "road",
                        "rail" ,
                        "water",
                        "vegetation",
                        "impervious",
                        "urban_areas",
                        "rsu_urban_typo_area",
                        "rsu_urban_typo_floor_area",
                        "building_urban_typo",
                        "grid_indicators",
                        "sea_land_mask"]
    if(outputFolder in Map){
        def outputPath = outputFolder.get("path")
        def outputTables = outputFolder.get("tables")
        if(!outputPath){
            return null
        }
        if(outputTables){
            return ["path":outputPath, "tables" : tablesToSave.intersect(outputTables)]
        }
        return ["path":outputPath, "tables" : tablesToSave]
    }
    else{
        return ["path":outputFolder, "tables" : tablesToSave]
    }
}

/**
 * Create a datasource from the following parameters :
 * user, password, url
 *
 * @param database_properties from the json file
 * @return a connection or null if the parameters are invalid
 */
def createDatasource(def database_properties){
    def db_output_url = database_properties.get("url")
    if(db_output_url){
        if (db_output_url.startsWith("jdbc:")) {
            String url = db_output_url.substring("jdbc:".length());
            if (url.startsWith("h2") ) {
                return H2GIS.open(database_properties)
            } else if (url.startsWith("postgresql")) {
                return POSTGIS.open(database_properties)
            }
            else {
                error"Unsupported database"
                return null
            }
        }
        else {
            error"Invalid output database url"
            return null
        }

    }else{
        error "The output database url cannot be null or empty"
    }
}

/**
 * Workaround to change the postgresql URL when a linked table is created with H2GIS
 * @param input_database_properties
 * @return the input_database_properties with the h2 url
 */
def updateDriverURL(def input_database_properties){
    def db_output_url = input_database_properties.get("url")
    if(db_output_url){
        if (db_output_url.startsWith("jdbc:")) {
            String url = db_output_url.substring("jdbc:".length())
            if (url.startsWith("postgresql")) {
                input_database_properties.put("url", "jdbc:postgresql_h2"+db_output_url.substring("jdbc:postgresql".length()))
                return input_database_properties
            }
            else{
                return input_database_properties
            }
        }
    }
    else {
        error"Invalid output database url"
        return null
    }
}

/**
 * Load  shapefiles into the local H2GIS database
 *
 * @param inputFolder where the files are
 * @param h2gis_datasource the local database for the geoclimate processes
 * @param id_zones a list of id zones to process
 * @return a list of id_zones
 */
def loadDataFromFolder(def inputFolder, def h2gis_datasource, def id_zones){
    def  folder = new File(inputFolder)
    if(folder.isDirectory()) {
        def geoFiles = []
        folder.eachFileRecurse groovy.io.FileType.FILES,  { file ->
            if (file.name.toLowerCase().endsWith(".shp")) {
                geoFiles << file.getAbsolutePath()
            }
        }
        //Looking for IRIS_GE shape file
        def iris_ge_file = geoFiles.find{ it.toLowerCase().endsWith("iris_ge.shp")}
        if(iris_ge_file) {
            //Load IRIS_GE and check if there is some id_zones inside
            h2gis_datasource.load(iris_ge_file, true)
            id_zones = findIDZones(h2gis_datasource, id_zones)
            geoFiles.remove(iris_ge_file)
            if(id_zones){
                //Load the files
                def numberFiles = geoFiles.size()
                geoFiles.eachWithIndex { geoFile , index->
                    info "Loading file $geoFile $index on $numberFiles"
                    h2gis_datasource.load(geoFile, true)
                }
                return id_zones

            }else{
                error "The iris_ge file doesn't contains any zone identifiers"
                return null
            }
        }
        else{
            error "The input folder must contains a file named iris_ge"
            return null
        }
    }else{
        error "The input folder must be a directory"
        return null
    }

}

/**
 * Return a list of id_zones
 * @param h2gis_datasource the local database for the geoclimate processes
 * @param id_zones a list of id zones to process
 * @return
 */
def findIDZones(def h2gis_datasource, def id_zones){
    def inseeCodes = []
    if(h2gis_datasource.hasTable("IRIS_GE")) {
        if (id_zones) {
            if(id_zones in Collection){
                if (h2gis_datasource.firstRow("select count(*) as COUNT_ZONES FROM IRIS_GE where insee_com in ('${id_zones.join("','")}')").COUNT_ZONES > 0) {
                    inseeCodes = id_zones
                } else {
                    error "Cannot find any commune from the list of zones  : ${id_zones.join(",")}"
                }
            }
            else {
                if (h2gis_datasource.firstRow("select count(*) as COUNT_ZONES FROM IRIS_GE where ${id_zones}").COUNT_ZONES > 0) {
                    inseeCodes = id_zones
                } else {
                    error "Cannot find any commune from the query : ${id_zones}"
                }
            }

        } else {
            h2gis_datasource.eachRow("select distinct insee_com from IRIS_GE group by insee_com ;") { row ->
                inseeCodes << row.insee_com
            }
        }

        return inseeCodes
    }
    else{
        return inseeCodes
    }

}
/**
 * Read the file parameters and create a new map of parameters
 * The map of parameters is initialized with default values
 *
 * @param processing_parameters the file parameters
 * @return a filled map of parameters
 */
def extractProcessingParameters(def processing_parameters){
    def defaultParameters = [distance: 0, prefixName: "",
                             hLevMin : 3, hLevMax: 15, hThresholdLev2: 10]
    if(processing_parameters){
        def distanceP =  processing_parameters.distance
        if(distanceP && distanceP in Number){
            defaultParameters.distance = distanceP
        }
        def prefixNameP = processing_parameters.prefixName
        if(prefixNameP && prefixNameP in String){
            defaultParameters.prefixName = prefixNameP
        }

        def hLevMinP =  processing_parameters.hLevMin
        if(hLevMinP && hLevMinP in Integer){
            defaultParameters.hLevMin = hLevMinP
        }
        def hLevMaxP =  processing_parameters.hLevMax
        if(hLevMaxP && hLevMaxP in Integer){
            defaultParameters.hLevMax = hLevMaxP
        }
        def hThresholdLev2P =  processing_parameters.hThresholdLev2
        if(hThresholdLev2P && hThresholdLev2P in Integer){
            defaultParameters.hThresholdLev2 = hThresholdLev2P
        }
        //Check for rsu indicators
        def  rsu_indicators = processing_parameters.rsu_indicators
        if(rsu_indicators){
            def rsu_indicators_default =[indicatorUse: [],
                                         svfSimplified:false,
                                         surface_vegetation: 10000,
                                         surface_hydro: 2500,
                                         snappingTolerance :0.01,
                                         mapOfWeights :  ["sky_view_factor"                : 4,
                                                          "aspect_ratio"                   : 3,
                                                          "building_surface_fraction"      : 8,
                                                          "impervious_surface_fraction"    : 0,
                                                          "pervious_surface_fraction"      : 0,
                                                          "height_of_roughness_elements"   : 6,
                                                          "terrain_roughness_length"       : 0.5],
                                         estimateHeight:false,
                                         urbanTypoModelName: "URBAN_TYPOLOGY_OSM_RF_2_1.model"]
            def indicatorUseP = rsu_indicators.indicatorUse
            if(indicatorUseP && indicatorUseP in List) {
                def allowed_rsu_indicators = ["LCZ", "URBAN_TYPOLOGY", "TEB"]
                def allowedOutputRSUIndicators = allowed_rsu_indicators.intersect(indicatorUseP*.toUpperCase())
                if (allowedOutputRSUIndicators) {
                    rsu_indicators_default.indicatorUse = indicatorUseP
                }
                else {
                    info "Please set a valid list of RSU indicator names in ${allowedOutputRSUIndicators}"
                    return
                }
            }else{
                rsu_indicators_default.indicatorUse = []
            }
            def snappingToleranceP =  rsu_indicators.snappingTolerance
            if(snappingToleranceP && snappingToleranceP in Number){
                rsu_indicators_default.snappingTolerance = snappingToleranceP
            }
            def surface_vegetationP =  rsu_indicators.surface_vegetation
            if(surface_vegetationP && surface_vegetationP in Number){
                rsu_indicators_default.surface_vegetation = surface_vegetationP
            }
            def surface_hydroP =  rsu_indicators.surface_hydro
            if(surface_hydroP && surface_hydroP in Number){
                rsu_indicators_default.surface_hydro = surface_hydroP
            }
            def svfSimplifiedP = rsu_indicators.svfSimplified
            if(svfSimplifiedP && svfSimplifiedP in Boolean){
                rsu_indicators_default.svfSimplified = svfSimplifiedP
            }
            def estimateHeight = rsu_indicators.estimateHeight
            if(estimateHeight && estimateHeight in Boolean){
                rsu_indicators_default.estimateHeight = estimateHeight
            }
            def mapOfWeightsP = rsu_indicators.mapOfWeights
            if(mapOfWeightsP && mapOfWeightsP in Map){
                def defaultmapOfWeights = rsu_indicators_default.mapOfWeights
                if((defaultmapOfWeights+mapOfWeightsP).size()!=defaultmapOfWeights.size()){
                    error "The number of mapOfWeights parameters must contain exactly the parameters ${defaultmapOfWeights.keySet().join(",")}"
                    return
                }else{
                    rsu_indicators_default.mapOfWeights = mapOfWeightsP
                }
            }
            defaultParameters.put("rsu_indicators", rsu_indicators_default)
        }

        //Check for grid indicators
        def  grid_indicators = processing_parameters.grid_indicators
        if(grid_indicators){
            def x_size = grid_indicators.x_size
            def y_size = grid_indicators.y_size
            def list_indicators = grid_indicators.indicators
            if(x_size && y_size){
                if(x_size<=0 || y_size<= 0){
                    info "Invalid grid size padding. Must be greater that 0"
                    return
                }
                if(!list_indicators){
                    info "The list of indicator names cannot be null or empty"
                    return
                }
                def allowed_grid_indicators=["BUILDING_FRACTION","BUILDING_HEIGHT", "BUILDING_TYPE_FRACTION","WATER_FRACTION","VEGETATION_FRACTION",
                          "ROAD_FRACTION", "IMPERVIOUS_FRACTION", "URBAN_TYPO_AREA_FRACTION", "LCZ_FRACTION"]
                def allowedOutputIndicators = allowed_grid_indicators.intersect(list_indicators*.toUpperCase())
                if(allowedOutputIndicators){
                def grid_indicators_tmp =  [
                        "x_size": x_size,
                        "y_size": y_size,
                        "indicators": allowedOutputIndicators
                ]
                defaultParameters.put("grid_indicators", grid_indicators_tmp)
                }
                else {
                    info "Please set a valid list of indicator names in ${allowed_grid_indicators}"
                    return
                }
            }
        }

        return defaultParameters
    }
    else{
        return defaultParameters
    }
}



/**
 * Save the geoclimate tables into geojson files
 * @param id_zone the id of the zone
 * @param results a list of tables computed by geoclimate
 * @param ouputFolder the ouput folder
 * @param outputSRID srid code to reproject the result
 * @param reproject  true if the file must reprojected
 * @param deleteOutputData delete the files if exist
 * @param x_size of the grid indicators
 * @param y_size of the grid indicators
 * @return
 */
def saveOutputFiles(def h2gis_datasource, def id_zone, def results, def outputFiles, def ouputFolder, def subFolderName, def outputSRID, def reproject, def deleteOutputData, def x_size, def  y_size){
    //Create a subfolder to store each results
    def folderName = id_zone in Map?id_zone.join("_"):id_zone
    def subFolder = new File(ouputFolder.getAbsolutePath()+File.separator+subFolderName+folderName)
    if(!subFolder.exists()){
        subFolder.mkdir()
    }
    else{
        FileUtilities.deleteFiles(subFolder)
    }
    outputFiles.each{
        //Save indicators
        if(it.equals("building_indicators")){
            saveTableAsGeojson(results.outputTableBuildingIndicators, "${subFolder.getAbsolutePath()+File.separator+"building_indicators"}.geojson",h2gis_datasource,outputSRID, reproject, deleteOutputData)
        }
        else if(it.equals("block_indicators")){
            saveTableAsGeojson(results.outputTableBlockIndicators, "${subFolder.getAbsolutePath()+File.separator+"block_indicators"}.geojson",h2gis_datasource,outputSRID,reproject,deleteOutputData)
        }
        else  if(it.equals("rsu_indicators")){
            saveTableAsGeojson(results.outputTableRsuIndicators, "${subFolder.getAbsolutePath()+File.separator+"rsu_indicators"}.geojson",h2gis_datasource,outputSRID,reproject,deleteOutputData)
        }
        else  if(it.equals("rsu_lcz")){
            saveTableAsGeojson(results.outputTableRsuLcz,  "${subFolder.getAbsolutePath()+File.separator+"rsu_lcz"}.geojson",h2gis_datasource,outputSRID,reproject,deleteOutputData)
        }
        else  if(it.equals("zones")){
            saveTableAsGeojson(results.outputTableZone,  "${subFolder.getAbsolutePath()+File.separator+"zones"}.geojson",h2gis_datasource,outputSRID,reproject,deleteOutputData)
        }
        //Save input GIS tables
        else  if(it.equals("building")){
            saveTableAsGeojson(results.buildingTableName, "${subFolder.getAbsolutePath()+File.separator+"building"}.geojson", h2gis_datasource,outputSRID,reproject,deleteOutputData)
        }
        else if(it.equals("road")){
            saveTableAsGeojson(results.roadTableName,  "${subFolder.getAbsolutePath()+File.separator+"road"}.geojson",h2gis_datasource,outputSRID,reproject,deleteOutputData)
        }
        else if(it.equals("rail")){
            saveTableAsGeojson(results.railTableName,  "${subFolder.getAbsolutePath()+File.separator+"rail"}.geojson",h2gis_datasource,outputSRID,reproject,deleteOutputData)
        }
        if(it.equals("water")){
            saveTableAsGeojson(results.hydrographicTableName, "${subFolder.getAbsolutePath()+File.separator+"water"}.geojson", h2gis_datasource,outputSRID,reproject,deleteOutputData)
        }
        else if(it.equals("vegetation")){
            saveTableAsGeojson(results.vegetationTableName,  "${subFolder.getAbsolutePath()+File.separator+"vegetation"}.geojson",h2gis_datasource,outputSRID,reproject,deleteOutputData)
        }
        else if(it.equals("impervious")){
            saveTableAsGeojson(results.imperviousTableName, "${subFolder.getAbsolutePath()+File.separator+"impervious"}.geojson", h2gis_datasource,outputSRID,reproject,deleteOutputData)
        }
        else if(it.equals("urban_areas")){
            saveTableAsGeojson(results.urbanAreasTableName, "${subFolder.getAbsolutePath()+File.separator+"urban_areas"}.geojson", h2gis_datasource,outputSRID,reproject,deleteOutputData)
        }else if(it.equals("rsu_urban_typo_area")){
            saveTableAsGeojson(results.outputTableRsuUrbanTypoArea, "${subFolder.getAbsolutePath()+File.separator+"rsu_urban_typo_area"}.geojson", h2gis_datasource,outputSRID,reproject,deleteOutputData)
        }else if(it.equals("rsu_urban_typo_floor_area")){
            saveTableAsGeojson(results.outputTableRsuUrbanTypoFloorArea, "${subFolder.getAbsolutePath()+File.separator+"rsu_urban_typo_floor_area"}.geojson", h2gis_datasource,outputSRID,reproject,deleteOutputData)
        }else if(it.equals("building_urban_typo")){
            saveTableAsGeojson(results.outputTableBuildingUrbanTypo, "${subFolder.getAbsolutePath()+File.separator+"building_urban_typo"}.geojson", h2gis_datasource,outputSRID,reproject,deleteOutputData)
        }
        else if(it.equals("grid_indicators")){
<<<<<<< HEAD
            saveTableAsGeojson(results.grid_indicators, "${subFolder.getAbsolutePath()+File.separator+"grid_indicators"}.geojson", h2gis_datasource,outputSRID,reproject,deleteOutputData)
            saveTableAsAsciiGrid(results.grid_indicators,h2gis_datasource,"${subFolder.getAbsolutePath()+File.separator+"grid_indicators_"}")
=======
            if(!x_size ||!y_size || x_size!=y_size){
                saveTableAsGeojson(results.grid_indicators, "${subFolder.getAbsolutePath()+File.separator+"grid_indicators"}.geojson", h2gis_datasource,outputSRID,reproject,deleteOutputData)
            }
            else{
                saveTableToAsciiGrid(results.grid_indicators, subFolder, "grid_indicators", h2gis_datasource,outputSRID,reproject,deleteOutputData, x_size)
            }
        }
        else if(it.equals("sea_land_mask")){
            saveTableAsGeojson(results.seaLandMaskTableName, "${subFolder.getAbsolutePath()+File.separator+"sea_land_mask"}.geojson", h2gis_datasource,outputSRID,reproject,deleteOutputData)
>>>>>>> 4fd5785a
        }
    }
}

/**
 * Method to export a table corresponding to a grid with indicators in as many ESRI ASCII grid files as indicators
 * @param h2gis_table_to_save
 * @param h2gis_datasource
 * @param output_files_generic_name
 * @return
 */
def saveTableToAsciiGrid(def outputTable , def subFolder,def filePrefix, def h2gis_datasource,def outputSRID, def reproject, def deleteOutputData,def x_size) {
   //Check if the table exists
    if(outputTable && h2gis_datasource.hasTable(outputTable)) {
        def env;
        if (!reproject) {
            env = h2gis_datasource.getSpatialTable(outputTable).getExtent().getEnvelopeInternal();
        } else {
            def geom = h2gis_datasource.firstRow("SELECT st_transform(ST_EXTENT(the_geom), $outputSRID.toInteger()) as geom from $h2gis_table_to_save").geom
            if (geom) {
                env = geom.getEnvelopeInternal();
            }
        }
        if (env) {
            def xmin = env.getMinX()
            def ymin = env.getMinY()
            def nbColsRowS = h2gis_datasource.firstRow("select max(id_col) as cmax, max(id_row) as rmax from $outputTable")
            def nbcols = nbColsRowS.cmax
            def nbrows = nbColsRowS.rmax

            def IndicsTable = h2gis_datasource."$outputTable"
            List columnNames = IndicsTable.columns
            columnNames.remove("THE_GEOM")
            columnNames.remove("ID")
            columnNames.remove("ID_COL")
            columnNames.remove("ID_ROW")

            //Add indexes
            h2gis_datasource.getTable(outputTable)."ID_COL".createIndex()
            h2gis_datasource.getTable(outputTable)."ID_ROW".createIndex()

            //Save each grid
            columnNames.each { it ->
                def outputFile = new File("${subFolder.getAbsolutePath() + File.separator + filePrefix + "_" + it.toLowerCase()}.asc")
                if (deleteOutputData) {
                    outputFile.delete()
                }
                outputFile.withOutputStream { stream ->
                    stream << "ncols $nbcols\nnrows $nbrows\nxllcorner $xmin\nyllcorner $ymin\ncellsize $x_size\nnodata_value -9999\n"
                    def query = "select id_row, id_col, $it from $outputTable order by id_row, id_col"
                    def rowData = ""
                    h2gis_datasource.eachRow(query) { row ->
                        rowData += row.getString(it) + " "
                        if (row.getInt("id_col") == nbcols) {
                            rowData += "\n"
                            stream << rowData
                            rowData = ""
                        }
                    }
                }
                //Save the PRJ file
                if(outputSRID.toInteger()>=0) {
                    File outPrjFile = new File("${subFolder.getAbsolutePath() + File.separator + filePrefix + "_" + it}.prj")
                    PRJUtil.writePRJ(h2gis_datasource.getConnection(), outputSRID.toInteger(),outPrjFile)
                }
                info "$outputTable has been saved in ${filePrefix + "_" + it}.asc"
            }
        }
    }
    }

/**
 * Method to save a table into a geojson file
 * @param outputTable name of the table to export
 * @param filePath path to save the table
 * @param h2gis_datasource connection to the database
 * @param outputSRID srid code to reproject the outputTable.
 * @param reproject true if the file must be reprojected
 * @param deleteOutputData true to delete the file if exists
 */
def saveTableAsGeojson(def outputTable , def filePath,def h2gis_datasource,def outputSRID, def reproject, def deleteOutputData){
    if(outputTable && h2gis_datasource.hasTable(outputTable)){
        if(!reproject){
        h2gis_datasource.save(outputTable, filePath,deleteOutputData)
        }else{
            if(h2gis_datasource.getTable(outputTable).getRowCount()>0){
            h2gis_datasource.getSpatialTable(outputTable).reproject(outputSRID.toInteger()).save(filePath, deleteOutputData)
            }
        }
        info "${outputTable} has been saved in ${filePath}."
    }
}
/**
 * Save the output tables in a database
 * @param output_datasource a connexion a database
 * @param h2gis_datasource local H2GIS database
 * @param outputTableNames name of the output tables
 * @param h2gis_tables name of H2GIS to save
 * @param id_zone id of the zone
 * @param outputSRID srid code to reproject the data *
 * @param reproject the output table
 * @return
 */
def saveTablesInDatabase(JdbcDataSource output_datasource, JdbcDataSource h2gis_datasource, def outputTableNames, def h2gis_tables, def id_zone,def inputSRID, def outputSRID, def reproject){
    Connection con = output_datasource.getConnection()
    con.setAutoCommit(true);
    //Export building indicators
    indicatorTableBatchExportTable(output_datasource, outputTableNames.building_indicators,id_zone,h2gis_datasource, h2gis_tables.outputTableBuildingIndicators
            , "WHERE ID_RSU IS NOT NULL", inputSRID, outputSRID,reproject)

    //Export block indicators
    indicatorTableBatchExportTable(output_datasource, outputTableNames.block_indicators,id_zone, h2gis_datasource, h2gis_tables.outputTableBlockIndicators
            , "WHERE ID_RSU IS NOT NULL", inputSRID, outputSRID,reproject)

    //Export rsu indicators
    indicatorTableBatchExportTable(output_datasource, outputTableNames.rsu_indicators,id_zone, h2gis_datasource, h2gis_tables.outputTableRsuIndicators
            , "",inputSRID, outputSRID,reproject)

    //Export rsu lcz
    indicatorTableBatchExportTable(output_datasource, outputTableNames.rsu_lcz,id_zone,h2gis_datasource, h2gis_tables.outputTableRsuLcz
            , "",inputSRID,outputSRID,reproject)

    //Export rsu_urban_typo_area
    indicatorTableBatchExportTable(output_datasource, outputTableNames.rsu_urban_typo_area,id_zone,h2gis_datasource, h2gis_tables.outputTableRsuUrbanTypoArea
            , "",inputSRID,outputSRID,reproject)

    //Export rsu_urban_typo_floor_area
    indicatorTableBatchExportTable(output_datasource, outputTableNames.rsu_urban_typo_floor_area,id_zone,h2gis_datasource, h2gis_tables.outputTableRsuUrbanTypoFloorArea
            , "",inputSRID,outputSRID,reproject)

    //Export grid_indicators
    indicatorTableBatchExportTable(output_datasource, outputTableNames.grid_indicators,id_zone,h2gis_datasource, h2gis_tables.grid_indicators
            , "",inputSRID,outputSRID,reproject)

    //Export building_urban_typo
    indicatorTableBatchExportTable(output_datasource, outputTableNames.building_urban_typo,id_zone,h2gis_datasource, h2gis_tables.outputTableBuildingUrbanTypo
            , "",inputSRID,outputSRID,reproject)

    //Export zone
    abstractModelTableBatchExportTable(output_datasource, outputTableNames.zones,id_zone, h2gis_datasource, h2gis_tables.outputTableZone
            , "",inputSRID,outputSRID,reproject)

    //Export building
    abstractModelTableBatchExportTable(output_datasource, outputTableNames.building,id_zone, h2gis_datasource, h2gis_tables.buildingTableName
            , "",inputSRID,outputSRID,reproject)

    //Export road
    abstractModelTableBatchExportTable(output_datasource, outputTableNames.road, id_zone,h2gis_datasource, h2gis_tables.roadTableName
            , "", inputSRID,outputSRID,reproject)
    //Export rail
    abstractModelTableBatchExportTable(output_datasource, outputTableNames.rail,id_zone, h2gis_datasource, h2gis_tables.railTableName
            , "",inputSRID,outputSRID,reproject)
    //Export vegetation
    abstractModelTableBatchExportTable(output_datasource, outputTableNames.vegetation,id_zone, h2gis_datasource, h2gis_tables.vegetationTableName
            , "",inputSRID,outputSRID,reproject)
    //Export water
    abstractModelTableBatchExportTable(output_datasource, outputTableNames.water,id_zone, h2gis_datasource, h2gis_tables.hydrographicTableName
            , "",inputSRID,outputSRID,reproject)
    //Export impervious
    abstractModelTableBatchExportTable(output_datasource, outputTableNames.impervious, id_zone,h2gis_datasource, h2gis_tables.imperviousTableName
            , "",inputSRID,outputSRID,reproject)

    //Export urban areas table
    abstractModelTableBatchExportTable(output_datasource, outputTableNames.urban_areas, id_zone,h2gis_datasource, h2gis_tables.urbanAreasTableName
            , "",inputSRID,outputSRID,reproject)

    //Export sea land mask table
    abstractModelTableBatchExportTable(output_datasource, outputTableNames.sea_land_mask, id_zone,h2gis_datasource, h2gis_tables.seaLandMaskTableName
            , "",inputSRID,outputSRID,reproject)

    con.setAutoCommit(false)
}


/**
 * Generic method to save the abstract model tables prepared in H2GIS to another database
 * @param output_datasource connexion to a database
 * @param output_table name of the output table
 * @param srid srid to reproject
 * @param h2gis_datasource local H2GIS database
 * @param h2gis_table_to_save name of the H2GIS table to save
 * @param batchSize size of the batch
 * @param filter to limit the data from H2GIS *
 * @param outputSRID srid code used to reproject the output table
 * @return
 */
def abstractModelTableBatchExportTable(def output_datasource, def output_table, def id_zone, def h2gis_datasource, h2gis_table_to_save, def filter,def inputSRID,def outputSRID, def reproject){
    if(output_table) {
        if (h2gis_datasource.hasTable(h2gis_table_to_save)) {
            if (output_datasource.hasTable(output_table)) {
                output_datasource.execute("DELETE FROM $output_table WHERE id_zone=?", id_zone.toString());
                //If the table exists we populate it with the last result
                info "Start to export the table $h2gis_table_to_save into the table $output_table for the zone $id_zone"
                int BATCH_MAX_SIZE = 1000;
                ITable inputRes = prepareTableOutput(h2gis_table_to_save, filter, inputSRID, h2gis_datasource, output_table, outputSRID, output_datasource)
                if (inputRes) {
                    def outputColumns = output_datasource.getTable(output_table).getColumnsTypes();
                    def outputconnection = output_datasource.getConnection()
                    try {
                        def inputColumns = inputRes.getColumnsTypes();
                        //We check if the number of columns is not the same
                        //If there is more columns in the input table we alter the output table
                        def outPutColumnsNames = outputColumns.keySet()
                        int columnsCount = outPutColumnsNames.size();
                        def diffCols = inputColumns.keySet().findAll { e -> !outPutColumnsNames*.toLowerCase().contains(e.toLowerCase()) }
                        def alterTable = ""
                        if (diffCols) {
                            inputColumns.each { entry ->
                                if (diffCols.contains(entry.key)) {
                                    alterTable += "ALTER TABLE $output_table ADD COLUMN $entry.key ${entry.value.equalsIgnoreCase("double") ? "DOUBLE PRECISION" : entry.value};"
                                    outputColumns.put(entry.key, entry.value)
                                }
                            }
                            output_datasource.execute(alterTable)
                        }
                        def finalOutputColumns = outputColumns.keySet();

                        def insertTable = "INSERT INTO $output_table (${finalOutputColumns.join(",")}) VALUES("

                        def flatList = outputColumns.inject([]) { result, iter ->
                            result += ":${iter.key.toLowerCase()}"
                        }.join(",")
                        insertTable += flatList
                        insertTable += ")";
                        //Collect all values
                        def ouputValues = finalOutputColumns.collectEntries { [it.toLowerCase(), null] }
                        ouputValues.put("id_zone", id_zone)
                        outputconnection.setAutoCommit(false);
                        output_datasource.withBatch(BATCH_MAX_SIZE, insertTable) { ps ->
                            inputRes.eachRow { row ->
                                //Fill the value
                                inputColumns.keySet().each { columnName ->
                                    def inputValue = row.getObject(columnName)
                                    if (inputValue) {
                                        ouputValues.put(columnName.toLowerCase(), inputValue)
                                    } else {
                                        ouputValues.put(columnName.toLowerCase(), null)
                                    }
                                }
                                ps.addBatch(ouputValues)
                            }
                        }
                    } catch (SQLException e) {
                        error("Cannot save the table $output_table.\n", e);
                        return false;
                    } finally {
                        outputconnection.setAutoCommit(true);
                        info "The table $h2gis_table_to_save has been exported into the table $output_table"
                    }
                }
            }else {
                def tmpTable =null
                info "Start to export the table $h2gis_table_to_save into the table $output_table"
                if (filter) {
                    if(!reproject){
                        tmpTable = h2gis_datasource.getTable(h2gis_table_to_save).filter(filter).getSpatialTable().save(output_datasource, output_table, true);
                    }
                    else{
                        tmpTable = h2gis_datasource.getTable(h2gis_table_to_save).filter(filter).getSpatialTable().reproject(outputSRID).save(output_datasource, output_table, true);
                        //Because the select query reproject doesn't contain any geometry metadata
                        output_datasource.execute("""ALTER TABLE $output_table
                            ALTER COLUMN the_geom TYPE geometry(geometry, $outputSRID)
                            USING ST_SetSRID(the_geom,$outputSRID);""");
                    }
                    if(tmpTable){
                    //Workarround to update the SRID on resulset
                    output_datasource.execute"""ALTER TABLE $output_table ALTER COLUMN the_geom TYPE geometry(GEOMETRY, $inputSRID) USING ST_SetSRID(the_geom,$inputSRID);"""
                    }
                } else {
                    if(!reproject){
                        tmpTable =h2gis_datasource.getTable(h2gis_table_to_save).save(output_datasource, output_table, true);
                   }else{
                        tmpTable = h2gis_datasource.getSpatialTable(h2gis_table_to_save).reproject(outputSRID).save(output_datasource, output_table, true);
                        //Because the select query reproject doesn't contain any geometry metadata
                        output_datasource.execute("""ALTER TABLE $output_table
                            ALTER COLUMN the_geom TYPE geometry(geometry, $outputSRID)
                            USING ST_SetSRID(the_geom,$outputSRID);""");
                    }
                }
                if(tmpTable) {
                    output_datasource.execute("UPDATE $output_table SET id_zone= ?", id_zone);
                    output_datasource.execute("""CREATE INDEX IF NOT EXISTS idx_${output_table.replaceAll(".", "_")}_id_zone  ON $output_table (ID_ZONE)""")
                    info "The table $h2gis_table_to_save has been exported into the table $output_table"
                }else{
                    warn  "The table $h2gis_table_to_save hasn't been exported into the table $output_table"
                }
            }
        }
    }
}

/**
 * Generic method to save the indicator tables prepared in H2GIS to another database
 * @param output_datasource connexion to a database
 * @param output_table name of the output table
 * @param id_zone id of the zone
 * @param h2gis_datasource local H2GIS database
 * @param h2gis_table_to_save name of the H2GIS table to save
 * @param filter to limit the data from H2GIS *
 * @param inputSRID srid code of the inputable
 * @param outputSRID srid code used to reproject the output table
 * @return
 */
def indicatorTableBatchExportTable(def output_datasource, def output_table, def id_zone, def h2gis_datasource, h2gis_table_to_save, def filter, def inputSRID, def outputSRID, def reproject){
    if(output_table){
    if(h2gis_table_to_save) {
        if (h2gis_datasource.hasTable(h2gis_table_to_save)) {
            if (output_datasource.hasTable(output_table)) {
                output_datasource.execute("DELETE FROM $output_table WHERE id_zone=?", id_zone.toString());
                //If the table exists we populate it with the last result
                info "Start to export the table $h2gis_table_to_save into the table $output_table for the zone $id_zone"
                int BATCH_MAX_SIZE = 1000;
                ITable inputRes = prepareTableOutput(h2gis_table_to_save, filter, inputSRID, h2gis_datasource, output_table, outputSRID, output_datasource)
                if (inputRes) {
                    def outputColumns  = output_datasource.getTable(output_table).getColumnsTypes();
                    def outputconnection = output_datasource.getConnection()
                    try {
                        def inputColumns = inputRes.getColumnsTypes();
                        //We check if the number of columns is not the same
                        //If there is more columns in the input table we alter the output table
                        def outPutColumnsNames = outputColumns.keySet()
                        int columnsCount = outPutColumnsNames.size();
                        def diffCols = inputColumns.keySet().findAll { e ->  !outPutColumnsNames*.toLowerCase().contains( e.toLowerCase() ) }
                        def alterTable = ""
                        if(diffCols){
                            inputColumns.each { entry ->
                                if (diffCols.contains(entry.key)){
                                    alterTable += "ALTER TABLE $output_table ADD COLUMN $entry.key ${entry.value.equalsIgnoreCase("double")?"DOUBLE PRECISION":entry.value};"
                                    outputColumns.put(entry.key, entry.value)
                                }
                            }
                            output_datasource.execute(alterTable)
                        }
                        def finalOutputColumns = outputColumns.keySet();

                        def insertTable = "INSERT INTO $output_table (${finalOutputColumns.join(",")}) VALUES("

                        def flatList =  outputColumns.inject([]) { result, iter ->
                            result+= ":${iter.key.toLowerCase()}"
                        }.join(",")
                        insertTable+= flatList
                        insertTable+=")";
                        //Collect all values
                        def ouputValues = finalOutputColumns.collectEntries {[it.toLowerCase(), null]}
                        ouputValues.put("id_zone", id_zone)
                        outputconnection.setAutoCommit(false);
                            output_datasource.withBatch(BATCH_MAX_SIZE, insertTable) { ps ->
                                inputRes.eachRow{ row ->
                                    //Fill the value
                                    inputColumns.keySet().each{columnName ->
                                        def inputValue = row.getObject(columnName)
                                        if(inputValue){
                                            ouputValues.put(columnName.toLowerCase(), inputValue)
                                        }else{
                                            ouputValues.put(columnName.toLowerCase(), null)
                                        }
                                    }
                                    ps.addBatch(ouputValues)
                                }
                            }

                    } catch (SQLException e) {
                        error("Cannot save the table $output_table.\n", e);
                        return false;
                    } finally {
                        outputconnection.setAutoCommit(true);
                        info "The table $h2gis_table_to_save has been exported into the table $output_table"
                    }
                }
                } else {
                    def tmpTable = null
                    info "Start to export the table $h2gis_table_to_save into the table $output_table for the zone $id_zone"
                    if (filter) {
                        if (!reproject) {
                            tmpTable = h2gis_datasource.getTable(h2gis_table_to_save).filter(filter).getSpatialTable().save(output_datasource, output_table, true);
                            if(tmpTable) {
                                //Workarround to update the SRID on resultset
                                output_datasource.execute """ALTER TABLE $output_table ALTER COLUMN the_geom TYPE geometry(GEOMETRY, $inputSRID) USING ST_SetSRID(the_geom,$inputSRID);"""
                            }

                        } else {
                            tmpTable = h2gis_datasource.getTable(h2gis_table_to_save).filter(filter).getSpatialTable().reproject(outputSRID).save(output_datasource, output_table, true);
                            if(tmpTable) {
                                //Workarround to update the SRID on resultset
                                output_datasource.execute """ALTER TABLE $output_table ALTER COLUMN the_geom TYPE geometry(GEOMETRY, $outputSRID) USING ST_SetSRID(the_geom,$outputSRID);"""
                            }
                        }

                    } else {
                        if (!reproject) {
                            tmpTable = h2gis_datasource.getSpatialTable(h2gis_table_to_save).save(output_datasource, output_table, true);
                        } else {
                            tmpTable = h2gis_datasource.getSpatialTable(h2gis_table_to_save).reproject(outputSRID).save(output_datasource, output_table, true);
                            //Because the select query reproject doesn't contain any geometry metadata
                            output_datasource.execute("""ALTER TABLE $output_table
                            ALTER COLUMN the_geom TYPE geometry(geometry, $outputSRID)
                            USING ST_SetSRID(the_geom,$outputSRID);""")
                        }
                    }
                    if(tmpTable){
                    if(!output_datasource.getTable(output_table).hasColumn("id_zone")) {
                        output_datasource.execute("ALTER TABLE $output_table ADD COLUMN id_zone VARCHAR");
                    }
                    output_datasource.execute("UPDATE $output_table SET id_zone= ?", id_zone);
                    output_datasource.execute("""CREATE INDEX IF NOT EXISTS idx_${output_table.replaceAll(".", "_")}_id_zone  ON $output_table (ID_ZONE)""")
                    info "The table $h2gis_table_to_save has been exported into the table $output_table"
                    }
                    else{
                        warn "The table $h2gis_table_to_save hasn't been exported into the table $output_table"
                    }
                }
        }
    }
    }
}

/**
 * Method to prepare a ITable aka resulset to export table in a database
 * @param h2gis_table_to_save
 * @param inputSRID
 * @param h2gis_datasource
 * @param output_table
 * @param outputSRID
 * @param output_datasource
 * @return
 */
def prepareTableOutput(def h2gis_table_to_save, def filter, def inputSRID,def h2gis_datasource, def output_table, def outputSRID,def output_datasource){
    def targetTableSrid = output_datasource.getSpatialTable(output_table).srid
    if (filter) {
        if(outputSRID==0){
            if(inputSRID==targetTableSrid){
                inputRes =  h2gis_datasource.getTable(h2gis_table_to_save).filter(filter).getTable()
            }else {
                if(targetTableSrid==0 && inputSRID==0){
                    return h2gis_datasource.getTable(h2gis_table_to_save).filter(filter).getTable()
                }else if(targetTableSrid!=0 && inputSRID!=0){
                    return h2gis_datasource.getTable(h2gis_table_to_save).filter(filter).getSpatialTable().reproject(targetTableSrid)
                }
                else{
                    error("Cannot export the $h2gis_table_to_save into the table $output_table \n due to inconsistent SRID")
                    return
                }
            }
        }
        else{
            if(inputSRID==targetTableSrid){
                return h2gis_datasource.getTable(h2gis_table_to_save)
            }else{
                if(targetTableSrid==0 && inputSRID==0) {
                    return h2gis_datasource.getTable(h2gis_table_to_save)
                }else if(targetTableSrid!=0 && inputSRID!=0){
                    return h2gis_datasource.getSpatialTable(h2gis_table_to_save).reproject(targetTableSrid)
                }
                else{
                    error("Cannot export the $h2gis_table_to_save into the table $output_table \n due to inconsistent SRID")
                    return
                }
            }
        }
    }
    else {
        if(outputSRID==0){
            if(inputSRID==targetTableSrid){
                return  h2gis_datasource.getTable(h2gis_table_to_save)
            }else {
                if(targetTableSrid==0 && inputSRID==0) {
                    return h2gis_datasource.getTable(h2gis_table_to_save)
                }else if(targetTableSrid!=0 && inputSRID!=0){
                    return h2gis_datasource.getSpatialTable(h2gis_table_to_save).reproject(targetTableSrid)
                }
                else{
                    error("Cannot export the $h2gis_table_to_save into the table $output_table \n due to inconsistent SRID")
                    return
                }
            }
        }
        else{
            if(inputSRID==targetTableSrid){
                return h2gis_datasource.getTable(h2gis_table_to_save)
            }else{
                if(targetTableSrid==0 && inputSRID==0) {
                    return h2gis_datasource.getTable(h2gis_table_to_save)
                }else if(targetTableSrid!=0 && inputSRID!=0){
                    return h2gis_datasource.getSpatialTable(h2gis_table_to_save).reproject(targetTableSrid)
                }
                else{
                    error("Cannot export the $h2gis_table_to_save into the table $output_table \n due to inconsistent SRID")
                    return
                }
            }
        }
    }
}




/**
 * Parse a json file to a Map
 * @param jsonFile
 * @return
 */
static Map readJSONParameters(def jsonFile) {
    def jsonSlurper = new JsonSlurper()
    if (jsonFile) {
        return jsonSlurper.parse(jsonFile)
    }
}

/**
 * Method to export a table corresponding to a grid with indicators in as many ESRI ASCII grid files as indicators
 * @param h2gis_table_to_save
 * @param h2gis_datasource
 * @param output_files_generic_name
 * @return
 */
def saveTableAsAsciiGrid(String h2gis_table_to_save, H2GIS h2gis_datasource, String output_files_generic_name) {
    def query = "select max(id_col) as cmax, max(id_row) as rmax from $h2gis_table_to_save"
    def nbcols
    def nbrows
    h2gis_datasource.eachRow(query){row ->
        nbcols = row.cmax
        nbrows = row.rmax
    }
    def env = h2gis_datasource.getSpatialTable(h2gis_table_to_save).getExtent().getEnvelopeInternal();
    def xmin =env.getMinX()
    def ymin =env.getMinY()

    def IndicsTable = h2gis_datasource."$h2gis_table_to_save"
    List columnNames = IndicsTable.columns
    columnNames.remove("THE_GEOM")
    columnNames.remove("ID")
    columnNames.remove("ID_COL")
    columnNames.remove("ID_ROW")
    columnNames.each { it ->
        new File("${output_files_generic_name}${it}.asc").withOutputStream { stream ->
            stream.write "ncols $nbcols\nnrows $nbrows\nxllcorner $xmin\nyllcorner $ymin\ncellsize ???\nnodata_value -9999\n".getBytes()
            query = "select id_row, id_col, $it from $h2gis_table_to_save order by id_row, id_col"
            String fileContent = ""
            h2gis_datasource.eachRow(query) { row ->
                fileContent += row.getString(it) + " "
                if (row.getInt("id_col") == nbcols) {
                    fileContent += "\n"
                    stream.write fileContent.getBytes()
                    fileContent=""
                }
            }
            info "$h2gis_table_to_save has been saved in ${output_files_generic_name}${it}.asc"
        }
    }
}

<|MERGE_RESOLUTION|>--- conflicted
+++ resolved
@@ -1103,10 +1103,6 @@
             saveTableAsGeojson(results.outputTableBuildingUrbanTypo, "${subFolder.getAbsolutePath()+File.separator+"building_urban_typo"}.geojson", h2gis_datasource,outputSRID,reproject,deleteOutputData)
         }
         else if(it.equals("grid_indicators")){
-<<<<<<< HEAD
-            saveTableAsGeojson(results.grid_indicators, "${subFolder.getAbsolutePath()+File.separator+"grid_indicators"}.geojson", h2gis_datasource,outputSRID,reproject,deleteOutputData)
-            saveTableAsAsciiGrid(results.grid_indicators,h2gis_datasource,"${subFolder.getAbsolutePath()+File.separator+"grid_indicators_"}")
-=======
             if(!x_size ||!y_size || x_size!=y_size){
                 saveTableAsGeojson(results.grid_indicators, "${subFolder.getAbsolutePath()+File.separator+"grid_indicators"}.geojson", h2gis_datasource,outputSRID,reproject,deleteOutputData)
             }
@@ -1116,7 +1112,6 @@
         }
         else if(it.equals("sea_land_mask")){
             saveTableAsGeojson(results.seaLandMaskTableName, "${subFolder.getAbsolutePath()+File.separator+"sea_land_mask"}.geojson", h2gis_datasource,outputSRID,reproject,deleteOutputData)
->>>>>>> 4fd5785a
         }
     }
 }
@@ -1624,48 +1619,4 @@
     if (jsonFile) {
         return jsonSlurper.parse(jsonFile)
     }
-}
-
-/**
- * Method to export a table corresponding to a grid with indicators in as many ESRI ASCII grid files as indicators
- * @param h2gis_table_to_save
- * @param h2gis_datasource
- * @param output_files_generic_name
- * @return
- */
-def saveTableAsAsciiGrid(String h2gis_table_to_save, H2GIS h2gis_datasource, String output_files_generic_name) {
-    def query = "select max(id_col) as cmax, max(id_row) as rmax from $h2gis_table_to_save"
-    def nbcols
-    def nbrows
-    h2gis_datasource.eachRow(query){row ->
-        nbcols = row.cmax
-        nbrows = row.rmax
-    }
-    def env = h2gis_datasource.getSpatialTable(h2gis_table_to_save).getExtent().getEnvelopeInternal();
-    def xmin =env.getMinX()
-    def ymin =env.getMinY()
-
-    def IndicsTable = h2gis_datasource."$h2gis_table_to_save"
-    List columnNames = IndicsTable.columns
-    columnNames.remove("THE_GEOM")
-    columnNames.remove("ID")
-    columnNames.remove("ID_COL")
-    columnNames.remove("ID_ROW")
-    columnNames.each { it ->
-        new File("${output_files_generic_name}${it}.asc").withOutputStream { stream ->
-            stream.write "ncols $nbcols\nnrows $nbrows\nxllcorner $xmin\nyllcorner $ymin\ncellsize ???\nnodata_value -9999\n".getBytes()
-            query = "select id_row, id_col, $it from $h2gis_table_to_save order by id_row, id_col"
-            String fileContent = ""
-            h2gis_datasource.eachRow(query) { row ->
-                fileContent += row.getString(it) + " "
-                if (row.getInt("id_col") == nbcols) {
-                    fileContent += "\n"
-                    stream.write fileContent.getBytes()
-                    fileContent=""
-                }
-            }
-            info "$h2gis_table_to_save has been saved in ${output_files_generic_name}${it}.asc"
-        }
-    }
-}
-
+}