package org.orbisgis.orbisprocess.geoclimate.osm

import groovy.json.JsonSlurper
import groovy.transform.BaseScript
import org.h2gis.functions.spatial.crs.ST_Transform
import org.h2gis.utilities.GeographyUtilities
import org.locationtech.jts.geom.Geometry
import org.locationtech.jts.geom.MultiPolygon
import org.locationtech.jts.geom.Polygon
import org.orbisgis.orbisanalysis.osm.OSMTools as Tools
import org.orbisgis.orbisanalysis.osm.utils.Utilities
import org.orbisgis.orbisanalysis.osm.utils.OSMElement
import org.orbisgis.orbisdata.datamanager.api.dataset.ITable
import org.orbisgis.orbisdata.datamanager.jdbc.JdbcDataSource
import org.orbisgis.orbisdata.datamanager.jdbc.h2gis.H2GIS
import org.orbisgis.orbisdata.datamanager.jdbc.postgis.POSTGIS
import org.orbisgis.orbisdata.processmanager.api.IProcess
import org.orbisgis.orbisdata.processmanager.process.GroovyProcessFactory
import org.orbisgis.orbisdata.processmanager.process.GroovyProcessManager
import org.orbisgis.orbisprocess.geoclimate.geoindicators.Geoindicators
import org.orbisgis.orbisprocess.geoclimate.processingchain.ProcessingChain as PC

import java.sql.Connection
import java.sql.PreparedStatement
import java.sql.ResultSet
import java.sql.SQLException
import java.sql.Statement

@BaseScript OSM_Utils osm_utils

def OSMTools = GroovyProcessManager.load(Tools)

/**
 * Extract OSM data and compute geoindicators. The parameters of the processing chain is defined
 * from a configuration file.
 * The configuration file is stored in a json format
 *
 * @param configurationFile The path of the configuration file
 *
 * The configuration file supports the following entries
 *
 * * {
 *  * [OPTIONAL ENTRY] "description" :"A description for the configuration file"
 *  *
 *  * [OPTIONAL ENTRY] "geoclimatedb" : { // Local H2GIS database used to run the processes
 *  *                                    // A default db is build when this entry is not specified
 *  *         "path" : "/tmp/geoclimate_db;AUTO_SERVER=TRUE",
 *  *         "delete" :false
 *  *     },
 *  * [REQUIRED]   "input" : {
 *  *            "osm" : ["filter"] // OSM filter to extract the data. Can be a place name supported by nominatim
 *                                  // e.g "osm" : ["oran", "plourivo"]
 *                                  // or bbox expressed as "osm" : [[38.89557963573336,-77.03930318355559,38.89944983078282,-77.03364372253417]]
 *  *             }
 *  *             ,
 *  *  [OPTIONAL ENTRY]  "output" :{ //If not ouput is set the results are keep in the local database
 *  *             "srid" : //optional value to reproject the data
 *  *             "folder" : "/tmp/myResultFolder" //tmp folder to store the computed layers in a geojson format,
 *  *             "database": { //database parameters to store the computed layers.
 *  *                  "user": "-",
 *  *                  "password": "-",
 *  *                  "url": "jdbc:postgresql://", //JDBC url to connect with the database
 *  *                  "tables": { //table names to store the result layers. Create the table if it doesn't exist
 *  *                      "building_indicators":"building_indicators",
 *  *                      "block_indicators":"block_indicators",
 *  *                      "rsu_indicators":"rsu_indicators",
 *  *                      "rsu_lcz":"rsu_lcz",
 *  *                      "zones":"zones"} }
 *  *     },
 *  *     ,
 *  *   [OPTIONAL ENTRY]  "parameters":
 *  *     {"distance" : 1000,
 *  *         "indicatorUse": ["LCZ", "URBAN_TYPOLOGY", "TEB"],
 *  *         "svfSimplified": false,
 *  *         "prefixName": "",
 *  *         "mapOfWeights":
 *  *         {"sky_view_factor": 1,
 *  *             "aspect_ratio": 1,
 *  *             "building_surface_fraction": 1,
 *  *             "impervious_surface_fraction" : 1,
 *  *             "pervious_surface_fraction": 1,
 *  *             "height_of_roughness_elements": 1,
 *  *             "terrain_roughness_length": 1},
 *  *         "hLevMin": 3,
 *  *         "hLevMax": 15,
 *  *         "hThresho2": 10
 *  *     }
 *  *     }
 *  The parameters entry tag contains all geoclimate chain parameters.
 *  When a parameter is not specificied a default value is set.
 *
 * - distance The integer value to expand the envelope of zone when recovering the data
 * (some objects may be badly truncated if they are not within the envelope)
 * - indicatorUse List of geoindicator types to compute (default ["LCZ", "URBAN_TYPOLOGY", "TEB"]
 *                  --> "LCZ" : compute the indicators needed for the LCZ classification (Stewart et Oke, 2012)
 *                  --> "URBAN TYPOLOGY" : compute the indicators needed for the urban typology classification (Bocher et al., 2017)
 *                  --> "TEB" : compute the indicators needed for the Town Energy Balance model
 * - svfSimplified A boolean indicating whether or not the simplified version of the SVF should be used. This
 * version is faster since it is based on a simple relationship between ground SVF calculated at RSU scale and
 * facade density (Bernard et al. 2018).
 * - prefixName A prefix used to name the output table (default ""). Could be useful in case the user wants to
 * investigate the sensibility of the chain to some input parameters
 * - mapOfWeights Values that will be used to increase or decrease the weight of an indicator (which are the key
 * of the map) for the LCZ classification step (default : all values to 1)
 * - hLevMin Minimum building level height
 * - hLevMax Maximum building level height
 * - hThresholdLev2 Threshold on the building height, used to determine the number of levels
 *
 * @return a message if the geoclimate chain has been executed, otherwise throw an error.
 *
 * References:
 * --> Bocher, E., Petit, G., Bernard, J., & Palominos, S. (2018). A geoprocessing framework to compute
 * urban indicators: The MApUCE tools chain. Urban climate, 24, 153-174.
 * --> Jérémy Bernard, Erwan Bocher, Gwendall Petit, Sylvain Palominos. Sky View Factor Calculation in
 * Urban Context: Computational Performance and Accuracy Analysis of Two Open and Free GIS Tools. Climate ,
 * MDPI, 2018, Urban Overheating - Progress on Mitigation Science and Engineering Applications, 6 (3), pp.60.
 * --> Stewart, Ian D., and Tim R. Oke. "Local climate zones for urban temperature studies." Bulletin of the American
 * Meteorological Society 93, no. 12 (2012): 1879-1900.
 *
 */
IProcess workflow() {
    return create {
        title "Create all Geoindicators from OSM data"
        id "workflow"
        inputs configurationFile: ""
        outputs outputMessage: String
        run { configurationFile ->
            def configFile
            if (configurationFile) {
                configFile = new File(configurationFile)
                if (!configFile.isFile()) {
                    error "Invalid file parameters"
                    return null
                }
            } else {
                error "The file parameters cannot be null or empty"
                return null
            }
            Map parameters = readJSONParameters(configFile)
            info 1
            if (parameters) {
                info "Reading file parameters from $configFile"
                info parameters.get("description")
                def input = parameters.get("input")
                def output = parameters.get("output")
                //Default H2GIS database properties
                def databaseName = postfix System.getProperty("java.io.tmpdir") + File.separator + "osm"
                def h2gis_properties = ["databaseName": databaseName, "user": "sa", "password": ""]
                def delete_h2gis = true
                def geoclimatedb = parameters.get("geoclimatedb")
                if (geoclimatedb) {
                    def h2gis_path = geoclimatedb.get("path")
                    def delete_h2gis_db = geoclimatedb.get("delete")
                    if (delete_h2gis_db == null) {
                        delete_h2gis = true
                    } else if (delete_h2gis_db instanceof String) {
                        delete_h2gis = true
                        if (delete_h2gis_db.equalsIgnoreCase("false")) {
                            delete_h2gis = false
                        }
                    } else if (delete_h2gis_db instanceof Boolean) {
                        delete_h2gis = delete_h2gis_db
                    }
                    if (h2gis_path) {
                        h2gis_properties = ["databaseName": h2gis_path, "user": "sa", "password": ""]
                    }
                }
                info 2
                if (input) {
                    def osmFilters = input.get("osm")
                    if (!osmFilters) {
                        error "Please set at least one OSM filter. e.g osm : ['A place name']"
                        return null
                    }

<<<<<<< HEAD
                    if (output) {
                        def geoclimatetTableNames = ["building_indicators",
                                                     "block_indicators",
                                                     "rsu_indicators",
                                                     "rsu_lcz",
                                                     "zones",
                                                     "building",
                                                     "road",
                                                     "rail",
                                                     "water",
                                                     "vegetation",
                                                     "impervious"]
                        //Get processing parameters
                        def processing_parameters = extractProcessingParameters(parameters.get("parameters"))
                        def outputDataBase = output.get("database")
                        def outputFolder = output.get("folder")
                        if (outputDataBase && outputFolder) {
                            def outputFolderProperties = outputFolderProperties(outputFolder)
                            //Check if we can write in the output folder
                            def file_outputFolder = new File(outputFolderProperties.path)
                            if (!file_outputFolder.isDirectory()) {
                                error "The directory $file_outputFolder doesn't exist."
=======
                if(output) {
                    def geoclimatetTableNames = ["building_indicators",
                                                 "block_indicators",
                                                 "rsu_indicators",
                                                 "rsu_lcz",
                                                 "zones",
                                                 "building",
                                                 "road",
                                                 "rail" ,
                                                 "water",
                                                 "vegetation",
                                                 "impervious"]
                    //Get processing parameters
                    def processing_parameters = extractProcessingParameters(parameters.get("parameters"))
                    def outputSRID = output.get("srid")
                    def outputDataBase = output.get("database")
                    def outputFolder = output.get("folder")
                    if (outputDataBase && outputFolder) {
                        def outputFolderProperties = outputFolderProperties(outputFolder)
                        //Check if we can write in the output folder
                        def file_outputFolder  = new File(outputFolderProperties.path)
                        if( !file_outputFolder.isDirectory()){
                            error "The directory $file_outputFolder doesn't exist."
                            return null
                        }
                        if(!file_outputFolder.canWrite()){
                            file_outputFolder = null
                        }
                        //Check not the conditions for the output database
                        def outputTableNames = outputDataBase.get("tables")
                        def allowedOutputTableNames = geoclimatetTableNames.intersect(outputTableNames.keySet())
                        def notSameTableNames = allowedOutputTableNames.groupBy { it.value }.size()!=allowedOutputTableNames.size()
                        if(!allowedOutputTableNames && notSameTableNames){
                            outputDataBase=null
                            outputTableNames=null
                        }
                        def finalOutputTables = outputTableNames.subMap(allowedTableNames)
                        def output_datasource = createDatasource(outputDataBase.subMap(["user", "password", "url"]))
                        if(!output_datasource){
                            return null
                        }
                        info 3
                        def h2gis_datasource = H2GIS.open(h2gis_properties)
                        if(osmFilters && osmFilters in Collection) {
                            def osmprocessing =  osm_processing
                            if(!osmprocessing.execute(h2gis_datasource:h2gis_datasource,
                                    processing_parameters:processing_parameters,
                                    id_zones :osmFilters, outputFolder:file_outputFolder,ouputTableFiles :outputFolderProperties.tables,
                                    output_datasource:output_datasource, outputTableNames :finalOutputTables, outputSRID :outputSRID)){
>>>>>>> e7fb57f5
                                return null
                            }
                            if (!file_outputFolder.canWrite()) {
                                file_outputFolder = null
                            }
                            //Check not the conditions for the output database
                            def outputTableNames = outputDataBase.get("tables")
                            def allowedOutputTableNames = geoclimatetTableNames.intersect(outputTableNames.keySet())
                            def notSameTableNames = allowedOutputTableNames.groupBy { it.value }.size() != allowedOutputTableNames.size()
                            if (!allowedOutputTableNames && notSameTableNames) {
                                outputDataBase = null
                                outputTableNames = null
                            }
                            def finalOutputTables = outputTableNames.subMap(allowedTableNames)
                            def output_datasource = createDatasource(outputDataBase.subMap(["user", "password", "url"]))
                            if (!output_datasource) {
                                return null
                            }
                            info 3
                            def h2gis_datasource = H2GIS.open(h2gis_properties)
<<<<<<< HEAD
                            if (osmFilters && osmFilters in Collection) {
                                def osmprocessing = osm_processing
                                if (!osmprocessing.execute(h2gis_datasource: h2gis_datasource,
                                        processing_parameters: processing_parameters,
                                        id_zones: osmFilters, outputFolder: file_outputFolder, ouputTableFiles: outputFolderProperties.tables,
                                        output_datasource: output_datasource, outputTableNames: finalOutputTables)) {
=======
                            if(osmFilters && osmFilters in Collection) {
                                def osmprocessing =  osm_processing
                                if(!osmprocessing.execute(h2gis_datasource:h2gis_datasource,
                                        processing_parameters:processing_parameters,
                                        id_zones :osmFilters, outputFolder:file_outputFolder,ouputTableFiles :outputFolderProperties.tables,
                                        output_datasource:null, outputTableNames :null, outputSRID :outputSRID)){
>>>>>>> e7fb57f5
                                    return null
                                }
                                if (delete_h2gis) {
                                    h2gis_datasource.execute("DROP ALL OBJECTS DELETE FILES")
                                    info "The local H2GIS database has been deleted"
                                }
                            } else {
                                error "Cannot find any OSM filters"
                                return null
                            }

                        } else if (outputFolder) {
                            //Check if we can write in the output folder
                            def outputFolderProperties = outputFolderProperties(outputFolder)
                            def file_outputFolder = new File(outputFolderProperties.path)
                            if (!file_outputFolder.isDirectory()) {
                                error "The directory $file_outputFolder doesn't exist."
                                return null
                            }
<<<<<<< HEAD
                            if (file_outputFolder.canWrite()) {
                                def h2gis_datasource = H2GIS.open(h2gis_properties)
                                if (osmFilters && osmFilters in Collection) {
                                    def osmprocessing = osm_processing()
                                    if (!osmprocessing.execute(h2gis_datasource: h2gis_datasource,
                                            processing_parameters: processing_parameters,
                                            id_zones: osmFilters, outputFolder: file_outputFolder, ouputTableFiles: outputFolderProperties.tables,
                                            output_datasource: null, outputTableNames: null)) {
                                        return null
                                    }
                                    info 4
                                    //Delete database
                                    if (delete_h2gis) {
                                        h2gis_datasource.execute("DROP ALL OBJECTS DELETE FILES")
                                        info "The local H2GIS database has been deleted"
                                        return [outputMessage: "The ${osmFilters.join(",")} have been processed"]
                                    }
                                } else {
                                    error "Cannot load the files from the folder $inputFolder"
=======
                            def h2gis_datasource = H2GIS.open(h2gis_properties)
                            if(osmFilters && osmFilters in Collection) {
                                def osmprocessing =  osm_processing
                                if(!osmprocessing.execute(h2gis_datasource:h2gis_datasource,
                                        processing_parameters:processing_parameters,
                                        id_zones :osmFilters, outputFolder:null,ouputTableFiles :null,
                                        output_datasource:output_datasource, outputTableNames :finalOutputTables,outputSRID :outputSRID)){
>>>>>>> e7fb57f5
                                    return null
                                }
                            } else {
                                error "You don't have permission to write in the folder $outputFolder \n Please check the folder."
                                return null
                            }

                        } else if (outputDataBase) {
                            def outputTableNames = outputDataBase.get("tables")
                            def allowedOutputTableNames = geoclimatetTableNames.intersect(outputTableNames.keySet())
                            def notSameTableNames = allowedOutputTableNames.groupBy { it.value }.size() != allowedOutputTableNames.size()
                            if (allowedOutputTableNames && !notSameTableNames) {
                                def finalOutputTables = outputTableNames.subMap(allowedOutputTableNames)
                                def output_datasource = createDatasource(outputDataBase.subMap(["user", "password", "url"]))
                                if (!output_datasource) {
                                    return null
                                }
                                def h2gis_datasource = H2GIS.open(h2gis_properties)
                                if (osmFilters && osmFilters in Collection) {
                                    def osmprocessing = osm_processing
                                    if (!osmprocessing.execute(h2gis_datasource: h2gis_datasource,
                                            processing_parameters: processing_parameters,
                                            id_zones: osmFilters, outputFolder: null, ouputTableFiles: null, output_datasource: output_datasource, outputTableNames: finalOutputTables)) {
                                        return null
                                    }
                                    if (delete_h2gis) {
                                        h2gis_datasource.execute("DROP ALL OBJECTS DELETE FILES")
                                        info "The local H2GIS database has been deleted"
                                    }
                                } else {
                                    error "Cannot load the files from the folder $inputFolder"
                                    return null
                                }

                            } else {
                                error "All output table names must be specified in the configuration file."
                                return null
                            }
                        } else {
                            error "Please set at least one output provider"
                            return null
                        }

                    } else {
                        error "Please set at least one output provider"
                        return null
                    }

                } else {
                    error "Cannot find any input parameter to extract data from Overpass API."

                }
            } else {
                error "Empty parameters"
            }

            return [outputMessage: "The process has been done"]

        }
    }
}

/**
 * Process to extract the OSM data, build the GIS layers and run the Geoclimate algorithms
 *
 * @param h2gis_datasource the local H2GIS database
 * @param processing_parameters the geoclimate chain parameters
 * @param id_zones a list of id zones to process
 * @param outputFolder folder to store the files, null otherwise
 * @param ouputTableFiles the name of the tables that will be saved
 * @param output_datasource a connexion to a database to save the results
 * @param outputTableNames the name of the tables in the output_datasource to save the results
 * @return
 */
<<<<<<< HEAD
IProcess osm_processing() {
    return create {
        title "Build OSM data and compute the geoindicators"
        id "osm_processing"
        inputs h2gis_datasource: JdbcDataSource, processing_parameters: Map, id_zones: Map,
                outputFolder: "", ouputTableFiles: "", output_datasource: "", outputTableNames: ""
        outputs outputMessage: String
        run { h2gis_datasource, processing_parameters, id_zones, outputFolder, ouputTableFiles, output_datasource, outputTableNames ->

            int nbAreas = id_zones.size();
            info "$nbAreas osm areas will be processed"
            def geoIndicatorsComputed = false
            id_zones.eachWithIndex { id_zone, index ->
                //Extract the zone table and read its SRID
                def zoneTableNames = extractOSMZone(h2gis_datasource, id_zone, processing_parameters)
                if (zoneTableNames) {
                    id_zone = id_zone in Map ? "bbox_" + id_zone.join('_') : id_zone
                    def zoneTableName = zoneTableNames.outputZoneTable
                    def zoneEnvelopeTableName = zoneTableNames.outputZoneEnvelopeTable
                    def srid = h2gis_datasource.getSpatialTable(zoneTableName).srid
                    if (output_datasource) {
                        if (!createOutputTables(output_datasource, outputTableNames, 4326)) {
                            error "Cannot prepare the output tables to save the result"
                            return null
                        }
                    }
                    //Prepare OSM extraction
                    def query = "[maxsize:1073741824]" + Utilities.buildOSMQuery(zoneTableNames.envelope, null, OSMElement.NODE, OSMElement.WAY, OSMElement.RELATION)
                    def extract = OSMTools.Loader.extract
                    if (extract.execute(overpassQuery: query)) {
                        IProcess createGISLayerProcess = processManager.OSMGISLayers.createGISLayers
                        if (createGISLayerProcess.execute(datasource: h2gis_datasource, osmFilePath: extract.results.outputFilePath, epsg: srid)) {
                            def gisLayersResults = createGISLayerProcess.getResults()
                            if (zoneTableName != null) {
                                info "Formating OSM GIS layers"
                                IProcess format = processManager.FormattingForAbstractModel.formatBuildingLayer
                                format.execute([
                                        datasource                : h2gis_datasource,
                                        inputTableName            : gisLayersResults.buildingTableName,
                                        inputZoneEnvelopeTableName: zoneEnvelopeTableName,
                                        epsg                      : srid])
                                def buildingTableName = format.results.outputTableName

                                format = processManager.FormattingForAbstractModel.formatRoadLayer
                                format.execute([
                                        datasource                : h2gis_datasource,
                                        inputTableName            : gisLayersResults.roadTableName,
                                        inputZoneEnvelopeTableName: zoneEnvelopeTableName,
                                        epsg                      : srid])
                                def roadTableName = format.results.outputTableName


                                format = processManager.FormattingForAbstractModel.formatRailsLayer
                                format.execute([
                                        datasource                : h2gis_datasource,
                                        inputTableName            : gisLayersResults.railTableName,
                                        inputZoneEnvelopeTableName: zoneEnvelopeTableName,
                                        epsg                      : srid])
                                def railTableName = format.results.outputTableName

                                format = processManager.FormattingForAbstractModel.formatVegetationLayer
                                format.execute([
                                        datasource                : h2gis_datasource,
                                        inputTableName            : gisLayersResults.vegetationTableName,
                                        inputZoneEnvelopeTableName: zoneEnvelopeTableName,
                                        epsg                      : srid])
                                def vegetationTableName = format.results.outputTableName

                                format = processManager.FormattingForAbstractModel.formatHydroLayer
                                format.execute([
                                        datasource                : h2gis_datasource,
                                        inputTableName            : gisLayersResults.hydroTableName,
                                        inputZoneEnvelopeTableName: zoneEnvelopeTableName,
                                        epsg                      : srid])
                                def hydrographicTableName = format.results.outputTableName

                                //TODO : to be used in the geoindicators chains
                                format = processManager.FormattingForAbstractModel.formatImperviousLayer
                                format.execute([
                                        datasource                : h2gis_datasource,
                                        inputTableName            : gisLayersResults.imperviousTableName,
                                        inputZoneEnvelopeTableName: zoneEnvelopeTableName,
                                        epsg                      : srid])
                                def imperviousTableName = format.results.outputTableName

                                info "OSM GIS layers formated"

                                //Build the indicators
                                IProcess geoIndicators = ProcessingChain.GeoIndicatorsChain.computeAllGeoIndicators
                                if (!geoIndicators.execute(datasource: h2gis_datasource, zoneTable: zoneTableName,
                                        buildingTable: buildingTableName, roadTable: roadTableName,
                                        railTable: railTableName, vegetationTable: vegetationTableName,
                                        hydrographicTable: hydrographicTableName, imperviousTable: imperviousTableName,
                                        indicatorUse: processing_parameters.indicatorUse,
                                        svfSimplified: processing_parameters.svfSimplified, prefixName: processing_parameters.prefixName,
                                        mapOfWeights: processing_parameters.mapOfWeights)) {
                                    error "Cannot build the geoindicators for the zone $id_zone"
                                    geoIndicatorsComputed = false
                                } else {
                                    geoIndicatorsComputed = true
                                    info "${id_zone} has been processed"
                                }
                                def results = geoIndicators.getResults()
                                results.put("buildingTableName", buildingTableName)
                                results.put("roadTableName", roadTableName)
                                results.put("railTableName", railTableName)
                                results.put("hydrographicTableName", hydrographicTableName)
                                results.put("vegetationTableName", vegetationTableName)
                                results.put("imperviousTableName", imperviousTableName)
                                if (outputFolder && geoIndicatorsComputed && ouputTableFiles) {
                                    saveOutputFiles(h2gis_datasource, id_zone, results, ouputTableFiles, outputFolder, "osm_")
                                }
                                if (output_datasource && geoIndicatorsComputed) {
                                    saveTablesInDatabase(output_datasource, h2gis_datasource, outputTableNames, results, id_zone, 4326)
                                }
=======
create {
    title "Build OSM data and compute the geoindicators"
    id "osm_processing"
    inputs h2gis_datasource: JdbcDataSource,  processing_parameters: Map, id_zones: Map,
            outputFolder:"", ouputTableFiles:"", output_datasource:"", outputTableNames:"", outputSRID : String
    outputs outputMessage: String
    run { h2gis_datasource,  processing_parameters, id_zones,  outputFolder,  ouputTableFiles,  output_datasource,  outputTableNames, outputSRID  ->

        int nbAreas = id_zones.size();
        info "$nbAreas osm areas will be processed"
        def geoIndicatorsComputed =false
        id_zones.eachWithIndex { id_zone, index ->
            //Extract the zone table and read its SRID
            def zoneTableNames = extractOSMZone(h2gis_datasource, id_zone, processing_parameters)
            if (zoneTableNames) {
                id_zone = id_zone in Map ? "bbox_" + id_zone.join('_') : id_zone
                def zoneTableName = zoneTableNames.outputZoneTable
                def zoneEnvelopeTableName = zoneTableNames.outputZoneEnvelopeTable
                def srid = h2gis_datasource.getSpatialTable(zoneTableName).srid
                if(outputSRID || outputSRID==srid){
                    outputSRID=0
                }else{
                    outputSRID=0
                }
                //Prepare OSM extraction
                def query = "[maxsize:1073741824]" + Utilities.buildOSMQuery(zoneTableNames.envelope, null, OSMElement.NODE, OSMElement.WAY, OSMElement.RELATION)
                def extract = OSMTools.Loader.extract
                if (extract.execute(overpassQuery: query)) {
                    IProcess createGISLayerProcess = processManager.OSMGISLayers.createGISLayers
                    if (createGISLayerProcess.execute(datasource: h2gis_datasource, osmFilePath: extract.results.outputFilePath, epsg: srid)) {
                        def gisLayersResults = createGISLayerProcess.getResults()
                        if (zoneTableName != null) {
                            info "Formating OSM GIS layers"
                            IProcess format = processManager.FormattingForAbstractModel.formatBuildingLayer
                            format.execute([
                                    datasource                : h2gis_datasource,
                                    inputTableName            : gisLayersResults.buildingTableName,
                                    inputZoneEnvelopeTableName: zoneEnvelopeTableName,
                                    epsg                      : srid])
                            def buildingTableName = format.results.outputTableName

                            format = processManager.FormattingForAbstractModel.formatRoadLayer
                            format.execute([
                                    datasource                : h2gis_datasource,
                                    inputTableName            : gisLayersResults.roadTableName,
                                    inputZoneEnvelopeTableName: zoneEnvelopeTableName,
                                    epsg                      : srid])
                            def roadTableName = format.results.outputTableName


                            format = processManager.FormattingForAbstractModel.formatRailsLayer
                            format.execute([
                                    datasource                : h2gis_datasource,
                                    inputTableName            : gisLayersResults.railTableName,
                                    inputZoneEnvelopeTableName: zoneEnvelopeTableName,
                                    epsg                      : srid])
                            def railTableName = format.results.outputTableName

                            format = processManager.FormattingForAbstractModel.formatVegetationLayer
                            format.execute([
                                    datasource                : h2gis_datasource,
                                    inputTableName            : gisLayersResults.vegetationTableName,
                                    inputZoneEnvelopeTableName: zoneEnvelopeTableName,
                                    epsg                      : srid])
                            def vegetationTableName = format.results.outputTableName

                            format = processManager.FormattingForAbstractModel.formatHydroLayer
                            format.execute([
                                    datasource                : h2gis_datasource,
                                    inputTableName            : gisLayersResults.hydroTableName,
                                    inputZoneEnvelopeTableName: zoneEnvelopeTableName,
                                    epsg                      : srid])
                            def hydrographicTableName = format.results.outputTableName

                            //TODO : to be used in the geoindicators chains
                            format = processManager.FormattingForAbstractModel.formatImperviousLayer
                            format.execute([
                                    datasource                : h2gis_datasource,
                                    inputTableName            : gisLayersResults.imperviousTableName,
                                    inputZoneEnvelopeTableName: zoneEnvelopeTableName,
                                    epsg                      : srid])
                            def imperviousTableName = format.results.outputTableName

                            info "OSM GIS layers formated"

                            //Build the indicators
                            IProcess geoIndicators = ProcessingChain.GeoIndicatorsChain.computeAllGeoIndicators
                            if (!geoIndicators.execute(datasource: h2gis_datasource, zoneTable: zoneTableName,
                                    buildingTable: buildingTableName, roadTable: roadTableName,
                                    railTable: railTableName, vegetationTable: vegetationTableName,
                                    hydrographicTable: hydrographicTableName, imperviousTable :imperviousTableName,
                                    indicatorUse: processing_parameters.indicatorUse,
                                    svfSimplified: processing_parameters.svfSimplified, prefixName: processing_parameters.prefixName,
                                    mapOfWeights: processing_parameters.mapOfWeights)) {
                                error "Cannot build the geoindicators for the zone $id_zone"
                                geoIndicatorsComputed = false
                            } else {
                                geoIndicatorsComputed = true
                                info "${id_zone} has been processed"
                            }
                            def results = geoIndicators.getResults()
                            results.put("buildingTableName", buildingTableName)
                            results.put("roadTableName", roadTableName)
                            results.put("railTableName", railTableName)
                            results.put("hydrographicTableName", hydrographicTableName)
                            results.put("vegetationTableName", vegetationTableName)
                            results.put("imperviousTableName", imperviousTableName)
                            if (outputFolder && geoIndicatorsComputed && ouputTableFiles) {
                                saveOutputFiles(h2gis_datasource, id_zone, results, ouputTableFiles, outputFolder, "osm_", outputSRID)
                            }
                            if (output_datasource && geoIndicatorsComputed) {
                                saveTablesInDatabase(output_datasource, h2gis_datasource, outputTableNames, results, id_zone,srid, outputSRID)
>>>>>>> e7fb57f5
                            }
                        } else {
                            error "Cannot load the OSM file ${extract.results.outputFilePath}"
                        }
                    } else {
                        error "Cannot execute the overpass query $query"
                    }
                } else {
                    error "Cannot calculate a bounding box to extract OSM data"
                }

                info "Number of areas processed ${index + 1} on $nbAreas"
            }
            return [outputMessage: "The OSM processing tasks have been done"]
        }
    }
}

/**
 * Extract the OSM zone and its envelope area from Nominatim API
 *
 * @param datasource a connexion to the local H2GIS database
 * @param zoneToExtract the osm filter : place or bbox
 * @param processing_parameters geoclimate parameters
 * @return
 */
def extractOSMZone(def datasource, def zoneToExtract, def processing_parameters) {
    def outputZoneTable = "ZONE_${UUID.randomUUID().toString().replaceAll("-", "_")}"
    def outputZoneEnvelopeTable = "ZONE_ENVELOPE_${UUID.randomUUID().toString().replaceAll("-", "_")}"
    if (zoneToExtract) {
        def GEOMETRY_TYPE
        Geometry geom
        if (zoneToExtract in Collection) {
            GEOMETRY_TYPE = "POLYGON"
            geom = Utilities.geometryFromOverpass(zoneToExtract)
            if (!geom) {
                error("The bounding box cannot be null")
                return null
            }
        } else if (zoneToExtract instanceof String) {
            geom = Utilities.getAreaFromPlace(zoneToExtract);
            if (!geom) {
                error("Cannot find an area from the place name ${zoneToExtract}")
                return null
            } else {
                GEOMETRY_TYPE = "GEOMETRY"
                if (geom instanceof Polygon) {
                    GEOMETRY_TYPE = "POLYGON"
                } else if (geom instanceof MultiPolygon) {
                    GEOMETRY_TYPE = "MULTIPOLYGON"
                }
            }
        } else {
            error("The zone to extract must be a place name or a JTS envelope")
            return null;
        }

        /**
         * Extract the OSM file from the envelope of the geometry
         */
        def envelope = GeographyUtilities.expandEnvelopeByMeters(geom.getEnvelopeInternal(), processing_parameters.distance)

        //Find the best utm zone
        //Reproject the geometry and its envelope to the UTM zone
        def con = datasource.getConnection();
        def interiorPoint = envelope.centre()
        def epsg = GeographyUtilities.getSRID(con, interiorPoint.y as float, interiorPoint.x as float)
        def geomUTM = ST_Transform.ST_Transform(con, geom, epsg)
        def tmpGeomEnv = geom.getFactory().toGeometry(envelope)
        tmpGeomEnv.setSRID(4326)

        datasource.execute """drop table if exists ${outputZoneTable}; create table ${outputZoneTable} (the_geom GEOMETRY(${GEOMETRY_TYPE}, $epsg), ID_ZONE VARCHAR);"""
        datasource.execute(" INSERT INTO ${outputZoneTable} VALUES (ST_GEOMFROMTEXT(?, ?), ?);", geomUTM.toString(),epsg, zoneToExtract.toString())

        datasource.execute """drop table if exists ${outputZoneEnvelopeTable}; create table ${outputZoneEnvelopeTable} (the_geom GEOMETRY(POLYGON, $epsg), ID_ZONE VARCHAR);"""
        datasource.execute("INSERT INTO ${outputZoneEnvelopeTable} VALUES (ST_GEOMFROMTEXT(?,?), ?);"
        ,ST_Transform.ST_Transform(con, tmpGeomEnv, epsg).toString(), epsg, zoneToExtract.toString())

        return [outputZoneTable: outputZoneTable,
                outputZoneEnvelopeTable: outputZoneEnvelopeTable,
                envelope:envelope]
    }else{
        error "The zone to extract cannot be null or empty"
        return null
    }
    return null
}

/**
 * Compute all geoindicators at the 3 scales :
 * building, block and RSU
 * Compute also the LCZ classification and the urban typology
 *
 * @return 4 tables outputTableBuildingIndicators, outputTableBlockIndicators, outputTableRsuIndicators,
 * outputTableRsuLcz . The first three tables contains the geoindicators and the last table the LCZ classification.
 * This table can be empty if the user decides not to calculate it.
 *
 */
IProcess GeoIndicators() {
    return create {
        title "Compute all geoindicators"
        id "GeoIndicators"
        inputs datasource: JdbcDataSource, zoneTable: String, buildingTable: String,
                roadTable: String, railTable: String, vegetationTable: String,
                hydrographicTable: String, surface_vegetation: 100000, surface_hydro: 2500,
                distance: 0.01, indicatorUse: ["LCZ", "URBAN_TYPOLOGY", "TEB"], svfSimplified: false, prefixName: "",
                mapOfWeights: ["sky_view_factor"             : 1, "aspect_ratio": 1, "building_surface_fraction": 1,
                               "impervious_surface_fraction" : 1, "pervious_surface_fraction": 1,
                               "height_of_roughness_elements": 1, "terrain_roughness_length": 1]
        outputs outputTableBuildingIndicators: String, outputTableBlockIndicators: String,
                outputTableRsuIndicators: String, outputTableRsuLcz: String, outputTableZone: String
        run { datasource, zoneTable, buildingTable, roadTable, railTable, vegetationTable, hydrographicTable,
              surface_vegetation, surface_hydro, distance, indicatorUse, svfSimplified, prefixName, mapOfWeights ->
            info "Start computing the geoindicators..."
            // Temporary tables are created
            def lczIndicTable = postfix "LCZ_INDIC_TABLE"
            def COLUMN_ID_RSU = "id_rsu"
            def GEOMETRIC_COLUMN = "the_geom"

            // Output Lcz table name is set to null in case LCZ indicators are not calculated
            def rsuLcz = null

            //Create spatial units and relations : building, block, rsu
            IProcess spatialUnits = ProcessingChain.BuildSpatialUnits.createUnitsOfAnalysis
            if (!spatialUnits.execute([datasource       : datasource, zoneTable: zoneTable,
                                       buildingTable    : buildingTable, roadTable: roadTable,
                                       railTable        : railTable, vegetationTable: vegetationTable,
                                       hydrographicTable: hydrographicTable, surface_vegetation: surface_vegetation,
                                       surface_hydro    : surface_hydro, distance: distance,
                                       prefixName       : prefixName,
                                       indicatorUse     : indicatorUse])) {
                error "Cannot create the spatial units"
                return null
            }
            String relationBuildings = spatialUnits.getResults().outputTableBuildingName
            String relationBlocks = spatialUnits.getResults().outputTableBlockName
            String relationRSU = spatialUnits.getResults().outputTableRsuName

            //Compute building indicators
            def computeBuildingsIndicators = ProcessingChain.BuildGeoIndicators.computeBuildingsIndicators
            if (!computeBuildingsIndicators.execute([datasource            : datasource,
                                                     inputBuildingTableName: relationBuildings,
                                                     inputRoadTableName    : roadTable,
                                                     indicatorUse          : indicatorUse,
                                                     prefixName            : prefixName])) {
                error "Cannot compute the building indicators"
                return null
            }

            def buildingIndicators = computeBuildingsIndicators.results.outputTableName

            //Compute block indicators
            def blockIndicators = null
            if (indicatorUse*.toUpperCase().contains("URBAN_TYPOLOGY")) {
                def computeBlockIndicators = ProcessingChain.BuildGeoIndicators.computeBlockIndicators
                if (!computeBlockIndicators.execute([datasource            : datasource,
                                                     inputBuildingTableName: buildingIndicators,
                                                     inputBlockTableName   : relationBlocks,
                                                     prefixName            : prefixName])) {
                    error "Cannot compute the block indicators"
                    return null
                }
                blockIndicators = computeBlockIndicators.results.outputTableName
            }

            //Compute RSU indicators
            def computeRSUIndicators = ProcessingChain.BuildGeoIndicators.computeRSUIndicators
            if (!computeRSUIndicators.execute([datasource       : datasource,
                                               buildingTable    : buildingIndicators,
                                               rsuTable         : relationRSU,
                                               vegetationTable  : vegetationTable,
                                               roadTable        : roadTable,
                                               hydrographicTable: hydrographicTable,
                                               indicatorUse     : indicatorUse,
                                               svfSimplified    : svfSimplified,
                                               prefixName       : prefixName])) {
                error "Cannot compute the RSU indicators"
                return null
            }
            info "All geoindicators have been computed"

            // If the LCZ indicators should be calculated, we only affect a LCZ class to each RSU
            if (indicatorUse.contains("LCZ")) {
                def lczIndicNames = ["GEOM_AVG_HEIGHT_ROOF"              : "HEIGHT_OF_ROUGHNESS_ELEMENTS",
                                     "BUILDING_FRACTION_LCZ"             : "BUILDING_SURFACE_FRACTION",
                                     "ASPECT_RATIO"                      : "ASPECT_RATIO",
                                     "GROUND_SKY_VIEW_FACTOR"            : "SKY_VIEW_FACTOR",
                                     "PERVIOUS_FRACTION_LCZ"             : "PERVIOUS_SURFACE_FRACTION",
                                     "IMPERVIOUS_FRACTION_LCZ"           : "IMPERVIOUS_SURFACE_FRACTION",
                                     "EFFECTIVE_TERRAIN_ROUGHNESS_LENGTH": "TERRAIN_ROUGHNESS_LENGTH"]

                // Get into a new table the ID, geometry column and the 7 indicators defined by Stewart and Oke (2012)
                // for LCZ classification (rename the indicators with the real names)
                def queryReplaceNames = ""
                lczIndicNames.each { oldIndic, newIndic ->
                    queryReplaceNames += "ALTER TABLE $lczIndicTable ALTER COLUMN $oldIndic RENAME TO $newIndic;"
                }
                datasource """DROP TABLE IF EXISTS $lczIndicTable;
                                CREATE TABLE $lczIndicTable 
                                        AS SELECT $COLUMN_ID_RSU, $GEOMETRIC_COLUMN, ${lczIndicNames.keySet().join(",")} 
                                        FROM ${computeRSUIndicators.results.outputTableName};
                                $queryReplaceNames"""

                // The classification algorithm is called
                def classifyLCZ = Geoindicators.TypologyClassification.identifyLczType
                if (!classifyLCZ([rsuLczIndicators : lczIndicTable,
                                  rsuAllIndicators : computeRSUIndicators.results.outputTableName,
                                  normalisationType: "AVG",
                                  mapOfWeights     : mapOfWeights,
                                  prefixName       : prefixName,
                                  datasource       : datasource,
                                  prefixName       : prefixName])) {
                    info "Cannot compute the LCZ classification."
                    return
                }
                rsuLcz = classifyLCZ.results.outputTableName
            }

            datasource "DROP TABLE IF EXISTS $lczIndicTable;"


            return [outputTableBuildingIndicators: computeBuildingsIndicators.getResults().outputTableName,
                    outputTableBlockIndicators   : blockIndicators,
                    outputTableRsuIndicators     : computeRSUIndicators.getResults().outputTableName,
                    outputTableRsuLcz            : rsuLcz,
                    outputTableZone              : zoneTable]
        }
    }
}

/**
 * Return the properties parameters to store results in a folder
 * @param outputFolder the output folder parameters from the json file
 */
def outputFolderProperties(def outputFolder){
    def tablesToSave = ["building_indicators",
                        "block_indicators",
                        "rsu_indicators",
                        "rsu_lcz",
                        "zones",
                        "building",
                        "road",
                        "rail" ,
                        "water",
                        "vegetation",
                        "impervious"]
    if(outputFolder in Map){
        def outputPath = outputFolder.get("path")
        def outputTables = outputFolder.get("tables")
        if(!outputPath){
            return null
        }
        if(outputTables){
            return ["path":outputPath, "tables" : tablesToSave.intersect(outputTables)]
        }
        return ["path":outputPath, "tables" : tablesToSave]
    }
    else{
        return ["path":outputFolder, "tables" : tablesToSave]
    }
}

/**
 * Create a datasource from the following parameters :
 * user, password, url
 *
 * @param database_properties from the json file
 * @return a connection or null if the parameters are invalid
 */
def createDatasource(def database_properties){
    def db_output_url = database_properties.get("url")
    if(db_output_url){
        if (db_output_url.startsWith("jdbc:")) {
            String url = db_output_url.substring("jdbc:".length());
            if (url.startsWith("h2") ) {
                return H2GIS.open(database_properties)
            } else if (url.startsWith("postgresql")) {
                return POSTGIS.open(database_properties)
            }
            else {
                error"Unsupported database"
                return null
            }
        }
        else {
            error"Invalid output database url"
            return null
        }

    }else{
        error "The output database url cannot be null or empty"
    }
}


/**
 * Load the required tables stored in a database
 *
 * @param inputDatasource database where the tables are
 * @return true is succeed, false otherwise
 */
def loadDataFromDatasource(def input_database_properties, def code, def distance, def inputTableNames,  H2GIS h2gis_datasource) {
    def asValues = inputTableNames.every { it.key in ["iris_ge", "bati_indifferencie", "bati_industriel", "bati_remarquable", "route",
                                                      "troncon_voie_ferree", "surface_eau", "zone_vegetation", "terrain_sport", "construction_surfacique", "" +
                                                              "surface_route", "surface_activite"] && it.value }
    def notSameTableNames = inputTableNames.groupBy { it.value }.size()!=inputTableNames.size()

    if (asValues && !notSameTableNames) {
        def iris_ge_location = inputTableNames.iris_ge
        input_database_properties =updateDriverURL(input_database_properties)
        String inputTableName = "(SELECT THE_GEOM, INSEE_COM FROM $iris_ge_location WHERE insee_com=''$code'')"
        String outputTableName = "IRIS_GE"
        info "Loading in the H2GIS database $outputTableName"
        h2gis_datasource.load(input_database_properties, inputTableName, outputTableName, true)
        def count = h2gis_datasource.getTable(outputTableName).rowCount
        if (count > 0) {
            //Compute the envelope of the extracted area to extract the thematic tables
            def geomToExtract = h2gis_datasource.firstRow("SELECT ST_EXPAND(ST_UNION(ST_ACCUM(the_geom)), 1000) AS THE_GEOM FROM $outputTableName").THE_GEOM
            int srid = geomToExtract.getSRID()

            //Extract bati_indifferencie
            inputTableName = "(SELECT ID, THE_GEOM, HAUTEUR FROM ${inputTableNames.bati_indifferencie}  WHERE the_geom && ''SRID=$srid;$geomToExtract''::GEOMETRY AND ST_INTERSECTS(the_geom, ''SRID=$srid;$geomToExtract''::GEOMETRY))"
            outputTableName = "BATI_INDIFFERENCIE"
            info "Loading in the H2GIS database $outputTableName"
            h2gis_datasource.load(input_database_properties, inputTableName, outputTableName, true)

            //Extract bati_industriel
            inputTableName = "(SELECT ID, THE_GEOM, NATURE, HAUTEUR FROM ${inputTableNames.bati_industriel}  WHERE the_geom && ''SRID=$srid;$geomToExtract''::GEOMETRY AND ST_INTERSECTS(the_geom, ''SRID=$srid;$geomToExtract''::GEOMETRY))"
            outputTableName = "BATI_INDUSTRIEL"
            info "Loading in the H2GIS database $outputTableName"
            h2gis_datasource.load(input_database_properties, inputTableName, outputTableName, true)

            //Extract bati_remarquable
            inputTableName = "(SELECT ID, THE_GEOM, NATURE, HAUTEUR FROM ${inputTableNames.bati_remarquable}  WHERE the_geom && ''SRID=$srid;$geomToExtract''::GEOMETRY AND ST_INTERSECTS(the_geom, ''SRID=$srid;$geomToExtract''::GEOMETRY))"
            outputTableName = "BATI_REMARQUABLE"
            info "Loading in the H2GIS database $outputTableName"
            h2gis_datasource.load(input_database_properties, inputTableName, outputTableName, true)

            //Extract route
            inputTableName = "(SELECT ID, THE_GEOM, NATURE, LARGEUR, POS_SOL, FRANCHISST FROM ${inputTableNames.route}  WHERE the_geom && ''SRID=$srid;$geomToExtract''::GEOMETRY AND ST_INTERSECTS(the_geom, ''SRID=$srid;$geomToExtract''::GEOMETRY))"
            outputTableName = "ROUTE"
            info "Loading in the H2GIS database $outputTableName"
            h2gis_datasource.load(input_database_properties, inputTableName, outputTableName, true)

            //Extract troncon_voie_ferree
            inputTableName = "(SELECT ID, THE_GEOM, NATURE, LARGEUR, POS_SOL, FRANCHISST FROM ${inputTableNames.troncon_voie_ferree}  WHERE the_geom && ''SRID=$srid;$geomToExtract''::GEOMETRY AND ST_INTERSECTS(the_geom, ''SRID=$srid;$geomToExtract''::GEOMETRY))"
            outputTableName = "TRONCON_VOIE_FERREE"
            info "Loading in the H2GIS database $outputTableName"
            h2gis_datasource.load(input_database_properties, inputTableName, outputTableName, true)

            //Extract surface_eau
            inputTableName = "(SELECT ID, THE_GEOM FROM ${inputTableNames.surface_eau}  WHERE the_geom && ''SRID=$srid;$geomToExtract''::GEOMETRY AND ST_INTERSECTS(the_geom, ''SRID=$srid;$geomToExtract''::GEOMETRY))"
            outputTableName = "SURFACE_EAU"
            info "Loading in the H2GIS database $outputTableName"
            h2gis_datasource.load(input_database_properties, inputTableName, outputTableName, true)

            //Extract zone_vegetation
            inputTableName = "(SELECT ID, THE_GEOM, NATURE  FROM ${inputTableNames.zone_vegetation}  WHERE the_geom && ''SRID=$srid;$geomToExtract''::GEOMETRY AND ST_INTERSECTS(the_geom, ''SRID=$srid;$geomToExtract''::GEOMETRY))"
            outputTableName = "ZONE_VEGETATION"
            info "Loading in the H2GIS database $outputTableName"
            h2gis_datasource.load(input_database_properties, inputTableName, outputTableName, true)

            //Extract terrain_sport
            inputTableName = "(SELECT ID, THE_GEOM, NATURE  FROM ${inputTableNames.terrain_sport}  WHERE the_geom && ''SRID=$srid;$geomToExtract''::GEOMETRY AND ST_INTERSECTS(the_geom, ''SRID=$srid;$geomToExtract''::GEOMETRY) AND NATURE=''Piste de sport'')"
            outputTableName = "TERRAIN_SPORT"
            info "Loading in the H2GIS database $outputTableName"
            h2gis_datasource.load(input_database_properties, inputTableName, outputTableName, true)

            //Extract construction_surfacique
            inputTableName = "(SELECT ID, THE_GEOM, NATURE  FROM ${inputTableNames.construction_surfacique}  WHERE the_geom && ''SRID=$srid;$geomToExtract''::GEOMETRY AND ST_INTERSECTS(the_geom, ''SRID=$srid;$geomToExtract''::GEOMETRY) AND (NATURE=''Barrage'' OR NATURE=''Ecluse'' OR NATURE=''Escalier''))"
            outputTableName = "CONSTRUCTION_SURFACIQUE"
            info "Loading in the H2GIS database $outputTableName"
            h2gis_datasource.load(input_database_properties, inputTableName, outputTableName, true)

            //Extract surface_route
            inputTableName = "(SELECT ID, THE_GEOM  FROM ${inputTableNames.surface_route}  WHERE the_geom && ''SRID=$srid;$geomToExtract''::GEOMETRY AND ST_INTERSECTS(the_geom, ''SRID=$srid;$geomToExtract''::GEOMETRY))"
            outputTableName = "SURFACE_ROUTE"
            info "Loading in the H2GIS database $outputTableName"
            h2gis_datasource.load(input_database_properties, inputTableName, outputTableName, true)

            //Extract surface_activite
            inputTableName = "(SELECT ID, THE_GEOM, CATEGORIE  FROM ${inputTableNames.surface_activite}  WHERE the_geom && ''SRID=$srid;$geomToExtract''::GEOMETRY AND ST_INTERSECTS(the_geom, ''SRID=$srid;$geomToExtract''::GEOMETRY) AND (CATEGORIE=''Administratif'' OR CATEGORIE=''Enseignement'' OR CATEGORIE=''Santé''))"
            outputTableName = "SURFACE_ACTIVITE"
            info "Loading in the H2GIS database $outputTableName"
            h2gis_datasource.load(input_database_properties, inputTableName, outputTableName, true)

            return true

        } else {
            error "Cannot find any commune with the insee code : $code"
            return null
        }
    } else {
        error "All table names must be specified in the configuration file."
        return null
    }
}

/**
 * Workaround to change the postgresql URL when a linked table is created with H2GIS
 * @param input_database_properties
 * @return the input_database_properties with the h2 url
 */
def updateDriverURL(def input_database_properties){
    def db_output_url = input_database_properties.get("url")
    if(db_output_url){
        if (db_output_url.startsWith("jdbc:")) {
            String url = db_output_url.substring("jdbc:".length())
            if (url.startsWith("postgresql")) {
                input_database_properties.put("url", "jdbc:postgresql_h2"+db_output_url.substring("jdbc:postgresql".length()))
                return input_database_properties
            }
            else{
                return input_database_properties
            }
        }
    }
    else {
        error"Invalid output database url"
        return null
    }

}

/**
 * Load  shapefiles into the local H2GIS database
 *
 * @param inputFolder where the files are
 * @param h2gis_datasource the local database for the geoclimate processes
 * @param id_zones a list of id zones to process
 * @return a list of id_zones
 */
def loadDataFromFolder(def inputFolder, def h2gis_datasource, def id_zones){
    def  folder = new File(inputFolder)
    if(folder.isDirectory()) {
        def geoFiles = []
        folder.eachFileRecurse groovy.io.FileType.FILES,  { file ->
            if (file.name.toLowerCase().endsWith(".shp")) {
                geoFiles << file.getAbsolutePath()
            }
        }
        //Looking for IRIS_GE shape file
        def iris_ge_file = geoFiles.find{ it.toLowerCase().endsWith("iris_ge.shp")}
        if(iris_ge_file) {
            //Load IRIS_GE and check if there is some id_zones inside
            h2gis_datasource.load(iris_ge_file, true)
            id_zones = findIDZones(h2gis_datasource, id_zones)
            geoFiles.remove(iris_ge_file)
            if(id_zones){
                //Load the files
                def numberFiles = geoFiles.size()
                geoFiles.eachWithIndex { geoFile , index->
                    info "Loading file $geoFile $index on $numberFiles"
                    h2gis_datasource.load(geoFile, true)
                }
                return id_zones

            }else{
                error "The iris_ge file doesn't contains any zone identifiers"
                return null
            }
        }
        else{
            error "The input folder must contains a file named iris_ge"
            return null
        }
    }else{
        error "The input folder must be a directory"
        return null
    }

}

/**
 * Return a list of id_zones
 * @param h2gis_datasource the local database for the geoclimate processes
 * @param id_zones a list of id zones to process
 * @return
 */
def findIDZones(def h2gis_datasource, def id_zones){
    def inseeCodes = []
    if(h2gis_datasource.hasTable("IRIS_GE")) {
        if (id_zones) {
            if(id_zones in Collection){
                if (h2gis_datasource.firstRow("select count(*) as COUNT_ZONES FROM IRIS_GE where insee_com in ('${id_zones.join("','")}')").COUNT_ZONES > 0) {
                    inseeCodes = id_zones
                } else {
                    error "Cannot find any commune from the list of zones  : ${id_zones.join(",")}"
                }
            }
            else {
                if (h2gis_datasource.firstRow("select count(*) as COUNT_ZONES FROM IRIS_GE where ${id_zones}").COUNT_ZONES > 0) {
                    inseeCodes = id_zones
                } else {
                    error "Cannot find any commune from the query : ${id_zones}"
                }
            }

        } else {
            h2gis_datasource.eachRow("select distinct insee_com from IRIS_GE group by insee_com ;") { row ->
                inseeCodes << row.insee_com
            }
        }

        return inseeCodes
    }
    else{
        return inseeCodes
    }

}
/**
 * Read the file parameters and create a new map of parameters
 * The map of parameters is initialized with default values
 *
 * @param processing_parameters the file parameters
 * @return a filled map of parameters
 */
def extractProcessingParameters(def processing_parameters){
    def defaultParameters = [distance: 1000,indicatorUse: ["LCZ", "URBAN_TYPOLOGY", "TEB"],
                             svfSimplified:false, prefixName: "",
                             mapOfWeights : ["sky_view_factor" : 1, "aspect_ratio": 1, "building_surface_fraction": 1,
                                             "impervious_surface_fraction" : 1, "pervious_surface_fraction": 1,
                                             "height_of_roughness_elements": 1, "terrain_roughness_length": 1],
                             hLevMin : 3, hLevMax: 15, hThresholdLev2: 10]
    if(processing_parameters){
        def distanceP =  processing_parameters.distance
        if(distanceP && distanceP in Number){
            defaultParameters.distance = distanceP
        }
        def indicatorUseP = processing_parameters.indicatorUse
        if(indicatorUseP && indicatorUseP in List){
            defaultParameters.indicatorUse = indicatorUseP
        }

        def svfSimplifiedP = processing_parameters.svfSimplified
        if(svfSimplifiedP && svfSimplifiedP in Boolean){
            defaultParameters.svfSimplified = svfSimplifiedP
        }
        def prefixNameP = processing_parameters.prefixName
        if(prefixNameP && prefixNameP in String){
            defaultParameters.prefixName = prefixNameP
        }
        def mapOfWeightsP = processing_parameters.mapOfWeights
        if(mapOfWeightsP && mapOfWeightsP in Map){
            defaultParameters.mapOfWeights = mapOfWeightsP
        }

        def hLevMinP =  processing_parameters.hLevMin
        if(hLevMinP && hLevMinP in Integer){
            defaultParameters.hLevMin = hLevMinP
        }
        def hLevMaxP =  processing_parameters.hLevMax
        if(hLevMaxP && hLevMaxP in Integer){
            defaultParameters.hLevMax = hLevMaxP
        }
        def hThresholdLev2P =  processing_parameters.hThresholdLev2
        if(hThresholdLev2P && hThresholdLev2P in Integer){
            defaultParameters.hThresholdLev2 = hThresholdLev2P
        }

        return defaultParameters
    }
    else{
        return defaultParameters
    }
}



/**
 * Save the geoclimate tables into geojson files
 * @param id_zone the id of the zone
 * @param results a list of tables computed by geoclimate
 * @param ouputFolder the ouput folder
 * @param outputSRID srid code to reproject the result
 * @return
 */
def saveOutputFiles(def h2gis_datasource, def id_zone, def results, def outputFiles, def ouputFolder, def subFolderName, def outputSRID){
    //Create a subfolder to store each results
    def folderName = id_zone in Map?id_zone.join("_"):id_zone
    def subFolder = new File(ouputFolder.getAbsolutePath()+File.separator+subFolderName+folderName)
    if(!subFolder.exists()){
        subFolder.mkdir()
    }
    outputFiles.each{
        //Save indicators
        if(it.equals("building_indicators")){
            saveTableAsGeojson(results.outputTableBuildingIndicators, "${subFolder.getAbsolutePath()+File.separator+"building_indicators"}.geojson",h2gis_datasource,outputSRID)
        }
        else if(it.equals("block_indicators")){
            saveTableAsGeojson(results.outputTableBlockIndicators, "${subFolder.getAbsolutePath()+File.separator+"block_indicators"}.geojson",h2gis_datasource,outputSRID)
        }subFolder
        else  if(it.equals("rsu_indicators")){
            saveTableAsGeojson(results.outputTableRsuIndicators, "${subFolder.getAbsolutePath()+File.separator+"rsu_indicators"}.geojson",h2gis_datasource,outputSRID)
        }
        else  if(it.equals("rsu_lcz")){
            saveTableAsGeojson(results.outputTableRsuLcz,  "${subFolder.getAbsolutePath()+File.separator+"rsu_lcz"}.geojson",h2gis_datasource,outputSRID)
        }
        else  if(it.equals("zones")){
            saveTableAsGeojson(results.outputTableZone,  "${subFolder.getAbsolutePath()+File.separator+"zones"}.geojson",h2gis_datasource,outputSRID)
        }

        //Save input GIS tables
        else  if(it.equals("building")){
            saveTableAsGeojson(results.buildingTableName, "${subFolder.getAbsolutePath()+File.separator+"building"}.geojson", h2gis_datasource,outputSRID)
        }
        else if(it.equals("road")){
            saveTableAsGeojson(results.roadTableName,  "${subFolder.getAbsolutePath()+File.separator+"road"}.geojson",h2gis_datasource,outputSRID)
        }
        else if(it.equals("rail")){
            saveTableAsGeojson(results.railTableName,  "${subFolder.getAbsolutePath()+File.separator+"rail"}.geojson",h2gis_datasource,outputSRID)
        }
        if(it.equals("water")){
            saveTableAsGeojson(results.hydrographicTableName, "${subFolder.getAbsolutePath()+File.separator+"water"}.geojson", h2gis_datasource,outputSRID)
        }
        else if(it.equals("vegetation")){
            saveTableAsGeojson(results.vegetationTableName,  "${subFolder.getAbsolutePath()+File.separator+"vegetation"}.geojson",h2gis_datasource,outputSRID)
        }
        else if(it.equals("impervious")){
            saveTableAsGeojson(results.imperviousTableName, "${subFolder.getAbsolutePath()+File.separator+"impervious"}.geojson", h2gis_datasource,outputSRID)
        }
    }
}

/**
 * Method to save a table into a geojson file
 * @param outputTable name of the table to export
 * @param filePath path to save the table
 * @param h2gis_datasource connection to the database
 * @param outputSRID srid code to reproject the outputTable.
 */
def saveTableAsGeojson(def outputTable , def filePath,def h2gis_datasource,def outputSRID){
    if(outputTable && h2gis_datasource.hasTable(outputTable)){
        if(outputSRID==0){
        h2gis_datasource.save(outputTable, filePath)
<<<<<<< HEAD
        info "${outputTable} has been saved in ${filePath}."
    }
}

/**
 * Create the output tables in the output_datasource
 * @param output_datasource connexion to the output database
 * @param outputTableNames name of tables to store the geoclimate results
 * @param srid epsg code for the output tables
 * @return
 */
def createOutputTables(def output_datasource, def outputTableNames, def srid){
    //Output table names
    def output_zones = outputTableNames.zones
    def output_building_indicators = outputTableNames.building_indicators
    def output_block_indicators = outputTableNames.block_indicators
    def output_rsu_indicators = outputTableNames.rsu_indicators
    def output_rsu_lcz = outputTableNames.rsu_lcz
    def output_building = outputTableNames.building
    def output_road = outputTableNames.road
    def output_rail = outputTableNames.rail
    def output_water = outputTableNames.water
    def output_vegetation = outputTableNames.vegetation
    def output_impervious = outputTableNames.impervious


    if (output_block_indicators && !output_datasource.hasTable(output_block_indicators)){
        output_datasource.execute """CREATE TABLE $output_block_indicators (
        ID_BLOCK INTEGER, THE_GEOM GEOMETRY(GEOMETRY,$srid),
        ID_RSU INTEGER, AREA DOUBLE PRECISION,
        FLOOR_AREA DOUBLE PRECISION,VOLUME DOUBLE PRECISION,
        HOLE_AREA_DENSITY DOUBLE PRECISION,
        BUILDING_DIRECTION_EQUALITY DOUBLE PRECISION,
        BUILDING_DIRECTION_UNIQUENESS DOUBLE PRECISION,
        MAIN_BUILDING_DIRECTION VARCHAR,
        CLOSINGNESS DOUBLE PRECISION, NET_COMPACTNESS DOUBLE PRECISION,
        AVG_HEIGHT_ROOF_AREA_WEIGHTED DOUBLE PRECISION,
        STD_HEIGHT_ROOF_AREA_WEIGHTED DOUBLE PRECISION,
        ID_ZONE VARCHAR
        );
        CREATE INDEX IF NOT EXISTS idx_${output_block_indicators}_id_zone ON $output_block_indicators (ID_ZONE);"""
    }
    else if (output_block_indicators){
        def outputTableSRID = output_datasource.getSpatialTable(output_block_indicators).srid
        if(outputTableSRID!=srid){
            error "The SRID of the output table ($outputTableSRID) $output_block_indicators is different than the srid of the result table ($srid)"
            return null
        }
        //Test if we can write in the database
        output_datasource.execute """INSERT INTO $output_block_indicators (ID_ZONE) VALUES('geoclimate');
        DELETE from $output_block_indicators WHERE ID_ZONE= 'geoclimate';"""
    }

    if (output_building_indicators && !output_datasource.hasTable(output_building_indicators)){
        output_datasource.execute """
        CREATE TABLE $output_building_indicators (
                THE_GEOM GEOMETRY(GEOMETRY,$srid),
                ID_BUILD INTEGER,
                ID_SOURCE VARCHAR,
                HEIGHT_WALL INTEGER,
                HEIGHT_ROOF INTEGER,
                NB_LEV INTEGER,
                TYPE VARCHAR,
                MAIN_USE VARCHAR,
                ZINDEX INTEGER,
                ID_ZONE VARCHAR,
                ID_BLOCK INTEGER,
                ID_RSU INTEGER,
                PERIMETER DOUBLE PRECISION,
                AREA DOUBLE PRECISION,
                VOLUME DOUBLE PRECISION,
                FLOOR_AREA DOUBLE PRECISION,
                TOTAL_FACADE_LENGTH DOUBLE PRECISION,
                CONTIGUITY DOUBLE PRECISION,
                COMMON_WALL_FRACTION DOUBLE PRECISION,
                NUMBER_BUILDING_NEIGHBOR BIGINT,
                AREA_CONCAVITY DOUBLE PRECISION,
                FORM_FACTOR DOUBLE PRECISION,
                RAW_COMPACTNESS DOUBLE PRECISION,
                PERIMETER_CONVEXITY DOUBLE PRECISION,
                MINIMUM_BUILDING_SPACING DOUBLE PRECISION,
                ROAD_DISTANCE DOUBLE PRECISION,
                LIKELIHOOD_LARGE_BUILDING DOUBLE PRECISION
        );
        CREATE INDEX IF NOT EXISTS idx_${output_building_indicators}_id_zone  ON $output_building_indicators (ID_ZONE);
        """
    }
    else if (output_building_indicators){
        def outputTableSRID = output_datasource.getSpatialTable(output_building_indicators).srid
        if(outputTableSRID!=srid){
            error "The SRID of the output table ($outputTableSRID) $output_building_indicators is different than the srid of the result table ($srid)"
            return null
        }
        //Test if we can write in the database
        output_datasource.execute """INSERT INTO $output_building_indicators (ID_ZONE) VALUES('geoclimate');
        DELETE from $output_building_indicators WHERE ID_ZONE= 'geoclimate';"""
    }

    if (output_rsu_indicators && !output_datasource.hasTable(output_rsu_indicators)){
        output_datasource.execute """
    CREATE TABLE $output_rsu_indicators (
    ID_RSU INTEGER,
	THE_GEOM GEOMETRY(GEOMETRY,$srid),	
	HIGH_VEGETATION_FRACTION DOUBLE PRECISION,
	HIGH_VEGETATION_WATER_FRACTION DOUBLE PRECISION,
	HIGH_VEGETATION_BUILDING_FRACTION DOUBLE PRECISION,
	HIGH_VEGETATION_LOW_VEGETATION_FRACTION DOUBLE PRECISION,
	HIGH_VEGETATION_ROAD_FRACTION DOUBLE PRECISION,
	HIGH_VEGETATION_IMPERVIOUS_FRACTION DOUBLE PRECISION,
	WATER_FRACTION DOUBLE PRECISION,
	BUILDING_FRACTION DOUBLE PRECISION,
	LOW_VEGETATION_FRACTION DOUBLE PRECISION,
	ROAD_FRACTION DOUBLE PRECISION,
	IMPERVIOUS_FRACTION DOUBLE PRECISION,
	VEGETATION_FRACTION_URB DOUBLE PRECISION,
	LOW_VEGETATION_FRACTION_URB DOUBLE PRECISION,
	HIGH_VEGETATION_IMPERVIOUS_FRACTION_URB DOUBLE PRECISION,
	HIGH_VEGETATION_PERVIOUS_FRACTION_URB DOUBLE PRECISION,
	ROAD_FRACTION_URB DOUBLE PRECISION,
	IMPERVIOUS_FRACTION_URB DOUBLE PRECISION,
	BUILDING_FRACTION_LCZ DOUBLE PRECISION,
	PERVIOUS_FRACTION_LCZ DOUBLE PRECISION,
	HIGH_VEGETATION_FRACTION_LCZ DOUBLE PRECISION,
	LOW_VEGETATION_FRACTION_LCZ DOUBLE PRECISION,
	IMPERVIOUS_FRACTION_LCZ DOUBLE PRECISION,
	WATER_FRACTION_LCZ DOUBLE PRECISION,
	AREA DOUBLE PRECISION,
	AVG_HEIGHT_ROOF_AREA_WEIGHTED DOUBLE PRECISION,
	STD_HEIGHT_ROOF_AREA_WEIGHTED DOUBLE PRECISION,
	ROAD_DIRECTION_DISTRIBUTION_H0_D0_30 DOUBLE PRECISION,
	ROAD_DIRECTION_DISTRIBUTION_H0_D30_60 DOUBLE PRECISION,
	ROAD_DIRECTION_DISTRIBUTION_H0_D60_90 DOUBLE PRECISION,
	ROAD_DIRECTION_DISTRIBUTION_H0_D90_120 DOUBLE PRECISION,
	ROAD_DIRECTION_DISTRIBUTION_H0_D120_150 DOUBLE PRECISION,
	ROAD_DIRECTION_DISTRIBUTION_H0_D150_180 DOUBLE PRECISION,
	GROUND_LINEAR_ROAD_DENSITY DOUBLE PRECISION,
	NON_VERT_ROOF_AREA_H0_10 DOUBLE PRECISION,
	NON_VERT_ROOF_AREA_H10_20 DOUBLE PRECISION,
	NON_VERT_ROOF_AREA_H20_30 DOUBLE PRECISION,
	NON_VERT_ROOF_AREA_H30_40 DOUBLE PRECISION,
	NON_VERT_ROOF_AREA_H40_50 DOUBLE PRECISION,
	NON_VERT_ROOF_AREA_H50 DOUBLE PRECISION,
	VERT_ROOF_AREA_H0_10 DOUBLE PRECISION,
	VERT_ROOF_AREA_H10_20 DOUBLE PRECISION,
	VERT_ROOF_AREA_H20_30 DOUBLE PRECISION,
	VERT_ROOF_AREA_H30_40 DOUBLE PRECISION,
	VERT_ROOF_AREA_H40_50 DOUBLE PRECISION,
	VERT_ROOF_AREA_H50 DOUBLE PRECISION,
	VERT_ROOF_DENSITY DOUBLE PRECISION,
	NON_VERT_ROOF_DENSITY DOUBLE PRECISION,
	FREE_EXTERNAL_FACADE_DENSITY DOUBLE PRECISION,
	GEOM_AVG_HEIGHT_ROOF DOUBLE PRECISION,
	BUILDING_VOLUME_DENSITY DOUBLE PRECISION,
	AVG_VOLUME DOUBLE PRECISION,
	AVG_NUMBER_BUILDING_NEIGHBOR DOUBLE PRECISION,
	BUILDING_FLOOR_AREA_DENSITY DOUBLE PRECISION,
	AVG_MINIMUM_BUILDING_SPACING DOUBLE PRECISION,
	BUILDING_NUMBER_DENSITY DOUBLE PRECISION,
	PROJECTED_FACADE_AREA_DISTRIBUTION_H0_10_D0_30 DOUBLE PRECISION,
	PROJECTED_FACADE_AREA_DISTRIBUTION_H10_20_D0_30 DOUBLE PRECISION,
	PROJECTED_FACADE_AREA_DISTRIBUTION_H20_30_D0_30 DOUBLE PRECISION,
	PROJECTED_FACADE_AREA_DISTRIBUTION_H30_40_D0_30 DOUBLE PRECISION,
	PROJECTED_FACADE_AREA_DISTRIBUTION_H40_50_D0_30 DOUBLE PRECISION,
	PROJECTED_FACADE_AREA_DISTRIBUTION_H50_D0_30 DOUBLE PRECISION,
	PROJECTED_FACADE_AREA_DISTRIBUTION_H0_10_D30_60 DOUBLE PRECISION,
	PROJECTED_FACADE_AREA_DISTRIBUTION_H10_20_D30_60 DOUBLE PRECISION,
	PROJECTED_FACADE_AREA_DISTRIBUTION_H20_30_D30_60 DOUBLE PRECISION,
	PROJECTED_FACADE_AREA_DISTRIBUTION_H30_40_D30_60 DOUBLE PRECISION,
	PROJECTED_FACADE_AREA_DISTRIBUTION_H40_50_D30_60 DOUBLE PRECISION,
	PROJECTED_FACADE_AREA_DISTRIBUTION_H50_D30_60 DOUBLE PRECISION,
	PROJECTED_FACADE_AREA_DISTRIBUTION_H0_10_D60_90 DOUBLE PRECISION,
	PROJECTED_FACADE_AREA_DISTRIBUTION_H10_20_D60_90 DOUBLE PRECISION,
	PROJECTED_FACADE_AREA_DISTRIBUTION_H20_30_D60_90 DOUBLE PRECISION,
	PROJECTED_FACADE_AREA_DISTRIBUTION_H30_40_D60_90 DOUBLE PRECISION,
	PROJECTED_FACADE_AREA_DISTRIBUTION_H40_50_D60_90 DOUBLE PRECISION,
	PROJECTED_FACADE_AREA_DISTRIBUTION_H50_D60_90 DOUBLE PRECISION,
	PROJECTED_FACADE_AREA_DISTRIBUTION_H0_10_D90_120 DOUBLE PRECISION,
	PROJECTED_FACADE_AREA_DISTRIBUTION_H10_20_D90_120 DOUBLE PRECISION,
	PROJECTED_FACADE_AREA_DISTRIBUTION_H20_30_D90_120 DOUBLE PRECISION,
	PROJECTED_FACADE_AREA_DISTRIBUTION_H30_40_D90_120 DOUBLE PRECISION,
	PROJECTED_FACADE_AREA_DISTRIBUTION_H40_50_D90_120 DOUBLE PRECISION,
	PROJECTED_FACADE_AREA_DISTRIBUTION_H50_D90_120 DOUBLE PRECISION,
	PROJECTED_FACADE_AREA_DISTRIBUTION_H0_10_D120_150 DOUBLE PRECISION,
	PROJECTED_FACADE_AREA_DISTRIBUTION_H10_20_D120_150 DOUBLE PRECISION,
	PROJECTED_FACADE_AREA_DISTRIBUTION_H20_30_D120_150 DOUBLE PRECISION,
	PROJECTED_FACADE_AREA_DISTRIBUTION_H30_40_D120_150 DOUBLE PRECISION,
	PROJECTED_FACADE_AREA_DISTRIBUTION_H40_50_D120_150 DOUBLE PRECISION,
	PROJECTED_FACADE_AREA_DISTRIBUTION_H50_D120_150 DOUBLE PRECISION,
	PROJECTED_FACADE_AREA_DISTRIBUTION_H0_10_D150_180 DOUBLE PRECISION,
	PROJECTED_FACADE_AREA_DISTRIBUTION_H10_20_D150_180 DOUBLE PRECISION,
	PROJECTED_FACADE_AREA_DISTRIBUTION_H20_30_D150_180 DOUBLE PRECISION,
	PROJECTED_FACADE_AREA_DISTRIBUTION_H30_40_D150_180 DOUBLE PRECISION,
	PROJECTED_FACADE_AREA_DISTRIBUTION_H40_50_D150_180 DOUBLE PRECISION,
	PROJECTED_FACADE_AREA_DISTRIBUTION_H50_D150_180 DOUBLE PRECISION,
	BUILDING_TOTAL_FRACTION DOUBLE PRECISION,
	ASPECT_RATIO DOUBLE PRECISION,
	GROUND_SKY_VIEW_FACTOR DOUBLE PRECISION,
	EFFECTIVE_TERRAIN_ROUGHNESS_LENGTH DOUBLE PRECISION,
	EFFECTIVE_TERRAIN_ROUGHNESS_CLASS INTEGER,
	BUILDING_DIRECTION_EQUALITY DOUBLE PRECISION,
	BUILDING_DIRECTION_UNIQUENESS DOUBLE PRECISION,
	MAIN_BUILDING_DIRECTION VARCHAR,
    ID_ZONE VARCHAR
    );    
        CREATE INDEX IF NOT EXISTS idx_${output_rsu_indicators}_id_zone ON $output_rsu_indicators (ID_ZONE);
        """
    } else if (output_rsu_indicators){
        def outputTableSRID = output_datasource.getSpatialTable(output_rsu_indicators).srid
        if(outputTableSRID!=srid){
            error "The SRID of the output table ($outputTableSRID) $output_rsu_indicators is different than the srid of the result table ($srid)"
            return null
        }
        //Test if we can write in the database
        output_datasource.execute """INSERT INTO $output_rsu_indicators (ID_ZONE) VALUES('geoclimate');
        DELETE from $output_rsu_indicators WHERE ID_ZONE= 'geoclimate';"""
    }

    if (output_rsu_lcz && !output_datasource.hasTable(output_rsu_lcz)){
        output_datasource.execute """
        CREATE TABLE $output_rsu_lcz(
                ID_ZONE VARCHAR,
                ID_RSU INTEGER,
                THE_GEOM GEOMETRY(GEOMETRY,$srid),
                LCZ1 INTEGER,
                LCZ2 INTEGER,
                MIN_DISTANCE DOUBLE PRECISION,
                PSS DOUBLE PRECISION
        );
        CREATE INDEX IF NOT EXISTS idx_${output_rsu_lcz}_id_zone ON $output_rsu_lcz (ID_ZONE);
        """
    }else if (output_rsu_lcz){
        def outputTableSRID = output_datasource.getSpatialTable(output_rsu_lcz).srid
        if(outputTableSRID!=srid){
            error "The SRID of the output table ($outputTableSRID) $output_rsu_lcz is different than the srid of the result table ($srid)"
            return null
        }
        //Test if we can write in the database
        output_datasource.execute """INSERT INTO $output_rsu_lcz (ID_ZONE) VALUES('geoclimate');
        DELETE from $output_rsu_lcz WHERE ID_ZONE= 'geoclimate';"""
    }

    if (output_zones && !output_datasource.hasTable(output_zones)){
        output_datasource.execute """
        CREATE TABLE $output_zones(
                ID_ZONE VARCHAR,
                THE_GEOM GEOMETRY(GEOMETRY,$srid)
        );
        CREATE INDEX IF NOT EXISTS idx_${output_zones}_id_zone ON $output_zones (ID_ZONE);
        """
    }else if (output_zones){
        def outputTableSRID = output_datasource.getSpatialTable(output_zones).srid
        if(outputTableSRID!=srid){
            error "The SRID of the output table ($outputTableSRID) $output_zones is different than the srid of the result table ($srid)"
            return null
        }
        //Test if we can write in the database
        output_datasource.execute """INSERT INTO $output_zones (ID_ZONE) VALUES('geoclimate');
        DELETE from $output_zones WHERE ID_ZONE= 'geoclimate';"""
    }

    if (output_building && !output_datasource.hasTable(output_building)){
        output_datasource.execute """CREATE TABLE $output_building  (THE_GEOM GEOMETRY(POLYGON, $srid), 
        id_build serial, ID_SOURCE VARCHAR, HEIGHT_WALL FLOAT, HEIGHT_ROOF FLOAT,
        NB_LEV INTEGER, TYPE VARCHAR, MAIN_USE VARCHAR, ZINDEX INTEGER);
        CREATE INDEX IF NOT EXISTS idx_${output_building}_id_source ON $output_building (ID_SOURCE);"""
    }
    else if (output_building){
        def outputTableSRID = output_datasource.getSpatialTable(output_building).srid
        if(outputTableSRID!=srid){
            error "The SRID of the output table ($outputTableSRID) $output_building is different than the srid of the result table ($srid)"
            return null
        }
        //Test if we can write in the database
        output_datasource.execute """INSERT INTO $output_building (ID_SOURCE) VALUES('geoclimate');
        DELETE from $output_building WHERE ID_SOURCE= 'geoclimate';"""
    }

    if (output_road && !output_datasource.hasTable(output_road)){
        output_datasource.execute """CREATE TABLE $output_road  (THE_GEOM GEOMETRY(GEOMETRY, $srid), 
        id_road serial, ID_SOURCE VARCHAR, WIDTH FLOAT, TYPE VARCHAR, CROSSING VARCHAR(30),
        SURFACE VARCHAR, SIDEWALK VARCHAR, ZINDEX INTEGER);
        CREATE INDEX IF NOT EXISTS idx_${output_road}_id_source ON $output_road (ID_SOURCE);"""
    }
    else if (output_road){
        def outputTableSRID = output_datasource.getSpatialTable(output_road).srid
        if(outputTableSRID!=srid){
            error "The SRID of the output table ($outputTableSRID) $output_road is different than the srid of the result table ($srid)"
            return null
        }
        //Test if we can write in the database
        output_datasource.execute """INSERT INTO $output_road (ID_SOURCE) VALUES('geoclimate');
        DELETE from $output_road WHERE ID_SOURCE= 'geoclimate';"""
    }

    if (output_rail && !output_datasource.hasTable(output_rail)){
        output_datasource.execute """CREATE TABLE $output_rail  (THE_GEOM GEOMETRY(GEOMETRY, $srid), 
        id_rail serial,ID_SOURCE VARCHAR, TYPE VARCHAR,CROSSING VARCHAR(30), ZINDEX INTEGER);
        CREATE INDEX IF NOT EXISTS idx_${output_rail}_id_source ON $output_rail (ID_SOURCE);"""
    }
    else if (output_rail){
        def outputTableSRID = output_datasource.getSpatialTable(output_rail).srid
        if(outputTableSRID!=srid){
            error "The SRID of the output table ($outputTableSRID) $output_rail is different than the srid of the result table ($srid)"
            return null
        }
        //Test if we can write in the database
        output_datasource.execute """INSERT INTO $output_rail (ID_SOURCE) VALUES('geoclimate');
        DELETE from $output_rail WHERE ID_SOURCE= 'geoclimate';"""
    }

    if (output_water && !output_datasource.hasTable(output_water)){
        output_datasource.execute """CREATE TABLE $output_water  (THE_GEOM GEOMETRY(POLYGON, $srid), 
        id_hydro serial, ID_SOURCE VARCHAR);
        CREATE INDEX IF NOT EXISTS idx_${output_water}_id_source ON $output_water (ID_SOURCE);"""
    }
    else if (output_water){
        def outputTableSRID = output_datasource.getSpatialTable(output_water).srid
        if(outputTableSRID!=srid){
            error "The SRID of the output table ($outputTableSRID) $output_water is different than the srid of the result table ($srid)"
            return null
        }
        //Test if we can write in the database
        output_datasource.execute """INSERT INTO $output_water (ID_SOURCE) VALUES('geoclimate');
        DELETE from $output_water WHERE ID_SOURCE= 'geoclimate';"""
    }

    if (output_vegetation && !output_datasource.hasTable(output_vegetation)){
        output_datasource.execute """CREATE TABLE $output_vegetation  (THE_GEOM GEOMETRY(POLYGON, $srid), 
        id_veget serial, ID_SOURCE VARCHAR, TYPE VARCHAR, HEIGHT_CLASS VARCHAR(4));
        CREATE INDEX IF NOT EXISTS idx_${output_vegetation}_id_source ON $output_vegetation (ID_SOURCE);"""
    }
    else if (output_vegetation){
        def outputTableSRID = output_datasource.getSpatialTable(output_vegetation).srid
        if(outputTableSRID!=srid){
            error "The SRID of the output table ($outputTableSRID) $output_vegetation is different than the srid of the result table ($srid)"
            return null
        }
        //Test if we can write in the database
        output_datasource.execute """INSERT INTO $output_vegetation (ID_SOURCE) VALUES('geoclimate');
        DELETE from $output_vegetation WHERE ID_SOURCE= 'geoclimate';"""
    }

    if (output_impervious && !output_datasource.hasTable(output_impervious)){
        output_datasource.execute """CREATE TABLE $output_impervious  (THE_GEOM GEOMETRY(POLYGON, $srid), 
id_impervious serial, ID_SOURCE VARCHAR);
        CREATE INDEX IF NOT EXISTS idx_${output_impervious}_id_source ON $output_impervious (ID_SOURCE);"""
    }
    else if (output_impervious){
        def outputTableSRID = output_datasource.getSpatialTable(output_impervious).srid
        if(outputTableSRID!=srid){
            error "The SRID of the output table ($outputTableSRID) $output_impervious is different than the srid of the result table ($srid)"
            return null
=======
        }else{
            h2gis_datasource.getSpatialTable(outputTable).reproject(outputSRID).save(outputTable, filePath)
>>>>>>> e7fb57f5
        }
        info "${outputTable} has been saved in ${filePath}."
    }
}

/**
 * Save the output tables in a database
 * @param output_datasource a connexion a database
 * @param h2gis_datasource local H2GIS database
 * @param outputTableNames name of the output tables
 * @param h2gis_tables name of H2GIS to save
 * @param id_zone id of the zone
 * @param outputSRID srid code to reproject the data
 * @return
 */
def saveTablesInDatabase(JdbcDataSource output_datasource, JdbcDataSource h2gis_datasource, def outputTableNames, def h2gis_tables, def id_zone,def inputSRID, def outputSRID){
    //Export building indicators
    indicatorTableBatchExportTable(output_datasource, outputTableNames.building_indicators,id_zone,h2gis_datasource, h2gis_tables.outputTableBuildingIndicators
            , "ID_RSU IS NOT NULL", inputSRID, outputSRID)

    //Export block indicators
     indicatorTableBatchExportTable(output_datasource, outputTableNames.block_indicators,id_zone, h2gis_datasource, h2gis_tables.outputTableBlockIndicators
            , "ID_RSU IS NOT NULL", inputSRID, outputSRID)

    //Export rsu indicators
    indicatorTableBatchExportTable(output_datasource, outputTableNames.rsu_indicators,id_zone, h2gis_datasource, h2gis_tables.outputTableRsuIndicators
            , "",inputSRID, outputSRID)

    //Export rsu lcz
    indicatorTableBatchExportTable(output_datasource, outputTableNames.rsu_lcz,id_zone,h2gis_datasource, h2gis_tables.outputTableRsuLcz
            , "",inputSRID,outputSRID)

    //Export zone
    abstractModelTableBatchExportTable(output_datasource, outputTableNames.zones,id_zone, h2gis_datasource, h2gis_tables.outputTableZone
            , "",inputSRID,outputSRID)

    //Export building
    abstractModelTableBatchExportTable(output_datasource, outputTableNames.building,id_zone, h2gis_datasource, h2gis_tables.buildingTableName
            , "",inputSRID,outputSRID)

    //Export road
    abstractModelTableBatchExportTable(output_datasource, outputTableNames.road, id_zone,h2gis_datasource, h2gis_tables.roadTableName
            , "", inputSRID,outputSRID)
    //Export rail
    abstractModelTableBatchExportTable(output_datasource, outputTableNames.rail,id_zone, h2gis_datasource, h2gis_tables.railTableName
            , "",inputSRID,outputSRID)
    //Export vegetation
    abstractModelTableBatchExportTable(output_datasource, outputTableNames.vegetation,id_zone, h2gis_datasource, h2gis_tables.vegetationTableName
            , "",inputSRID,outputSRID)
    //Export water
    abstractModelTableBatchExportTable(output_datasource, outputTableNames.water,id_zone, h2gis_datasource, h2gis_tables.hydrographicTableName
            , "",inputSRID,outputSRID)
    //Export impervious
    abstractModelTableBatchExportTable(output_datasource, outputTableNames.impervious, id_zone,h2gis_datasource, h2gis_tables.imperviousTableName
            , "",inputSRID,outputSRID)
}


/**
 * Generic method to save the abstract model tables prepared in H2GIS to another database
 * @param output_datasource connexion to a database
 * @param output_table name of the output table
 * @param srid srid to reproject
 * @param h2gis_datasource local H2GIS database
 * @param h2gis_table_to_save name of the H2GIS table to save
 * @param batchSize size of the batch
 * @param filter to limit the data from H2GIS *
 * @param outputSRID srid code used to reproject the output table
 * @return
 */
def abstractModelTableBatchExportTable(def output_datasource, def output_table, def id_zone, def h2gis_datasource, h2gis_table_to_save, def filter,def inputSRID,def outputSRID){
    if(output_table) {
        if (h2gis_datasource.hasTable(h2gis_table_to_save)) {
            if (output_datasource.hasTable(output_table)) {
                output_datasource.execute("DELETE FROM $output_table WHERE id_zone=?", id_zone.toString());
                //If the table exists we populate it with the last result
                info "Start to export the table $h2gis_table_to_save into the table $output_table for the zone $id_zone"
                int BATCH_MAX_SIZE = 1000;
                ITable inputRes = prepareTableOutput(h2gis_table_to_save, filter, inputSRID, h2gis_datasource, output_table, outputSRID, output_datasource)
                if (inputRes) {
                    def outputColumns = output_datasource.getTable(output_table).getColumnsTypes();
                    def outputconnection = output_datasource.getConnection()
                    try {
                        def inputColumns = inputRes.getColumnsTypes();
                        //We check if the number of columns is not the same
                        //If there is more columns in the input table we alter the output table
                        def outPutColumnsNames = outputColumns.keySet()
                        int columnsCount = outPutColumnsNames.size();
                        def diffCols = inputColumns.keySet().findAll { e -> !outPutColumnsNames*.toLowerCase().contains(e.toLowerCase()) }
                        def alterTable = ""
                        if (diffCols) {
                            inputColumns.each { entry ->
                                if (diffCols.contains(entry.key)) {
                                    alterTable += "ALTER TABLE $output_table ADD COLUMN $entry.key ${entry.value.equalsIgnoreCase("double") ? "DOUBLE PRECISION" : entry.value};"
                                    outputColumns.put(entry.key, entry.value)
                                }
                            }
                            output_datasource.execute(alterTable)
                        }
                        def finalOutputColumns = outputColumns.keySet();

                        def insertTable = "INSERT INTO $output_table (${finalOutputColumns.join(",")}) VALUES("

                        def flatList = outputColumns.inject([]) { result, iter ->
                            result += ":${iter.key.toLowerCase()}"
                        }.join(",")
                        insertTable += flatList
                        insertTable += ")";
                        //Collect all values
                        def ouputValues = finalOutputColumns.collectEntries { [it.toLowerCase(), null] }
                        ouputValues.put("id_zone", id_zone)
                        outputconnection.setAutoCommit(false);
                        output_datasource.withBatch(BATCH_MAX_SIZE, insertTable) { ps ->
                            inputRes.eachRow { row ->
                                //Fill the value
                                inputColumns.keySet().each { columnName ->
                                    def inputValue = row.getObject(columnName)
                                    if (inputValue) {
                                        ouputValues.put(columnName.toLowerCase(), inputValue)
                                    } else {
                                        ouputValues.put(columnName.toLowerCase(), null)
                                    }
                                }
                                ps.addBatch(ouputValues)
                            }
                        }
                    } catch (SQLException e) {
                        error("Cannot save the table $output_table.\n", e);
                        return false;
                    } finally {
                        outputconnection.setAutoCommit(true);
                        info "The table $h2gis_table_to_save has been exported into the table $output_table"
                    }
                }
            }else {
                info "Start to export the table $h2gis_table_to_save into the table $output_table"
                if (filter) {
                    if(outputSRID==0){
                        h2gis_datasource.select().from(h2gis_table_to_save).where(filter).getSpatialTable().save(output_datasource, output_table, true);
                     }
                    else{
                        h2gis_datasource.select().from(h2gis_table_to_save).where(filter).getSpatialTable().reproject(outputSRID).save(output_datasource, output_table, true);
                    }
                    //Workarround to update the SRID on resulset
                    output_datasource.execute"""ALTER TABLE $output_table ALTER COLUMN the_geom TYPE geometry(GEOMETRY, $inputSRID) USING ST_SetSRID(the_geom,$inputSRID);"""
                } else {
                    if(outputSRID==0){
                        h2gis_datasource.getTable(h2gis_table_to_save).save(output_datasource, output_table, true);
                   }else{
                        h2gis_datasource.getSpatialTable(h2gis_table_to_save).reproject(outputSRID).save(output_datasource, output_table, true);
                    }
                }
                output_datasource.execute("UPDATE $output_table SET id_zone= ?", id_zone);
                output_datasource.execute("""CREATE INDEX IF NOT EXISTS idx_${output_table.replaceAll(".","_")}_id_zone  ON $output_table (ID_ZONE)""")
                info "The table $h2gis_table_to_save has been exported into the table $output_table"
            }
        }
    }
}

/**
 * Generic method to save the indicator tables prepared in H2GIS to another database
 * @param output_datasource connexion to a database
 * @param output_table name of the output table
 * @param id_zone id of the zone
 * @param h2gis_datasource local H2GIS database
 * @param h2gis_table_to_save name of the H2GIS table to save
 * @param filter to limit the data from H2GIS *
 * @param inputSRID srid code of the inputable
 * @param outputSRID srid code used to reproject the output table
 * @return
 */
def indicatorTableBatchExportTable(def output_datasource, def output_table, def id_zone, def h2gis_datasource, h2gis_table_to_save, def filter, def inputSRID, def outputSRID){
    if(h2gis_table_to_save) {
        if (h2gis_datasource.hasTable(h2gis_table_to_save)) {
            if (output_datasource.hasTable(output_table)) {
                output_datasource.execute("DELETE FROM $output_table WHERE id_zone=?", id_zone.toString());
                //If the table exists we populate it with the last result
                info "Start to export the table $h2gis_table_to_save into the table $output_table for the zone $id_zone"
                int BATCH_MAX_SIZE = 1000;
                ITable inputRes = prepareTableOutput(h2gis_table_to_save, filter, inputSRID, h2gis_datasource, output_table, outputSRID, output_datasource)
                if (inputRes) {
                    def outputColumns  = output_datasource.getTable(output_table).getColumnsTypes();
                    def outputconnection = output_datasource.getConnection()
                    try {
                        def inputColumns = inputRes.getColumnsTypes();
                        //We check if the number of columns is not the same
                        //If there is more columns in the input table we alter the output table
                        def outPutColumnsNames = outputColumns.keySet()
                        int columnsCount = outPutColumnsNames.size();
                        def diffCols = inputColumns.keySet().findAll { e ->  !outPutColumnsNames*.toLowerCase().contains( e.toLowerCase() ) }
                        def alterTable = ""
                        if(diffCols){
                            inputColumns.each { entry ->
                                if (diffCols.contains(entry.key)){
                                    alterTable += "ALTER TABLE $output_table ADD COLUMN $entry.key ${entry.value.equalsIgnoreCase("double")?"DOUBLE PRECISION":entry.value};"
                                    outputColumns.put(entry.key, entry.value)
                                }
                            }
                            output_datasource.execute(alterTable)
                        }
                        def finalOutputColumns = outputColumns.keySet();

                        def insertTable = "INSERT INTO $output_table (${finalOutputColumns.join(",")}) VALUES("

                        def flatList =  outputColumns.inject([]) { result, iter ->
                            result+= ":${iter.key.toLowerCase()}"
                        }.join(",")
                        insertTable+= flatList
                        insertTable+=")";
                        //Collect all values
                        def ouputValues = finalOutputColumns.collectEntries {[it.toLowerCase(), null]}
                        ouputValues.put("id_zone", id_zone)
                        outputconnection.setAutoCommit(false);
                            output_datasource.withBatch(BATCH_MAX_SIZE, insertTable) { ps ->
                                inputRes.eachRow{ row ->
                                    //Fill the value
                                    inputColumns.keySet().each{columnName ->
                                        def inputValue = row.getObject(columnName)
                                        if(inputValue){
                                            ouputValues.put(columnName.toLowerCase(), inputValue)
                                        }else{
                                            ouputValues.put(columnName.toLowerCase(), null)
                                        }
                                    }
                                    ps.addBatch(ouputValues)
                                }
                            }

                    } catch (SQLException e) {
                        error("Cannot save the table $output_table.\n", e);
                        return false;
                    } finally {
                        outputconnection.setAutoCommit(true);
                        info "The table $h2gis_table_to_save has been exported into the table $output_table"
                    }
                }
                } else {
                    info "Start to export the table $h2gis_table_to_save into the table $output_table for the zone $id_zone"
                    if (filter) {
                        if (outputSRID == 0) {
                            h2gis_datasource.select().from(h2gis_table_to_save).where(filter).getSpatialTable().save(output_datasource, output_table, true);
                        } else {
                            h2gis_datasource.select().from(h2gis_table_to_save).where(filter).getSpatialTable().reproject(outputSRID).save(output_datasource, output_table, true);
                        }
                        //Workarround to update the SRID on resulset
                        output_datasource.execute"""ALTER TABLE $output_table ALTER COLUMN the_geom TYPE geometry(GEOMETRY, $inputSRID) USING ST_SetSRID(the_geom,$inputSRID);"""
                    } else {
                        if (outputSRID == 0) {
                            h2gis_datasource.getSpatialTable(h2gis_table_to_save).save(output_datasource, output_table, true);
                        } else {
                            h2gis_datasource.getSpatialTable(h2gis_table_to_save).reproject(outputSRID).save(output_datasource, output_table, true);
                        }
                    }
                    output_datasource.execute("ALTER TABLE $output_table ADD COLUMN id_zone VARCHAR");
                    output_datasource.execute("UPDATE $output_table SET id_zone= ?", id_zone);
                    output_datasource.execute("""CREATE INDEX IF NOT EXISTS idx_${output_table.replaceAll(".", "_")}_id_zone  ON $output_table (ID_ZONE)""")
                    info "The table $h2gis_table_to_save has been exported into the table $output_table"
                }
        }
    }
}

/**
 * Method to prepare a ITable aka resulset to export table in a database
 * @param h2gis_table_to_save
 * @param inputSRID
 * @param h2gis_datasource
 * @param output_table
 * @param outputSRID
 * @param output_datasource
 * @return
 */
def prepareTableOutput(def h2gis_table_to_save, def filter, def inputSRID,def h2gis_datasource, def output_table, def outputSRID,def output_datasource){
    def targetTableSrid = output_datasource.getSpatialTable(output_table).srid
    if (filter) {
        if(outputSRID==0){
            if(inputSRID==targetTableSrid){
                inputRes =  h2gis_datasource.select().from(h2gis_table_to_save).where(filter).getTable()
            }else {
                if(targetTableSrid==0 && inputSRID==0){
                    return h2gis_datasource.select().from(h2gis_table_to_save).where(filter).getTable()
                }else if(targetTableSrid!=0 && inputSRID!=0){
                    return h2gis_datasource.select().from(h2gis_table_to_save).where(filter).getSpatialTable().reproject(targetTableSrid)
                }
                else{
                    error("Cannot export the $h2gis_table_to_save into the table $output_table \n due to inconsistent SRID")
                    return
                }
            }
        }
        else{
            if(inputSRID==targetTableSrid){
                return h2gis_datasource.select().from(h2gis_table_to_save).getTable()
            }else{
                if(targetTableSrid==0 && inputSRID==0) {
                    return h2gis_datasource.select().from(h2gis_table_to_save).getTable()
                }else if(targetTableSrid!=0 && inputSRID!=0){
                    return h2gis_datasource.select().from(h2gis_table_to_save).getSpatialTable().reproject(targetTableSrid)
                }
                else{
                    error("Cannot export the $h2gis_table_to_save into the table $output_table \n due to inconsistent SRID")
                    return
                }
            }
        }
    }
    else {
        if(outputSRID==0){
            if(inputSRID==targetTableSrid){
                return  h2gis_datasource.select().from(h2gis_table_to_save).getTable()
            }else {
                if(targetTableSrid==0 && inputSRID==0) {
                    return h2gis_datasource.select().from(h2gis_table_to_save).getTable()
                }else if(targetTableSrid!=0 && inputSRID!=0){
                    return h2gis_datasource.select().from(h2gis_table_to_save).getSpatialTable().reproject(targetTableSrid)
                }
                else{
                    error("Cannot export the $h2gis_table_to_save into the table $output_table \n due to inconsistent SRID")
                    return
                }
            }
        }
        else{
            if(inputSRID==targetTableSrid){
                return h2gis_datasource.select().from(h2gis_table_to_save).getTable()
            }else{
                if(targetTableSrid==0 && inputSRID==0) {
                    return h2gis_datasource.select().from(h2gis_table_to_save).getTable()
                }else if(targetTableSrid!=0 && inputSRID!=0){
                    return h2gis_datasource.select().from(h2gis_table_to_save).getSpatialTable().reproject(targetTableSrid)
                }
                else{
                    error("Cannot export the $h2gis_table_to_save into the table $output_table \n due to inconsistent SRID")
                    return
                }
            }
        }
    }
}

/**
 * Parse a json file to a Map
 * @param jsonFile
 * @return
 */
static Map readJSONParameters(def jsonFile) {
    def jsonSlurper = new JsonSlurper()
    if (jsonFile) {
        return jsonSlurper.parse(jsonFile)
    }
}<|MERGE_RESOLUTION|>--- conflicted
+++ resolved
@@ -173,7 +173,6 @@
                         return null
                     }
 
-<<<<<<< HEAD
                     if (output) {
                         def geoclimatetTableNames = ["building_indicators",
                                                      "block_indicators",
@@ -188,6 +187,7 @@
                                                      "impervious"]
                         //Get processing parameters
                         def processing_parameters = extractProcessingParameters(parameters.get("parameters"))
+                        def outputSRID = output.get("srid")
                         def outputDataBase = output.get("database")
                         def outputFolder = output.get("folder")
                         if (outputDataBase && outputFolder) {
@@ -196,57 +196,6 @@
                             def file_outputFolder = new File(outputFolderProperties.path)
                             if (!file_outputFolder.isDirectory()) {
                                 error "The directory $file_outputFolder doesn't exist."
-=======
-                if(output) {
-                    def geoclimatetTableNames = ["building_indicators",
-                                                 "block_indicators",
-                                                 "rsu_indicators",
-                                                 "rsu_lcz",
-                                                 "zones",
-                                                 "building",
-                                                 "road",
-                                                 "rail" ,
-                                                 "water",
-                                                 "vegetation",
-                                                 "impervious"]
-                    //Get processing parameters
-                    def processing_parameters = extractProcessingParameters(parameters.get("parameters"))
-                    def outputSRID = output.get("srid")
-                    def outputDataBase = output.get("database")
-                    def outputFolder = output.get("folder")
-                    if (outputDataBase && outputFolder) {
-                        def outputFolderProperties = outputFolderProperties(outputFolder)
-                        //Check if we can write in the output folder
-                        def file_outputFolder  = new File(outputFolderProperties.path)
-                        if( !file_outputFolder.isDirectory()){
-                            error "The directory $file_outputFolder doesn't exist."
-                            return null
-                        }
-                        if(!file_outputFolder.canWrite()){
-                            file_outputFolder = null
-                        }
-                        //Check not the conditions for the output database
-                        def outputTableNames = outputDataBase.get("tables")
-                        def allowedOutputTableNames = geoclimatetTableNames.intersect(outputTableNames.keySet())
-                        def notSameTableNames = allowedOutputTableNames.groupBy { it.value }.size()!=allowedOutputTableNames.size()
-                        if(!allowedOutputTableNames && notSameTableNames){
-                            outputDataBase=null
-                            outputTableNames=null
-                        }
-                        def finalOutputTables = outputTableNames.subMap(allowedTableNames)
-                        def output_datasource = createDatasource(outputDataBase.subMap(["user", "password", "url"]))
-                        if(!output_datasource){
-                            return null
-                        }
-                        info 3
-                        def h2gis_datasource = H2GIS.open(h2gis_properties)
-                        if(osmFilters && osmFilters in Collection) {
-                            def osmprocessing =  osm_processing
-                            if(!osmprocessing.execute(h2gis_datasource:h2gis_datasource,
-                                    processing_parameters:processing_parameters,
-                                    id_zones :osmFilters, outputFolder:file_outputFolder,ouputTableFiles :outputFolderProperties.tables,
-                                    output_datasource:output_datasource, outputTableNames :finalOutputTables, outputSRID :outputSRID)){
->>>>>>> e7fb57f5
                                 return null
                             }
                             if (!file_outputFolder.canWrite()) {
@@ -267,21 +216,12 @@
                             }
                             info 3
                             def h2gis_datasource = H2GIS.open(h2gis_properties)
-<<<<<<< HEAD
                             if (osmFilters && osmFilters in Collection) {
                                 def osmprocessing = osm_processing
                                 if (!osmprocessing.execute(h2gis_datasource: h2gis_datasource,
                                         processing_parameters: processing_parameters,
                                         id_zones: osmFilters, outputFolder: file_outputFolder, ouputTableFiles: outputFolderProperties.tables,
-                                        output_datasource: output_datasource, outputTableNames: finalOutputTables)) {
-=======
-                            if(osmFilters && osmFilters in Collection) {
-                                def osmprocessing =  osm_processing
-                                if(!osmprocessing.execute(h2gis_datasource:h2gis_datasource,
-                                        processing_parameters:processing_parameters,
-                                        id_zones :osmFilters, outputFolder:file_outputFolder,ouputTableFiles :outputFolderProperties.tables,
-                                        output_datasource:null, outputTableNames :null, outputSRID :outputSRID)){
->>>>>>> e7fb57f5
+                                        output_datasource: output_datasource, outputTableNames: finalOutputTables, outputSRID :outputSRID)) {
                                     return null
                                 }
                                 if (delete_h2gis) {
@@ -301,7 +241,6 @@
                                 error "The directory $file_outputFolder doesn't exist."
                                 return null
                             }
-<<<<<<< HEAD
                             if (file_outputFolder.canWrite()) {
                                 def h2gis_datasource = H2GIS.open(h2gis_properties)
                                 if (osmFilters && osmFilters in Collection) {
@@ -309,7 +248,7 @@
                                     if (!osmprocessing.execute(h2gis_datasource: h2gis_datasource,
                                             processing_parameters: processing_parameters,
                                             id_zones: osmFilters, outputFolder: file_outputFolder, ouputTableFiles: outputFolderProperties.tables,
-                                            output_datasource: null, outputTableNames: null)) {
+                                            output_datasource: null, outputTableNames: null, outputSRID :outputSRID)) {
                                         return null
                                     }
                                     info 4
@@ -321,15 +260,6 @@
                                     }
                                 } else {
                                     error "Cannot load the files from the folder $inputFolder"
-=======
-                            def h2gis_datasource = H2GIS.open(h2gis_properties)
-                            if(osmFilters && osmFilters in Collection) {
-                                def osmprocessing =  osm_processing
-                                if(!osmprocessing.execute(h2gis_datasource:h2gis_datasource,
-                                        processing_parameters:processing_parameters,
-                                        id_zones :osmFilters, outputFolder:null,ouputTableFiles :null,
-                                        output_datasource:output_datasource, outputTableNames :finalOutputTables,outputSRID :outputSRID)){
->>>>>>> e7fb57f5
                                     return null
                                 }
                             } else {
@@ -352,7 +282,8 @@
                                     def osmprocessing = osm_processing
                                     if (!osmprocessing.execute(h2gis_datasource: h2gis_datasource,
                                             processing_parameters: processing_parameters,
-                                            id_zones: osmFilters, outputFolder: null, ouputTableFiles: null, output_datasource: output_datasource, outputTableNames: finalOutputTables)) {
+                                            id_zones: osmFilters, outputFolder: null, ouputTableFiles: null,
+                                            output_datasource: output_datasource, outputTableNames: finalOutputTables,outputSRID :outputSRID)) {
                                         return null
                                     }
                                     if (delete_h2gis) {
@@ -404,15 +335,14 @@
  * @param outputTableNames the name of the tables in the output_datasource to save the results
  * @return
  */
-<<<<<<< HEAD
 IProcess osm_processing() {
     return create {
         title "Build OSM data and compute the geoindicators"
         id "osm_processing"
         inputs h2gis_datasource: JdbcDataSource, processing_parameters: Map, id_zones: Map,
-                outputFolder: "", ouputTableFiles: "", output_datasource: "", outputTableNames: ""
+                outputFolder: "", ouputTableFiles: "", output_datasource: "", outputTableNames: "", outputSRID : String
         outputs outputMessage: String
-        run { h2gis_datasource, processing_parameters, id_zones, outputFolder, ouputTableFiles, output_datasource, outputTableNames ->
+        run { h2gis_datasource, processing_parameters, id_zones, outputFolder, ouputTableFiles, output_datasource, outputTableNames, outputSRID ->
 
             int nbAreas = id_zones.size();
             info "$nbAreas osm areas will be processed"
@@ -425,11 +355,10 @@
                     def zoneTableName = zoneTableNames.outputZoneTable
                     def zoneEnvelopeTableName = zoneTableNames.outputZoneEnvelopeTable
                     def srid = h2gis_datasource.getSpatialTable(zoneTableName).srid
-                    if (output_datasource) {
-                        if (!createOutputTables(output_datasource, outputTableNames, 4326)) {
-                            error "Cannot prepare the output tables to save the result"
-                            return null
-                        }
+                    if(outputSRID || outputSRID==srid){
+                        outputSRID=0
+                    }else{
+                        outputSRID=0
                     }
                     //Prepare OSM extraction
                     def query = "[maxsize:1073741824]" + Utilities.buildOSMQuery(zoneTableNames.envelope, null, OSMElement.NODE, OSMElement.WAY, OSMElement.RELATION)
@@ -515,125 +444,11 @@
                                 results.put("vegetationTableName", vegetationTableName)
                                 results.put("imperviousTableName", imperviousTableName)
                                 if (outputFolder && geoIndicatorsComputed && ouputTableFiles) {
-                                    saveOutputFiles(h2gis_datasource, id_zone, results, ouputTableFiles, outputFolder, "osm_")
+                                    saveOutputFiles(h2gis_datasource, id_zone, results, ouputTableFiles, outputFolder, "osm_", outputSRID)
                                 }
                                 if (output_datasource && geoIndicatorsComputed) {
-                                    saveTablesInDatabase(output_datasource, h2gis_datasource, outputTableNames, results, id_zone, 4326)
+                                    saveTablesInDatabase(output_datasource, h2gis_datasource, outputTableNames, results, id_zone,srid, outputSRID)
                                 }
-=======
-create {
-    title "Build OSM data and compute the geoindicators"
-    id "osm_processing"
-    inputs h2gis_datasource: JdbcDataSource,  processing_parameters: Map, id_zones: Map,
-            outputFolder:"", ouputTableFiles:"", output_datasource:"", outputTableNames:"", outputSRID : String
-    outputs outputMessage: String
-    run { h2gis_datasource,  processing_parameters, id_zones,  outputFolder,  ouputTableFiles,  output_datasource,  outputTableNames, outputSRID  ->
-
-        int nbAreas = id_zones.size();
-        info "$nbAreas osm areas will be processed"
-        def geoIndicatorsComputed =false
-        id_zones.eachWithIndex { id_zone, index ->
-            //Extract the zone table and read its SRID
-            def zoneTableNames = extractOSMZone(h2gis_datasource, id_zone, processing_parameters)
-            if (zoneTableNames) {
-                id_zone = id_zone in Map ? "bbox_" + id_zone.join('_') : id_zone
-                def zoneTableName = zoneTableNames.outputZoneTable
-                def zoneEnvelopeTableName = zoneTableNames.outputZoneEnvelopeTable
-                def srid = h2gis_datasource.getSpatialTable(zoneTableName).srid
-                if(outputSRID || outputSRID==srid){
-                    outputSRID=0
-                }else{
-                    outputSRID=0
-                }
-                //Prepare OSM extraction
-                def query = "[maxsize:1073741824]" + Utilities.buildOSMQuery(zoneTableNames.envelope, null, OSMElement.NODE, OSMElement.WAY, OSMElement.RELATION)
-                def extract = OSMTools.Loader.extract
-                if (extract.execute(overpassQuery: query)) {
-                    IProcess createGISLayerProcess = processManager.OSMGISLayers.createGISLayers
-                    if (createGISLayerProcess.execute(datasource: h2gis_datasource, osmFilePath: extract.results.outputFilePath, epsg: srid)) {
-                        def gisLayersResults = createGISLayerProcess.getResults()
-                        if (zoneTableName != null) {
-                            info "Formating OSM GIS layers"
-                            IProcess format = processManager.FormattingForAbstractModel.formatBuildingLayer
-                            format.execute([
-                                    datasource                : h2gis_datasource,
-                                    inputTableName            : gisLayersResults.buildingTableName,
-                                    inputZoneEnvelopeTableName: zoneEnvelopeTableName,
-                                    epsg                      : srid])
-                            def buildingTableName = format.results.outputTableName
-
-                            format = processManager.FormattingForAbstractModel.formatRoadLayer
-                            format.execute([
-                                    datasource                : h2gis_datasource,
-                                    inputTableName            : gisLayersResults.roadTableName,
-                                    inputZoneEnvelopeTableName: zoneEnvelopeTableName,
-                                    epsg                      : srid])
-                            def roadTableName = format.results.outputTableName
-
-
-                            format = processManager.FormattingForAbstractModel.formatRailsLayer
-                            format.execute([
-                                    datasource                : h2gis_datasource,
-                                    inputTableName            : gisLayersResults.railTableName,
-                                    inputZoneEnvelopeTableName: zoneEnvelopeTableName,
-                                    epsg                      : srid])
-                            def railTableName = format.results.outputTableName
-
-                            format = processManager.FormattingForAbstractModel.formatVegetationLayer
-                            format.execute([
-                                    datasource                : h2gis_datasource,
-                                    inputTableName            : gisLayersResults.vegetationTableName,
-                                    inputZoneEnvelopeTableName: zoneEnvelopeTableName,
-                                    epsg                      : srid])
-                            def vegetationTableName = format.results.outputTableName
-
-                            format = processManager.FormattingForAbstractModel.formatHydroLayer
-                            format.execute([
-                                    datasource                : h2gis_datasource,
-                                    inputTableName            : gisLayersResults.hydroTableName,
-                                    inputZoneEnvelopeTableName: zoneEnvelopeTableName,
-                                    epsg                      : srid])
-                            def hydrographicTableName = format.results.outputTableName
-
-                            //TODO : to be used in the geoindicators chains
-                            format = processManager.FormattingForAbstractModel.formatImperviousLayer
-                            format.execute([
-                                    datasource                : h2gis_datasource,
-                                    inputTableName            : gisLayersResults.imperviousTableName,
-                                    inputZoneEnvelopeTableName: zoneEnvelopeTableName,
-                                    epsg                      : srid])
-                            def imperviousTableName = format.results.outputTableName
-
-                            info "OSM GIS layers formated"
-
-                            //Build the indicators
-                            IProcess geoIndicators = ProcessingChain.GeoIndicatorsChain.computeAllGeoIndicators
-                            if (!geoIndicators.execute(datasource: h2gis_datasource, zoneTable: zoneTableName,
-                                    buildingTable: buildingTableName, roadTable: roadTableName,
-                                    railTable: railTableName, vegetationTable: vegetationTableName,
-                                    hydrographicTable: hydrographicTableName, imperviousTable :imperviousTableName,
-                                    indicatorUse: processing_parameters.indicatorUse,
-                                    svfSimplified: processing_parameters.svfSimplified, prefixName: processing_parameters.prefixName,
-                                    mapOfWeights: processing_parameters.mapOfWeights)) {
-                                error "Cannot build the geoindicators for the zone $id_zone"
-                                geoIndicatorsComputed = false
-                            } else {
-                                geoIndicatorsComputed = true
-                                info "${id_zone} has been processed"
-                            }
-                            def results = geoIndicators.getResults()
-                            results.put("buildingTableName", buildingTableName)
-                            results.put("roadTableName", roadTableName)
-                            results.put("railTableName", railTableName)
-                            results.put("hydrographicTableName", hydrographicTableName)
-                            results.put("vegetationTableName", vegetationTableName)
-                            results.put("imperviousTableName", imperviousTableName)
-                            if (outputFolder && geoIndicatorsComputed && ouputTableFiles) {
-                                saveOutputFiles(h2gis_datasource, id_zone, results, ouputTableFiles, outputFolder, "osm_", outputSRID)
-                            }
-                            if (output_datasource && geoIndicatorsComputed) {
-                                saveTablesInDatabase(output_datasource, h2gis_datasource, outputTableNames, results, id_zone,srid, outputSRID)
->>>>>>> e7fb57f5
                             }
                         } else {
                             error "Cannot load the OSM file ${extract.results.outputFilePath}"
@@ -1270,7 +1085,9 @@
     if(outputTable && h2gis_datasource.hasTable(outputTable)){
         if(outputSRID==0){
         h2gis_datasource.save(outputTable, filePath)
-<<<<<<< HEAD
+        }else{
+            h2gis_datasource.getSpatialTable(outputTable).reproject(outputSRID).save(outputTable, filePath)
+        }
         info "${outputTable} has been saved in ${filePath}."
     }
 }
@@ -1623,13 +1440,13 @@
         if(outputTableSRID!=srid){
             error "The SRID of the output table ($outputTableSRID) $output_impervious is different than the srid of the result table ($srid)"
             return null
-=======
-        }else{
-            h2gis_datasource.getSpatialTable(outputTable).reproject(outputSRID).save(outputTable, filePath)
->>>>>>> e7fb57f5
-        }
-        info "${outputTable} has been saved in ${filePath}."
-    }
+        }
+        //Test if we can write in the database
+        output_datasource.execute """INSERT INTO $output_impervious (ID_SOURCE) VALUES('geoclimate');
+        DELETE from $output_impervious WHERE ID_SOURCE= 'geoclimate';"""
+    }
+
+    return true
 }
 
 /**
