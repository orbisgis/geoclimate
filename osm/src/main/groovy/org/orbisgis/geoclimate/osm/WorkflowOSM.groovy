package org.orbisgis.geoclimate.osm

import groovy.json.JsonSlurper
import groovy.transform.BaseScript
import org.h2.tools.DeleteDbFiles
import org.h2gis.functions.io.utility.IOMethods
import org.h2gis.functions.spatial.crs.ST_Transform
import org.h2gis.utilities.FileUtilities
import org.h2gis.utilities.GeographyUtilities
import org.locationtech.jts.geom.Geometry
import org.locationtech.jts.geom.GeometryFactory
import org.locationtech.jts.geom.MultiPolygon
import org.locationtech.jts.geom.Polygon
import org.orbisgis.geoclimate.osmtools.utils.Utilities
import org.orbisgis.geoclimate.osmtools.utils.OSMElement
import org.orbisgis.geoclimate.worldpoptools.WorldPopTools
import org.orbisgis.orbisdata.datamanager.api.dataset.ITable
import org.orbisgis.orbisdata.datamanager.jdbc.JdbcDataSource
import org.orbisgis.orbisdata.datamanager.jdbc.h2gis.H2GIS
import org.orbisgis.orbisdata.datamanager.jdbc.postgis.POSTGIS
import org.orbisgis.orbisdata.processmanager.api.IProcess
import org.orbisgis.geoclimate.osmtools.OSMTools
import org.h2gis.functions.io.utility.PRJUtil;

import java.sql.SQLException

import org.orbisgis.geoclimate.Geoindicators

@BaseScript OSM OSM


/**
 * Extract OSM data and compute geoindicators.
 *
 * The parameters of the processing chain is defined
 * from a configuration file or a Map.
 * The configuration file is stored in a json format
 *
 * @param input The path of the configuration file or a Map
 *
 * The input file or the Map supports the following entries
 *
 * * {
 *  * [OPTIONAL ENTRY] "description" :"A description for the configuration file"
 *  *
 *  * [OPTIONAL ENTRY] "geoclimatedb" : { // Local H2GIS database used to run the processes
 *  *                                    // A default db is build when this entry is not specified
 *  *         "folder" : "/tmp/", //The folder to store the database
 *  *         "name" : "geoclimate_db;AUTO_SERVER=TRUE" // A name for the database
 *  *         "delete" :false
 *  *     },
 *  * [REQUIRED]   "input" : {
 *  *            "locations" : ["filter"] // OSM filter to extract the data. Can be a place name supported by nominatim
 *                                  // e.g "osm" : ["oran", "plourivo"]
 *                                  // or bbox expressed as "osm" : [[38.89557963573336,-77.03930318355559,38.89944983078282,-77.03364372253417]]
 *  *           "all":true //optional value if the user wants to download a limited set of data. Default is true to download all OSM elements
 *  *           "area" : 2000 //optional value to control the area ov the OSM BBox, default is 1000 km²
 *              }
 *  *             ,
 *  *  [OPTIONAL ENTRY]  "output" :{ //If not ouput is set the results are keep in the local database
 *  *             "srid" : //optional value to reproject the data
 *  *             "folder" : "/tmp/myResultFolder" //tmp folder to store the computed layers in a geojson format,
 *  *             "database": { //database parameters to store the computed layers.
 *  *                  "user": "-",
 *  *                  "password": "-",
 *  *                  "url": "jdbc:postgresql://", //JDBC url to connect with the database
 *  *                  "tables": { //table names to store the result layers. Create the table if it doesn't exist
 *  *                      "building_indicators":"building_indicators",
 *  *                      "block_indicators":"block_indicators",
 *  *                      "rsu_indicators":"rsu_indicators",
 *  *                      "rsu_lcz":"rsu_lcz",
 *  *                      "zones":"zones"} }
 *  *     },
 *  *     ,
 *  *   [OPTIONAL ENTRY]  "parameters":
 *  *     {"distance" : 1000,
 *  *         "prefixName": "",
 *  *        rsu_indicators:{
 *  *         "indicatorUse": ["LCZ", "UTRF", "TEB"],
 *  *         "svfSimplified": false,
 *  *         "mapOfWeights":
 *  *         {"sky_view_factor": 1,
 *  *             "aspect_ratio": 1,
 *  *             "building_surface_fraction": 1,
 *  *             "impervious_surface_fraction" : 1,
 *  *             "pervious_surface_fraction": 1,
 *  *             "height_of_roughness_elements": 1,
 *  *             "terrain_roughness_length": 1},
 *  *         "hLevMin": 3,
 *  *         "hLevMax": 15,
 *  *         "hThresho2": 10
 *          }
 *  *     }
 *  *     }
 *  The parameters entry tag contains all geoclimate chain parameters.
 *  When a parameter is not specificied a default value is set.
 *
 * - distance The integer value to expand the envelope of zone when recovering the data
 * - distance The integer value to expand the envelope of zone when recovering the data
 * (some objects may be badly truncated if they are not within the envelope)
 * - indicatorUse List of geoindicator types to compute (default ["LCZ", "UTRF", "TEB"]
 *                  --> "LCZ" : compute the indicators needed for the LCZ classification (Stewart et Oke, 2012)
 *                  --> "UTRF" : compute the indicators needed for the urban typology classification (Bocher et al., 2017)
 *                  --> "TEB" : compute the indicators needed for the Town Energy Balance model
 * - svfSimplified A boolean indicating whether or not the simplified version of the SVF should be used. This
 * version is faster since it is based on a simple relationship between ground SVF calculated at RSU scale and
 * facade density (Bernard et al. 2018).
 * - prefixName A prefix used to name the output table (default ""). Could be useful in case the user wants to
 * investigate the sensibility of the chain to some input parameters
 * - mapOfWeights Values that will be used to increase or decrease the weight of an indicator (which are the key
 * of the map) for the LCZ classification step (default : all values to 1)
 * - hLevMin Minimum building level height
 * - hLevMax Maximum building level height
 * - hThresholdLev2 Threshold on the building height, used to determine the number of levels
 *
 * @return
 * a map with the name of zone and a list of the output tables computed and stored in the local database, otherwise throw an error.
 *
 * References:
 * --> Bocher, E., Petit, G., Bernard, J., & Palominos, S. (2018). A geoprocessing framework to compute
 * urban indicators: The MApUCE tools chain. Urban climate, 24, 153-174.
 * --> Jérémy Bernard, Erwan Bocher, Gwendall Petit, Sylvain Palominos. Sky View Factor Calculation in
 * Urban Context: Computational Performance and Accuracy Analysis of Two Open and Free GIS Tools. Climate ,
 * MDPI, 2018, Urban Overheating - Progress on Mitigation Science and Engineering Applications, 6 (3), pp.60.
 * --> Stewart, Ian D., and Tim R. Oke. "Local climate zones for urban temperature studies." Bulletin of the American
 * Meteorological Society 93, no. 12 (2012): 1879-1900.
 *
 */
IProcess workflow() {
    return create {
        title "Create all Geoindicators from OSM data"
        id "workflow"
        inputs input: Object
        outputs output:Map
        run { input ->
            //OSM workflow parameters
            Map parameters =null
            if(input) {
                if (input instanceof String){
                    //Check if it's a path to a file
                    def configFile = new File(input)
                    if (!configFile.isFile()) {
                        error "The configuration file doesn't exist"
                        return
                    }
                    if(!FileUtilities.isExtensionWellFormated(configFile, "json")){
                        error "The configuration file must be a json file"
                        return
                    }
                    parameters = readJSONParameters(configFile)
                }else if(input instanceof Map){
                    parameters =input
                }
            }
            else {
                error "The input parameters cannot be null or empty.\n Please set a path to a configuration file or " +
                        "a map with all required parameters"
                return
            }

            if (parameters) {
                debug "Reading file parameters"
                debug parameters.get("description")
                def inputParameter = parameters.get("input")
                def output = parameters.get("output")
                //Default H2GIS database properties
                def databaseFolder = System.getProperty("java.io.tmpdir")
                def databaseName = "osm"+UUID.randomUUID().toString().replaceAll("-", "_")
                def databasePath = databaseFolder + File.separator + databaseName
                def h2gis_properties = ["databaseName": databasePath, "user": "sa", "password": ""]
                def delete_h2gis = true
                def geoclimatedb = parameters.get("geoclimatedb")
                if (geoclimatedb) {
                    def h2gis_folder = geoclimatedb.get("folder")
                    if(h2gis_folder){
                        databaseFolder=h2gis_folder
                    }
                    databasePath =  databaseFolder + File.separator + databaseName
                    def h2gis_name= geoclimatedb.get("name")
                    if(h2gis_name){
                        def dbName = h2gis_name.split(";")
                        databaseName=dbName[0]
                        databasePath =  databaseFolder + File.separator + h2gis_name
                    }
                    def delete_h2gis_db = geoclimatedb.get("delete")
                    if (delete_h2gis_db == null) {
                        delete_h2gis = true
                    } else if (delete_h2gis_db instanceof String) {
                        delete_h2gis = true
                        if (delete_h2gis_db.equalsIgnoreCase("false")) {
                            delete_h2gis = false
                        }
                    } else if (delete_h2gis_db instanceof Boolean) {
                        delete_h2gis = delete_h2gis_db
                    }
                    if(databasePath){
                        h2gis_properties = ["databaseName": databasePath, "user": "sa", "password": ""]
                    }
                }
                if (inputParameter) {
                    def osmFilters = inputParameter.get("locations")
                    def downloadAllOSMData = inputParameter.get("all")
                    if(!downloadAllOSMData){
                        downloadAllOSMData = true
                    }else if(!downloadAllOSMData in Boolean){
                        error "The all parameter must be a boolean value"
                        return null
                    }
                    def  osm_size_area = inputParameter.get("area")

                    if(!osm_size_area){
                        //Default size in km²
                        osm_size_area = 1000
                    }
                    else if(osm_size_area<0){
                        error "The area of the bounding box to be extracted from OSM must be greater than 0 km²"
                        return null
                    }

                    def  overpass_timeout = inputParameter.get("timeout")
                    if(!overpass_timeout){
                        overpass_timeout = 900
                    }
                    else if(overpass_timeout<=180){
                        error "The timeout value must be greater than the default value : 180 s"
                        return null
                    }

                    def  overpass_maxsize = inputParameter.get("maxsize")

                    if(!overpass_maxsize){
                        overpass_maxsize = 1073741824
                    }
                    else if(overpass_maxsize<=536870912){
                        error "The maxsize value must be greater than the default value :  536870912 (512 MB)"
                        return null
                    }

                    //Change the endpoint to get the overpass data
                    def  overpass_enpoint = inputParameter.get("endpoint")

                    if(!overpass_enpoint){
                        overpass_enpoint = "https://lz4.overpass-api.de/api"
                    }
                    System.setProperty("OVERPASS_ENPOINT", overpass_enpoint);

                    def deleteOSMFile = inputParameter.get("delete")
                    if(!deleteOSMFile){
                        deleteOSMFile=false
                    }
                    else if(!Boolean.valueOf(deleteOSMFile)){
                        error "The delete option must be false or true"
                        return null
                    }

                    if (!osmFilters) {
                        error "Please set at least one OSM filter. e.g osm : ['A place name']"
                        return null
                    }
                    if (output) {
                        def geoclimateTableNames = ["building_indicators",
                                                    "block_indicators",
                                                    "rsu_indicators",
                                                    "rsu_lcz",
                                                    "zones",
                                                    "building",
                                                    "road",
                                                    "rail",
                                                    "water",
                                                    "vegetation",
                                                    "impervious",
                                                    "urban_areas",
                                                    "rsu_utrf_area",
                                                    "rsu_utrf_floor_area",
                                                    "building_utrf",
                                                    "grid_indicators",
                                                    "sea_land_mask",
                                                    "building_height_missing",
                                                    "road_traffic",
                                                    "population"]
                        //Get processing parameters
                        def processing_parameters = extractProcessingParameters(parameters.get("parameters"))
                        if(!processing_parameters){
                            return
                        }
                        def outputSRID = output.get("srid")
                        if(outputSRID && outputSRID<=0){
                            error "The output srid must be greater or equal than 0"
                            return null
                        }
                        def outputDataBase = output.get("database")
                        def outputFolder = output.get("folder")
                        def deleteOutputData = output.get("delete")
                        if(!deleteOutputData){
                            deleteOutputData = true
                        }else if(!deleteOutputData in Boolean){
                            error "The delete parameter must be a boolean value"
                            return null
                        }
                        if (outputDataBase && outputFolder) {
                            def outputFolderProperties = outputFolderProperties(outputFolder)
                            //Check if we can write in the output folder
                            def file_outputFolder = new File(outputFolderProperties.path)
                            if (!file_outputFolder.isDirectory()) {
                                error "The directory $file_outputFolder doesn't exist."
                                return null
                            }
                            if (!file_outputFolder.canWrite()) {
                                file_outputFolder = null
                            }
                            //Check not the conditions for the output database
                            def outputTableNames = outputDataBase.get("tables")
                            def allowedOutputTableNames = geoclimateTableNames.intersect(outputTableNames.keySet())
                            def notSameTableNames = allowedOutputTableNames.groupBy { it.value }.size() != allowedOutputTableNames.size()
                            if (!allowedOutputTableNames && notSameTableNames) {
                                outputDataBase = null
                                outputTableNames = null
                            }
                            def finalOutputTables = outputTableNames.subMap(allowedTableNames)
                            def output_datasource = createDatasource(outputDataBase.subMap(["user", "password", "url"]))
                            if (!output_datasource) {
                                return null
                            }

                            def h2gis_datasource = H2GIS.open(h2gis_properties)
                            if(!h2gis_datasource){
                                error "Cannot load the local H2GIS database to run Geoclimate"
                                return
                            }
                            if (osmFilters && osmFilters in Collection) {
                                def logTableZones = postfix("log_zones")
                                def osmprocessing = osm_processing()
                                if (!osmprocessing.execute(h2gis_datasource: h2gis_datasource,
                                        processing_parameters: processing_parameters,
                                        id_zones: osmFilters, outputFolder: file_outputFolder, ouputTableFiles: outputFolderProperties.tables,
                                        output_datasource: output_datasource, outputTableNames: finalOutputTables, outputSRID :outputSRID, downloadAllOSMData:downloadAllOSMData, deleteOutputData: deleteOutputData,
                                        deleteOSMFile:deleteOSMFile, logTableZones:logTableZones, bbox_size : osm_size_area,
                                        overpass_timeout :overpass_timeout, overpass_maxsize:overpass_maxsize, overpass_enpoint:overpass_enpoint)) {
                                    h2gis_datasource.getSpatialTable(logTableZones).save("${databaseFolder+File.separator}logzones.geojson")
                                    return null
                                }
                                if (delete_h2gis) {
                                    def localCon = h2gis_datasource.getConnection()
                                    if(localCon){
                                        localCon.close()
                                        DeleteDbFiles.execute(databaseFolder, databaseName, true)
                                        debug "The local H2GIS database : ${databasePath} has been deleted"
                                    }
                                    else{
                                        error "Cannot delete the local H2GIS database : ${databasePath} "
                                    }
                                }
                                return [output: osmprocessing.getResults().outputTableNames]
                            } else {
                                error "Cannot find any OSM filters"
                                return null
                            }

                        } else if (outputFolder) {
                            //Check if we can write in the output folder
                            def outputFolderProperties = outputFolderProperties(outputFolder)
                            def file_outputFolder = new File(outputFolderProperties.path)
                            if (!file_outputFolder.isDirectory()) {
                                error "The directory $file_outputFolder doesn't exist."
                                return null
                            }
                            if (file_outputFolder.canWrite()) {
                                def h2gis_datasource = H2GIS.open(h2gis_properties)
                                if(!h2gis_datasource){
                                    error "Cannot load the local H2GIS database to run Geoclimate"
                                    return
                                }
                                if (osmFilters && osmFilters in Collection) {
                                    def logTableZones = postfix("log_zones")
                                    def osmprocessing = osm_processing()
                                    if (!osmprocessing.execute(h2gis_datasource: h2gis_datasource,
                                            processing_parameters: processing_parameters,
                                            id_zones: osmFilters, outputFolder: file_outputFolder, ouputTableFiles: outputFolderProperties.tables,
                                            output_datasource: null, outputTableNames: null, outputSRID :outputSRID, downloadAllOSMData:downloadAllOSMData, deleteOutputData: deleteOutputData,
                                            deleteOSMFile:deleteOSMFile, logTableZones: logTableZones, bbox_size : osm_size_area,
                                            overpass_timeout :overpass_timeout, overpass_maxsize:overpass_maxsize)) {
                                        h2gis_datasource.getSpatialTable(logTableZones).save("${databaseFolder+File.separator}logzones.geojson")
                                        return null
                                    }
                                    //Delete database
                                    if (delete_h2gis) {
                                        def localCon = h2gis_datasource.getConnection()
                                        if(localCon){
                                            localCon.close()
                                            DeleteDbFiles.execute(databaseFolder, databaseName, true)
                                            debug "The local H2GIS database : ${databasePath} has been deleted"
                                        }
                                        else{
                                            error "Cannot delete the local H2GIS database : ${databasePath} "
                                        }
                                     }
                                    return [output: osmprocessing.getResults().outputTableNames]

                                } else {
                                    error "Cannot find any the OSM area from :  $inputFolder"
                                    return null
                                }
                            } else {
                                error "You don't have permission to write in the folder $outputFolder \n Please check the folder."
                                return null
                            }

                        } else if (outputDataBase) {
                            def outputTableNames = outputDataBase.get("tables")
                            if(!outputTableNames){
                                error "You must set at least one table name to export in the database.\n" +
                                        "Available tables key names are : ${geoclimateTableNames.join(",")}"
                                return
                            }
                            def allowedOutputTableNames = geoclimateTableNames.intersect(outputTableNames.keySet())
                            def notSameTableNames = allowedOutputTableNames.groupBy { it}.size() != allowedOutputTableNames.size()
                            if (allowedOutputTableNames && !notSameTableNames) {
                                def finalOutputTables = outputTableNames.subMap(allowedOutputTableNames)
                                def output_datasource = createDatasource(outputDataBase.subMap(["user", "password", "url"]))
                                if (!output_datasource) {
                                    return null
                                }
                                def h2gis_datasource = H2GIS.open(h2gis_properties)
                                if(!h2gis_datasource){
                                    error "Cannot load the local H2GIS database to run Geoclimate"
                                    return
                                }
                                if (osmFilters && osmFilters in Collection) {
                                    def logTableZones = postfix("log_zones")
                                    def osmprocessing = osm_processing()
                                    if (!osmprocessing.execute(h2gis_datasource: h2gis_datasource,
                                            processing_parameters: processing_parameters,
                                            id_zones: osmFilters, outputFolder: null, ouputTableFiles: null,
                                            output_datasource: output_datasource, outputTableNames: finalOutputTables,outputSRID :outputSRID,downloadAllOSMData:downloadAllOSMData,
                                            deleteOutputData: deleteOutputData,deleteOSMFile:deleteOSMFile,
                                            logTableZones: logTableZones, bbox_size : osm_size_area,
                                            overpass_timeout :overpass_timeout, overpass_maxsize:overpass_maxsize)) {
                                        h2gis_datasource.getSpatialTable(logTableZones).save("${databaseFolder+File.separator}logzones.geojson")
                                        return null
                                    }
                                    if (delete_h2gis) {
                                        def localCon = h2gis_datasource.getConnection()
                                        if(localCon){
                                            localCon.close()
                                            DeleteDbFiles.execute(databaseFolder, databaseName, true)
                                            debug "The local H2GIS database : ${databasePath} has been deleted"
                                        }
                                        else{
                                            error "Cannot delete the local H2GIS database : ${databasePath} "
                                        }
                                    }
                                    return [output: osmprocessing.getResults().outputTableNames]

                                } else {
                                    error "Cannot find any OSM area from : $inputFolder"
                                    return null
                                }

                            } else {
                                error "All output table names must be specified in the configuration file."
                                return null
                            }
                        } else {
                            error "Please set at least one output provider"
                            return null
                        }

                    } else {
                        error "Please set at least one output provider"
                        return null
                    }

                } else {
                    error "Cannot find any input parameter to extract data from Overpass API."

                }
            } else {
                error "Empty parameters"
            }

            return null;

        }
    }
}

/**
 * Process to extract the OSM data, build the GIS layers and run the Geoclimate algorithms
 *
 * @param h2gis_datasource the local H2GIS database
 * @param processing_parameters the geoclimate chain parameters
 * @param id_zones a list of id zones to process
 * @param outputFolder folder to store the files, null otherwise
 * @param ouputTableFiles the name of the tables that will be saved
 * @param output_datasource a connexion to a database to save the results
 * @param outputTableNames the name of the tables in the output_datasource to save the results
 * @param bbox_size the size of OSM BBox in km²
 * @return the identifier of the zone and the list of the output tables computed and stored in the local database for this zone
 */
IProcess osm_processing() {
    return create {
        title "Build OSM data and compute the geoindicators"
        id "osm_processing"
        inputs h2gis_datasource: JdbcDataSource, processing_parameters: Map, id_zones: Map,
                outputFolder: "", ouputTableFiles: "", output_datasource: "", outputTableNames: "", outputSRID : Integer, downloadAllOSMData : true,
                deleteOutputData:true, deleteOSMFile:false, logTableZones:String, bbox_size : 1000,
                overpass_timeout :180, overpass_maxsize:536870912
        outputs outputTableNames: Map
        run { H2GIS h2gis_datasource, processing_parameters, id_zones, outputFolder, ouputTableFiles, output_datasource, outputTableNames,
              outputSRID, downloadAllOSMData,deleteOutputData, deleteOSMFile,logTableZones, bbox_size, overpass_timeout,
              overpass_maxsize->
            //Store the zone identifier and the names of the tables
            def outputTableNamesResult = [:]
            //Create the table to log on the processed zone
             h2gis_datasource.execute """DROP TABLE IF EXISTS $logTableZones;
            CREATE TABLE $logTableZones (the_geom GEOMETRY(GEOMETRY, 4326), request VARCHAR, info VARCHAR);""".toString()
            int nbAreas = id_zones.size();
            info "$nbAreas osm areas will be processed"
            id_zones.eachWithIndex { id_zone, index ->
                def start = System.currentTimeMillis();
                //Extract the zone table and read its SRID
                def zoneTableNames = extractOSMZone(h2gis_datasource, id_zone, processing_parameters.distance, bbox_size)
                if (zoneTableNames) {
                    id_zone = id_zone in Map ? "bbox_" + id_zone.join('_') : id_zone
                    def zoneTableName = zoneTableNames.outputZoneTable
                    def zoneEnvelopeTableName = zoneTableNames.outputZoneEnvelopeTable
                    if(h2gis_datasource.getTable(zoneTableName).getRowCount()==0){
                        error "Cannot find any geometry to define the zone to extract the OSM data"
                        return
                    }
                    def srid = h2gis_datasource.getSpatialTable(zoneTableName).srid
                    def reproject =false
                    if(outputSRID){
                        if(outputSRID!=srid){
                            reproject = true
                        }
                    }else{
                        outputSRID =srid
                    }
                    //Prepare OSM extraction
                    //TODO set key values ?
                    def query = "[timeout:$overpass_timeout][maxsize:$overpass_maxsize]" + Utilities.buildOSMQuery(zoneTableNames.envelope, null, OSMElement.NODE, OSMElement.WAY, OSMElement.RELATION)

                    if(downloadAllOSMData){
                        //Create a custom OSM query to download all requiered data. It will take more time and resources
                        //because much more OSM elements will be returned
                        def  keysValues = ["building", "railway", "amenity",
                                           "leisure", "highway", "natural",
                                           "landuse", "landcover",
                                           "vegetation","waterway"]
                        //TODO : Remove unnecessary keys according the output tables set in the config file
                        query =  "[timeout:$overpass_timeout][maxsize:$overpass_maxsize]"+ Utilities.buildOSMQueryWithAllData(zoneTableNames.envelope, keysValues, OSMElement.NODE, OSMElement.WAY, OSMElement.RELATION)
                    }

                    def extract = OSMTools.Loader.extract()
                    if (extract.execute(overpassQuery: query)) {
                        IProcess createGISLayerProcess = OSM.InputDataLoading.createGISLayers()
                        if (createGISLayerProcess.execute(datasource: h2gis_datasource, osmFilePath: extract.results.outputFilePath, epsg: srid)) {
                            if(deleteOSMFile){
                                if( new File(extract.results.outputFilePath).delete()){
                                    debug "The osm file ${extract.results.outputFilePath}has been deleted"
                                }
                            }
                            def gisLayersResults = createGISLayerProcess.getResults()
                            def rsu_indicators_params = processing_parameters.rsu_indicators
                            def grid_indicators_params = processing_parameters.grid_indicators
                            def road_traffic = processing_parameters.road_traffic
                            def worldpop_indicators = processing_parameters.worldpop_indicators

                            debug "Formating OSM GIS layers"
                            //Process only the required table
                            def urbanAreasTable ,buildingTableName,buildingEstimateTableName,  roadTableName,
                                    railTableName,vegetationTableName, hydrographicTableName, imperviousTableName,
                             seaLandMaskTableName

                            if(rsu_indicators_params.indicatorUse|| grid_indicators_params || worldpop_indicators){
                                //Format urban areas
                                IProcess format = OSM.InputDataFormatting.formatUrbanAreas()
                                format.execute([
                                        datasource                : h2gis_datasource,
                                        inputTableName            : gisLayersResults.urbanAreasTableName,
                                        inputZoneEnvelopeTableName: zoneEnvelopeTableName,
                                        epsg                      : srid])

                                urbanAreasTable = format.results.outputTableName

                                format = OSM.InputDataFormatting.formatBuildingLayer()
                                format.execute([
                                        datasource                : h2gis_datasource,
                                        inputTableName            : gisLayersResults.buildingTableName,
                                        inputZoneEnvelopeTableName: zoneEnvelopeTableName,
                                        epsg                      : srid,
                                        h_lev_min                 : processing_parameters.hLevMin,
                                        h_lev_max                 : processing_parameters.hLevMax,
                                        hThresholdLev2            : processing_parameters.hThresholdLev2,
                                        urbanAreasTableName       : urbanAreasTable])

                                buildingTableName = format.results.outputTableName
                                buildingEstimateTableName = format.results.outputEstimateTableName


                            format = OSM.InputDataFormatting.formatRailsLayer()
                            format.execute([
                                    datasource                : h2gis_datasource,
                                    inputTableName            : gisLayersResults.railTableName,
                                    inputZoneEnvelopeTableName: zoneEnvelopeTableName,
                                    epsg                      : srid])
                                railTableName = format.results.outputTableName

                            format = OSM.InputDataFormatting.formatVegetationLayer()
                            format.execute([
                                    datasource                : h2gis_datasource,
                                    inputTableName            : gisLayersResults.vegetationTableName,
                                    inputZoneEnvelopeTableName: zoneEnvelopeTableName,
                                    epsg                      : srid])
                                vegetationTableName = format.results.outputTableName

                            format = OSM.InputDataFormatting.formatHydroLayer()
                            format.execute([
                                    datasource                : h2gis_datasource,
                                    inputTableName            : gisLayersResults.hydroTableName,
                                    inputZoneEnvelopeTableName: zoneEnvelopeTableName,
                                    epsg                      : srid])
                             hydrographicTableName = format.results.outputTableName

                            format = OSM.InputDataFormatting.formatImperviousLayer()
                            format.execute([
                                    datasource                : h2gis_datasource,
                                    inputTableName            : gisLayersResults.imperviousTableName,
                                    inputZoneEnvelopeTableName: zoneEnvelopeTableName,
                                    epsg                      : srid])
                             imperviousTableName = format.results.outputTableName

                            //Sea/Land mask
                            format = OSM.InputDataFormatting.formatSeaLandMask()
                            format.execute([
                                    datasource                : h2gis_datasource,
                                    inputTableName            : gisLayersResults.coastlineTableName,
                                    inputZoneEnvelopeTableName: zoneEnvelopeTableName,
                                    epsg                      : srid])

                                seaLandMaskTableName = format.results.outputTableName

                            //Merge the Sea/Land mask with water table
                            format = OSM.InputDataFormatting.mergeWaterAndSeaLandTables()
                            format.execute([
                                    datasource           : h2gis_datasource,
                                    inputSeaLandTableName: seaLandMaskTableName, inputWaterTableName: hydrographicTableName,
                                    epsg                 : srid])

                            hydrographicTableName = format.results.outputTableName
                            }
                          
                            if(road_traffic || rsu_indicators_params.indicatorUse||grid_indicators_params){

                                IProcess format = OSM.InputDataFormatting.formatRoadLayer()
                                format.execute([
                                        datasource                : h2gis_datasource,
                                        inputTableName            : gisLayersResults.roadTableName,
                                        inputZoneEnvelopeTableName: zoneEnvelopeTableName,
                                        epsg                      : srid])

                                roadTableName = format.results.outputTableName
                            }
                            debug "OSM GIS layers formated"
                            //Add the GIS layers to the list of results
                            def results = [:]
                            results.put("zoneTableName", zoneTableName)
                            results.put("roadTableName", roadTableName)
                            results.put("railTableName", railTableName)
                            results.put("hydrographicTableName", hydrographicTableName)
                            results.put("vegetationTableName", vegetationTableName)
                            results.put("imperviousTableName", imperviousTableName)
                            results.put("urbanAreasTableName", urbanAreasTable)
                            results.put("buildingTableName", buildingTableName)
                            results.put("seaLandMaskTableName", seaLandMaskTableName)
                            results.put("buildingHeightMissingTableName", buildingEstimateTableName)


                            //Compute traffic flow
                            if(road_traffic){
                                IProcess format =  Geoindicators.RoadIndicators.build_road_traffic()
                                format.execute([
                                        datasource : h2gis_datasource,
                                        inputTableName: roadTableName,
                                        epsg: srid])
                                results.put("roadTrafficTableName", format.results.outputTableName)
                            }

                            //Compute the RSU indicators
                            if(rsu_indicators_params.indicatorUse){
                                def estimateHeight  = rsu_indicators_params."estimateHeight"
                                IProcess geoIndicators = Geoindicators.WorkflowGeoIndicators.computeAllGeoIndicators()
                                if (!geoIndicators.execute(datasource: h2gis_datasource, zoneTable: zoneTableName,
                                        buildingTable: buildingTableName, roadTable: roadTableName,
                                        railTable: railTableName, vegetationTable: vegetationTableName,
                                        hydrographicTable: hydrographicTableName, imperviousTable: imperviousTableName,
                                        buildingEstimateTableName: buildingEstimateTableName,
                                        seaLandMaskTableName:seaLandMaskTableName,
                                        surface_vegetation: rsu_indicators_params.surface_vegetation,
                                        surface_hydro: rsu_indicators_params.surface_hydro,
                                        snappingTolerance: rsu_indicators_params.snappingTolerance,
                                        indicatorUse: rsu_indicators_params.indicatorUse,
                                        svfSimplified: rsu_indicators_params.svfSimplified,
                                        prefixName: processing_parameters.prefixName,
                                        mapOfWeights: rsu_indicators_params.mapOfWeights,
                                        utrfModelName: "UTRF_OSM_RF_2_2.model",
                                        buildingHeightModelName: estimateHeight ? "BUILDING_HEIGHT_OSM_RF_2_2.model" : "")) {

                                    error "Cannot build the geoindicators for the zone $id_zone"

                                    h2gis_datasource.execute "INSERT INTO $logTableZones VALUES(st_geomfromtext('${zoneTableNames.geometry}',4326) ,'$id_zone', 'Error computing geoindicators')".toString()

                                    return
                                }
                                else{
                                     results.putAll(geoIndicators.getResults())
                                }
                            }

                            //Extract and compute population indicators for the specified year
                            //This data can be used by the grid_indicators process
                            if(worldpop_indicators){
                                IProcess extractWorldPopLayer = WorldPopTools.Extract.extractWorldPopLayer()
                                def coverageId = "wpGlobal:ppp_2020"
                                def bbox = [zoneTableNames.envelope.getMinY() as Float,zoneTableNames.envelope.getMinX()as Float,
                                            zoneTableNames.envelope.getMaxY()as Float,zoneTableNames.envelope.getMaxX()as Float]
                                if(extractWorldPopLayer.execute([coverageId:coverageId,  bbox :bbox])){
                                    IProcess importAscGrid = WorldPopTools.Extract.importAscGrid()
                                    if(importAscGrid.execute([worldPopFilePath:extractWorldPopLayer.results.outputFilePath,
                                                              epsg: srid, tableName : coverageId.replaceAll(":", "_"),  datasource: h2gis_datasource, epsg:srid])){
                                        results.put("populationTableName", importAscGrid.results.outputTableWorldPopName)

                                        IProcess process = Geoindicators.BuildingIndicators.buildingPopulation()
                                        if(!process.execute([inputBuildingTableName: results.buildingTableName,
                                                             inputPopulationTableName: importAscGrid.results.outputTableWorldPopName,  datasource: h2gis_datasource])) {
                                            info "Cannot compute any population data at building level"
                                        }
                                        //Update the building table with the population data
                                        results.put("buildingTableName", process.results.buildingTableName)

                                    }else {
                                        info "Cannot import the worldpop asc file $extractWorldPopLayer.results.outputFilePath"
                                    }

                                }else {
                                    info "Cannot find the population grid $coverageId"
                                }
                            }

                            //Default
                            def outputGrid = "geojson"
                            //Compute the grid indicators based on the original extent in WGS84
                            GeometryFactory gf = new GeometryFactory()
                            def geomEnv =  gf.toGeometry(zoneTableNames.envelope)
                            geomEnv.setSRID(4326)
                            if(grid_indicators_params){
                                outputGrid =  grid_indicators_params.output
                                def x_size = grid_indicators_params.x_size
                                def y_size = grid_indicators_params.y_size
                                IProcess gridProcess = Geoindicators.WorkflowGeoIndicators.createGrid()
                                if(gridProcess.execute(datasource:h2gis_datasource,envelope: geomEnv,
                                        x_size : x_size, y_size : y_size,
                                        srid : srid,rowCol: grid_indicators_params.rowCol)){
                                    def gridTableName = gridProcess.results.outputTableName
                                    IProcess rasterizedIndicators =  Geoindicators.WorkflowGeoIndicators.rasterizeIndicators()
                                    if(rasterizedIndicators.execute(datasource:h2gis_datasource,gridTableName: gridTableName,
                                            list_indicators :grid_indicators_params.indicators,
                                            buildingTable: buildingTableName, roadTable: roadTableName, vegetationTable: vegetationTableName,
                                            hydrographicTable: hydrographicTableName, imperviousTable: imperviousTableName,
                                            rsu_lcz:results.outputTableRsuLcz,
                                            rsu_utrf_area:results.outputTableRsuUtrfArea,
                                            rsu_utrf_floor_area:results.outputTableRsuUtrfFloorArea,
                                            prefixName: processing_parameters.prefixName
                                    )){
                                        results.put("gridIndicatorsTableName", rasterizedIndicators.results.outputTableName)
                                    }
                                }else {
                                    info "Cannot create a grid to aggregate the indicators"
                                }
                            }else{
                                h2gis_datasource.execute "INSERT INTO $logTableZones VALUES(st_geomfromtext('${zoneTableNames.geometry}',4326) ,'$id_zone', 'Error computing the grid indicators')".toString()
                            }

                            if (outputFolder  && ouputTableFiles) {
                                saveOutputFiles(h2gis_datasource, id_zone, results, ouputTableFiles, outputFolder, "osm_", outputSRID, reproject, deleteOutputData, outputGrid)

                            }
                            if (output_datasource) {
                                saveTablesInDatabase(output_datasource, h2gis_datasource, outputTableNames, results, id_zone, srid, outputSRID, reproject)
                            }

                            outputTableNamesResult.put(id_zone in Map?id_zone.join("_"):id_zone, results.findAll{ it.value!=null })

                        } else {
                            h2gis_datasource.execute "INSERT INTO $logTableZones VALUES(st_geomfromtext('${zoneTableNames.geometry}',4326) ,'$id_zone', 'Error loading the OSM file')".toString()
                            error "Cannot load the OSM file ${extract.results.outputFilePath}"
                            return
                        }
                    } else {
                        //Log in table
                        h2gis_datasource.execute "INSERT INTO $logTableZones VALUES(st_geomfromtext('${zoneTableNames.geometry}',4326) ,'$id_zone', 'Error to extract the data with OverPass')".toString()
                        error "Cannot execute the overpass query $query"
                        return
                    }
                } else {
                    //Log in table
                    if (id_zone in Collection) {
                        def geom = Utilities.geometryFromOverpass(id_zone)
                        if (!geom) {
                            h2gis_datasource.execute "INSERT INTO $logTableZones VALUES(null,'$id_zone', 'Error to extract the zone with Nominatim')".toString()
                        }
                        else{
                            h2gis_datasource.execute "INSERT INTO $logTableZones VALUES(st_geomfromtext('$geom',4326) ,'$id_zone', 'Error to extract the zone with Nominatim')".toString()
                        }
                    } else if (id_zone instanceof String) {
                        h2gis_datasource.execute "INSERT INTO $logTableZones VALUES(null,'$id_zone', 'Error to extract the zone with Nominatim')".toString()
                    }
                    error "Cannot calculate a bounding box to extract OSM data"
                    return
                }

                info "Number of areas processed ${index + 1} on $nbAreas"
            }
            return [outputTableNames: outputTableNamesResult]
        }
    }
}

/**
 * Extract the OSM zone and its envelope area from Nominatim API
 *
 * @param datasource a connexion to the local H2GIS database
 * @param zoneToExtract the osm filter : place or bbox
 * @param distance to expand the OSM bbox
 * @return
 */
def extractOSMZone(def datasource, def zoneToExtract, def distance, def bbox_size) {
    def outputZoneTable = "ZONE_${UUID.randomUUID().toString().replaceAll("-", "_")}"
    def outputZoneEnvelopeTable = "ZONE_ENVELOPE_${UUID.randomUUID().toString().replaceAll("-", "_")}"
    if (zoneToExtract) {
        def GEOMETRY_TYPE
        Geometry geom
        if (zoneToExtract in Collection) {
            GEOMETRY_TYPE = "POLYGON"
            geom = Utilities.geometryFromOverpass(zoneToExtract)
            if (!geom) {
                error("The bounding box cannot be null")
                return null
            }
        } else if (zoneToExtract instanceof String) {
            geom = Utilities.getAreaFromPlace(zoneToExtract);
            if (!geom) {
                error("Cannot find an area from the place name ${zoneToExtract}")
                return null
            } else {
                GEOMETRY_TYPE = "GEOMETRY"
                if (geom instanceof Polygon) {
                    GEOMETRY_TYPE = "POLYGON"
                } else if (geom instanceof MultiPolygon) {
                    GEOMETRY_TYPE = "MULTIPOLYGON"
                }
            }
        } else {
            error("The zone to extract must be a place name or a JTS envelope")
            return null;
        }

        /**
         * Create the OSM BBOX to be extracted
         */
        def envelope = GeographyUtilities.expandEnvelopeByMeters(geom.getEnvelopeInternal(), distance)

        //Find the best utm zone
        //Reproject the geometry and its envelope to the UTM zone
        def con = datasource.getConnection();
        def interiorPoint = envelope.centre()
        def epsg = GeographyUtilities.getSRID(con, interiorPoint.y as float, interiorPoint.x as float)
        def geomUTM = ST_Transform.ST_Transform(con, geom, epsg)

        //Check the size of the bbox
        if((geomUTM.getEnvelopeInternal().getArea()/1.0E+6)>=bbox_size){
            error("The size of the OSM BBOX is greated than the limit : ${bbox_size} in km².\n" +
                    "Please increase the area parameter if you want to skip this limit.")
            return null
        }
        def tmpGeomEnv = geom.getFactory().toGeometry(envelope)
        tmpGeomEnv.setSRID(4326)

        datasource.execute """drop table if exists ${outputZoneTable}; 
        create table ${outputZoneTable} (the_geom GEOMETRY(${GEOMETRY_TYPE}, $epsg), ID_ZONE VARCHAR);
        INSERT INTO ${outputZoneTable} VALUES (ST_GEOMFROMTEXT('${geomUTM.toString()}', ${epsg}), '${zoneToExtract.toString()}');""".toString()

        datasource.execute """drop table if exists ${outputZoneEnvelopeTable}; 
         create table ${outputZoneEnvelopeTable} (the_geom GEOMETRY(POLYGON, $epsg), ID_ZONE VARCHAR);
        INSERT INTO ${outputZoneEnvelopeTable} VALUES (ST_GEOMFROMTEXT('${ST_Transform.ST_Transform(con, tmpGeomEnv, epsg).toString()}',${epsg}), '${zoneToExtract.toString()}');
        """.toString()

        return [outputZoneTable: outputZoneTable,
                outputZoneEnvelopeTable: outputZoneEnvelopeTable,
                envelope:envelope,
                geometry :geom
                ]
    }else{
        error "The zone to extract cannot be null or empty"
        return null
    }
    return null
}

/**
 * Return the properties parameters to store results in a folder
 * @param outputFolder the output folder parameters from the json file
 */
def outputFolderProperties(def outputFolder){
    def tablesToSave = ["building_indicators",
                        "block_indicators",
                        "rsu_indicators",
                        "rsu_lcz",
                        "zones",
                        "building",
                        "road",
                        "rail" ,
                        "water",
                        "vegetation",
                        "impervious",
                        "urban_areas",
                        "rsu_utrf_area",
                        "rsu_utrf_floor_area",
                        "building_utrf",
                        "grid_indicators",
                        "sea_land_mask",
                        "building_height_missing",
                        "road_traffic",
                        "population"]
    if(outputFolder in Map){
        def outputPath = outputFolder.get("path")
        def outputTables = outputFolder.get("tables")
        if(!outputPath){
            return null
        }
        if(outputTables){
            return ["path":outputPath, "tables" : tablesToSave.intersect(outputTables)]
        }
        return ["path":outputPath, "tables" : tablesToSave]
    }
    else{
        return ["path":outputFolder, "tables" : tablesToSave]
    }
}

/**
 * Create a datasource from the following parameters :
 * user, password, url
 *
 * @param database_properties from the json file
 * @return a connection or null if the parameters are invalid
 */
def createDatasource(def database_properties){
    def db_output_url = database_properties.get("url")
    if(db_output_url){
        if (db_output_url.startsWith("jdbc:")) {
            String url = db_output_url.substring("jdbc:".length());
            if (url.startsWith("h2") ) {
                return H2GIS.open(database_properties)
            } else if (url.startsWith("postgresql")) {
                return POSTGIS.open(database_properties)
            }
            else {
                error"Unsupported database"
                return null
            }
        }
        else {
            error"Invalid output database url"
            return null
        }

    }else{
        error "The output database url cannot be null or empty"
    }
}


/**
 * Read the file parameters and create a new map of parameters
 * The map of parameters is initialized with default values
 *
 * @param processing_parameters the file parameters
 * @return a filled map of parameters
 */
def extractProcessingParameters(def processing_parameters){
    def defaultParameters = [distance: 0, prefixName: "",
                             hLevMin : 3, hLevMax: 15, hThresholdLev2: 10]
    def rsu_indicators_default =[indicatorUse: [],
                                 svfSimplified:true,
                                 surface_vegetation: 10000,
                                 surface_hydro: 2500,
                                 snappingTolerance :0.01,
                                 mapOfWeights :  ["sky_view_factor"                : 4,
                                                  "aspect_ratio"                   : 3,
                                                  "building_surface_fraction"      : 8,
                                                  "impervious_surface_fraction"    : 0,
                                                  "pervious_surface_fraction"      : 0,
                                                  "height_of_roughness_elements"   : 6,
                                                  "terrain_roughness_length"       : 0.5],
                                 estimateHeight:true,
                                 utrfModelName: "UTRF_OSM_RF_2_2.model"]
    defaultParameters.put("rsu_indicators", rsu_indicators_default)

    if(processing_parameters){
        def distanceP =  processing_parameters.distance
        if(distanceP && distanceP in Number){
            defaultParameters.distance = distanceP
        }
        def prefixNameP = processing_parameters.prefixName
        if(prefixNameP && prefixNameP in String){
            defaultParameters.prefixName = prefixNameP
        }

        def hLevMinP =  processing_parameters.hLevMin
        if(hLevMinP && hLevMinP in Integer){
            defaultParameters.hLevMin = hLevMinP
        }
        def hLevMaxP =  processing_parameters.hLevMax
        if(hLevMaxP && hLevMaxP in Integer){
            defaultParameters.hLevMax = hLevMaxP
        }
        def hThresholdLev2P =  processing_parameters.hThresholdLev2
        if(hThresholdLev2P && hThresholdLev2P in Integer){
            defaultParameters.hThresholdLev2 = hThresholdLev2P
        }
        //Check for rsu indicators
        def  rsu_indicators = processing_parameters.rsu_indicators
        if(rsu_indicators){
            def indicatorUseP = rsu_indicators.indicatorUse
            if(indicatorUseP && indicatorUseP in List) {
                def allowed_rsu_indicators = ["LCZ", "UTRF", "TEB"]
                def allowedOutputRSUIndicators = allowed_rsu_indicators.intersect(indicatorUseP*.toUpperCase())
                if (allowedOutputRSUIndicators) {
                    rsu_indicators_default.indicatorUse = indicatorUseP
                }
                else {
                    error "Please set a valid list of RSU indicator names in ${allowedOutputRSUIndicators}"
                    return
                }
            }else{
                rsu_indicators_default.indicatorUse = []
            }
            def snappingToleranceP =  rsu_indicators.snappingTolerance
            if(snappingToleranceP && snappingToleranceP in Number){
                rsu_indicators_default.snappingTolerance = snappingToleranceP
            }
            def surface_vegetationP =  rsu_indicators.surface_vegetation
            if(surface_vegetationP && surface_vegetationP in Number){
                rsu_indicators_default.surface_vegetation = surface_vegetationP
            }
            def surface_hydroP =  rsu_indicators.surface_hydro
            if(surface_hydroP && surface_hydroP in Number){
                rsu_indicators_default.surface_hydro = surface_hydroP
            }
            def svfSimplifiedP = rsu_indicators.svfSimplified
            if(svfSimplifiedP && svfSimplifiedP in Boolean){
                rsu_indicators_default.svfSimplified = svfSimplifiedP
            }
            def estimateHeight = rsu_indicators.estimateHeight
            if(estimateHeight && estimateHeight in Boolean){
                rsu_indicators_default.estimateHeight = estimateHeight
            }
            def mapOfWeightsP = rsu_indicators.mapOfWeights
            if(mapOfWeightsP && mapOfWeightsP in Map){
                def defaultmapOfWeights = rsu_indicators_default.mapOfWeights
                if((defaultmapOfWeights+mapOfWeightsP).size()!=defaultmapOfWeights.size()){
                    error "The number of mapOfWeights parameters must contain exactly the parameters ${defaultmapOfWeights.keySet().join(",")}"
                    return
                }else{
                    rsu_indicators_default.mapOfWeights = mapOfWeightsP
                }
            }
        }else{
            rsu_indicators=rsu_indicators_default
        }

        //Check for grid indicators
        def  grid_indicators = processing_parameters.grid_indicators
        if(grid_indicators){
            def x_size = grid_indicators.x_size
            def y_size = grid_indicators.y_size
            def list_indicators = grid_indicators.indicators
            if(x_size && y_size){
                if(x_size<=0 || y_size<= 0){
                    error "Invalid grid size padding. Must be greater that 0"
                    return
                }
                if(!list_indicators){
                    error "The list of indicator names cannot be null or empty"
                    return
                }
                def allowed_grid_indicators=["BUILDING_FRACTION","BUILDING_HEIGHT", "BUILDING_POP", "BUILDING_TYPE_FRACTION","WATER_FRACTION","VEGETATION_FRACTION",
                          "ROAD_FRACTION", "IMPERVIOUS_FRACTION", "UTRF_AREA_FRACTION", "LCZ_FRACTION", "LCZ_PRIMARY", "FREE_EXTERNAL_FACADE_DENSITY",
<<<<<<< HEAD
                          "BUILDING_SURFACE_DENSITY", "BUILDING_HEIGHT_DIST"]
=======
                          "BUILDING_HEIGHT_WEIGHTED"]
>>>>>>> ce85b4df
                def allowedOutputIndicators = allowed_grid_indicators.intersect(list_indicators*.toUpperCase())
                if(allowedOutputIndicators){
                    //Update the RSU indicators list according the grid indicators
                    list_indicators.each { val ->
                        if(val.trim().toUpperCase() in ["LCZ_FRACTION","LCZ_PRIMARY"]){
                            rsu_indicators.indicatorUse<<"LCZ"
                        }else if (val.trim().toUpperCase() in ["UTRF_AREA_FRACTION"]){
                            rsu_indicators.indicatorUse<<"UTRF"
                        }
                    }
                def grid_indicators_tmp =  [
                        "x_size": x_size,
                        "y_size": y_size,
                        "output": "geojson",
                        "rowCol" : false,
                        "indicators": allowedOutputIndicators
                ]
                    def grid_output = grid_indicators.output
                    if(grid_output) {
                        if(grid_output.toLowerCase() in ["asc","geojson"]){
                            grid_indicators_tmp.output =grid_output.toLowerCase()
                        }
                    }
                    def grid_rowCol = grid_indicators.rowCol
                    if(grid_rowCol && grid_rowCol in Boolean) {
                        grid_indicators_tmp.rowCol =grid_rowCol
                    }

                defaultParameters.put("grid_indicators", grid_indicators_tmp)
                }
                else {
                    error "Please set a valid list of indicator names in ${allowed_grid_indicators}"
                    return
                }
            }
        }

        //Check for road_traffic method
        def  road_traffic = processing_parameters.road_traffic
        if(road_traffic && road_traffic in Boolean){
            defaultParameters.put("road_traffic", road_traffic)
        }

        //Check if the pop indicators must be computed
        def  pop_indics = processing_parameters.worldpop_indicators
        if(pop_indics && pop_indics in Boolean){
            defaultParameters.put("worldpop_indicators", pop_indics)
        }

        return defaultParameters
    }
    else{
        return defaultParameters
    }
}



/**
 * Save the geoclimate tables into geojson files
 * @param id_zone the id of the zone
 * @param results a list of tables computed by geoclimate
 * @param ouputFolder the ouput folder
 * @param outputSRID srid code to reproject the result
 * @param reproject  true if the file must reprojected
 * @param deleteOutputData delete the files if exist
 * @param outputGrid file format of the grid
 * @return
 */
def saveOutputFiles(def h2gis_datasource, def id_zone, def results, def outputFiles, def ouputFolder, def subFolderName, def outputSRID, def reproject, def deleteOutputData, def outputGrid){
    //Create a subfolder to store each results
    def folderName = id_zone in Map?id_zone.join("_"):id_zone
    def subFolder = new File(ouputFolder.getAbsolutePath()+File.separator+subFolderName+folderName)
    if(!subFolder.exists()){
        subFolder.mkdir()
    }
    else{
        FileUtilities.deleteFiles(subFolder)
    }
    outputFiles.each{
        //Save indicators
        if(it == "building_indicators"){
            saveTableAsGeojson(results.outputTableBuildingIndicators, "${subFolder.getAbsolutePath()+File.separator+"building_indicators"}.geojson",h2gis_datasource,outputSRID, reproject, deleteOutputData)
        }
        else if(it == "block_indicators"){
            saveTableAsGeojson(results.outputTableBlockIndicators, "${subFolder.getAbsolutePath()+File.separator+"block_indicators"}.geojson",h2gis_datasource,outputSRID,reproject,deleteOutputData)
        }
        else  if(it == "rsu_indicators"){
            saveTableAsGeojson(results.outputTableRsuIndicators, "${subFolder.getAbsolutePath()+File.separator+"rsu_indicators"}.geojson",h2gis_datasource,outputSRID,reproject,deleteOutputData)
        }
        else  if(it == "rsu_lcz"){
            saveTableAsGeojson(results.outputTableRsuLcz,  "${subFolder.getAbsolutePath()+File.separator+"rsu_lcz"}.geojson",h2gis_datasource,outputSRID,reproject,deleteOutputData)
        }
        else  if(it == "zones"){
            saveTableAsGeojson(results.zoneTableName,  "${subFolder.getAbsolutePath()+File.separator+"zones"}.geojson",h2gis_datasource,outputSRID,reproject,deleteOutputData)
        }
        //Save input GIS tables
        else  if(it == "building"){
            saveTableAsGeojson(results.buildingTableName, "${subFolder.getAbsolutePath()+File.separator+"building"}.geojson", h2gis_datasource,outputSRID,reproject,deleteOutputData)
        }
        else if(it == "road"){
            saveTableAsGeojson(results.roadTableName,  "${subFolder.getAbsolutePath()+File.separator+"road"}.geojson",h2gis_datasource,outputSRID,reproject,deleteOutputData)
        }
        else if(it == "rail"){
            saveTableAsGeojson(results.railTableName,  "${subFolder.getAbsolutePath()+File.separator+"rail"}.geojson",h2gis_datasource,outputSRID,reproject,deleteOutputData)
        }
        if(it == "water"){
            saveTableAsGeojson(results.hydrographicTableName, "${subFolder.getAbsolutePath()+File.separator+"water"}.geojson", h2gis_datasource,outputSRID,reproject,deleteOutputData)
        }
        else if(it == "vegetation"){
            saveTableAsGeojson(results.vegetationTableName,  "${subFolder.getAbsolutePath()+File.separator+"vegetation"}.geojson",h2gis_datasource,outputSRID,reproject,deleteOutputData)
        }
        else if(it == "impervious"){
            saveTableAsGeojson(results.imperviousTableName, "${subFolder.getAbsolutePath()+File.separator+"impervious"}.geojson", h2gis_datasource,outputSRID,reproject,deleteOutputData)
        }
        else if(it == "urban_areas"){
            saveTableAsGeojson(results.urbanAreasTableName, "${subFolder.getAbsolutePath()+File.separator+"urban_areas"}.geojson", h2gis_datasource,outputSRID,reproject,deleteOutputData)
        }else if(it == "rsu_utrf_area"){
            saveTableAsGeojson(results.outputTableRsuUtrfoArea, "${subFolder.getAbsolutePath()+File.separator+"rsu_utrf_area"}.geojson", h2gis_datasource,outputSRID,reproject,deleteOutputData)
        }else if(it == "rsu_utrf_floor_area"){
            saveTableAsGeojson(results.outputTableRsuUtrfFloorArea, "${subFolder.getAbsolutePath()+File.separator+"rsu_utrf_floor_area"}.geojson", h2gis_datasource,outputSRID,reproject,deleteOutputData)
        }else if(it == "building_utrf"){
            saveTableAsGeojson(results.outputTableBuildingUtrf, "${subFolder.getAbsolutePath()+File.separator+"building_utrf"}.geojson", h2gis_datasource,outputSRID,reproject,deleteOutputData)
        }
        else if(it == "grid_indicators"){
            if(outputGrid=="geojson"){
                saveTableAsGeojson(results.gridIndicatorsTableName, "${subFolder.getAbsolutePath()+File.separator+"grid_indicators"}.geojson", h2gis_datasource,outputSRID,reproject,deleteOutputData)
            }
            else if(outputGrid=="asc"){
                saveTableToAsciiGrid(results.gridIndicatorsTableName, subFolder, "grid_indicators", h2gis_datasource,outputSRID,reproject,deleteOutputData)
            }
        }
        else if(it == "sea_land_mask"){
            saveTableAsGeojson(results.seaLandMaskTableName, "${subFolder.getAbsolutePath()+File.separator+"sea_land_mask"}.geojson", h2gis_datasource,outputSRID,reproject,deleteOutputData)
        }
        else if(it == "building_height_missing"){
            saveTableAsCSV(results.buildingHeightMissingTableName, "${subFolder.getAbsolutePath()+File.separator+"building_height_missing"}.csv", h2gis_datasource,deleteOutputData)
        }
        else if(it == "road_traffic"){
            saveTableAsGeojson(results.roadTrafficTableName,  "${subFolder.getAbsolutePath()+File.separator+"road_traffic"}.geojson",h2gis_datasource,outputSRID,reproject,deleteOutputData)
        }else  if(it == "population"){
            saveTableAsGeojson(results.populationTableName, "${subFolder.getAbsolutePath()+File.separator+"population"}.geojson", h2gis_datasource,outputSRID,reproject,deleteOutputData)
        }
    }
}

/**
 * Method to export a table corresponding to a grid with indicators in as many ESRI ASCII grid files as indicators
 * @param h2gis_table_to_save
 * @param h2gis_datasource
 * @param output_files_generic_name
 * @return
 */
def saveTableToAsciiGrid(def outputTable , def subFolder,def filePrefix, def h2gis_datasource,def outputSRID, def reproject, def deleteOutputData) {
   //Check if the table exists
    if(outputTable && h2gis_datasource.hasTable(outputTable)) {
        def env;
        if (!reproject) {
            env = h2gis_datasource.getSpatialTable(outputTable).getExtent().getEnvelopeInternal();
        } else {
            def geom = h2gis_datasource.firstRow("SELECT st_transform(ST_EXTENT(the_geom), $outputSRID) as geom from $outputTable".toString()).geom
            if (geom) {
                env = geom.getEnvelopeInternal();
            }
        }
        if (env) {
            def xmin = env.getMinX()
            def ymin = env.getMinY()
            def nbColsRowS = h2gis_datasource.firstRow("select max(id_col) as cmax, max(id_row) as rmax from $outputTable".toString())
            def nbcols = nbColsRowS.cmax
            def nbrows = nbColsRowS.rmax

            double dy = env.getMaxY()-ymin;
            def x_size = dy/nbrows;

            def IndicsTable = h2gis_datasource."$outputTable"
            List columnNames = IndicsTable.columns
            columnNames.remove("THE_GEOM")
            columnNames.remove("ID")
            columnNames.remove("ID_COL")
            columnNames.remove("ID_ROW")

            //Add indexes
            h2gis_datasource.getTable(outputTable)."ID_COL".createIndex()
            h2gis_datasource.getTable(outputTable)."ID_ROW".createIndex()

            //Save each grid
            columnNames.each { it ->
                def outputFile = new File("${subFolder.getAbsolutePath() + File.separator + filePrefix + "_" + it.toLowerCase()}.asc")
                if (deleteOutputData) {
                    outputFile.delete()
                }
                outputFile.withOutputStream { stream ->
                    stream << "ncols $nbcols\nnrows $nbrows\nxllcorner $xmin\nyllcorner $ymin\ncellsize $x_size\nnodata_value -9999\n"
                    def query = "select id_row, id_col, case when $it is not null then cast($it as decimal(18, 3)) else $it end as $it from $outputTable order by id_row desc, id_col"
                    def rowData = ""
                    h2gis_datasource.eachRow(query.toString()) { row ->
                        rowData += row.getString(it) + " "
                        if (row.getInt("id_col") == nbcols) {
                            rowData += "\n"
                            stream << rowData
                            rowData = ""
                        }
                    }
                }
                //Save the PRJ file
                if(outputSRID>=0) {
                    File outPrjFile = new File("${subFolder.getAbsolutePath() + File.separator + filePrefix + "_" + it.toLowerCase()}.prj")
                    PRJUtil.writePRJ(h2gis_datasource.getConnection(), outputSRID,outPrjFile)
                }
                info "$outputTable has been saved in ${filePrefix + "_" + it}.asc"
            }
        }
    }
    }

/**
 * Method to save a table into a csV file
 * @param outputTable name of the table to export
 * @param filePath path to save the table
 * @param h2gis_datasource connection to the database
 * @param deleteOutputData true to delete the file if exists
 */
def saveTableAsCSV(def outputTable , def filePath,def h2gis_datasource, def deleteOutputData){
    if(outputTable && h2gis_datasource.hasTable(outputTable)){
        h2gis_datasource.save("(SELECT ID_BUILD, ID_SOURCE FROM $outputTable WHERE estimated=true)", filePath,deleteOutputData)
        info "${outputTable} has been saved in ${filePath}."
    }
}

/**
 * Method to save a table into a geojson file
 * @param outputTable name of the table to export
 * @param filePath path to save the table
 * @param h2gis_datasource connection to the database
 * @param outputSRID srid code to reproject the outputTable.
 * @param reproject true if the file must be reprojected
 * @param deleteOutputData true to delete the file if exists
 */
def saveTableAsGeojson(def outputTable , def filePath,def h2gis_datasource,def outputSRID, def reproject, def deleteOutputData){
    if(outputTable && h2gis_datasource.hasTable(outputTable)){
        if(!reproject){
        h2gis_datasource.save(outputTable, filePath,deleteOutputData)
        }else{
            if(h2gis_datasource.getTable(outputTable).getRowCount()>0){
            h2gis_datasource.getSpatialTable(outputTable).reproject(outputSRID).save(filePath, deleteOutputData)
            }
        }
        info "${outputTable} has been saved in ${filePath}."
    }
}
/**
 * Save the output tables in a database
 * @param output_datasource a connexion a database
 * @param h2gis_datasource local H2GIS database
 * @param outputTableNames name of the output tables
 * @param h2gis_tables name of H2GIS to save
 * @param id_zone id of the zone
 * @param outputSRID srid code to reproject the data *
 * @param reproject the output table
 * @return
 */
def saveTablesInDatabase(JdbcDataSource output_datasource, JdbcDataSource h2gis_datasource, def outputTableNames, def h2gis_tables, def id_zone,def inputSRID, def outputSRID, def reproject){
    //Export building indicators
    indicatorTableBatchExportTable(output_datasource, outputTableNames.building_indicators,id_zone,h2gis_datasource, h2gis_tables.outputTableBuildingIndicators
            , "WHERE ID_RSU IS NOT NULL", inputSRID, outputSRID,reproject)

    //Export block indicators
    indicatorTableBatchExportTable(output_datasource, outputTableNames.block_indicators,id_zone, h2gis_datasource, h2gis_tables.outputTableBlockIndicators
            , "WHERE ID_RSU IS NOT NULL", inputSRID, outputSRID,reproject)

    //Export rsu indicators
    indicatorTableBatchExportTable(output_datasource, outputTableNames.rsu_indicators,id_zone, h2gis_datasource, h2gis_tables.outputTableRsuIndicators
            , "",inputSRID, outputSRID,reproject)

    //Export rsu lcz
    indicatorTableBatchExportTable(output_datasource, outputTableNames.rsu_lcz,id_zone,h2gis_datasource, h2gis_tables.outputTableRsuLcz
            , "",inputSRID,outputSRID,reproject)

    //Export rsu_utrf_area
    indicatorTableBatchExportTable(output_datasource, outputTableNames.rsu_utrf_area,id_zone,h2gis_datasource, h2gis_tables.outputTableRsuUtrfArea
            , "",inputSRID,outputSRID,reproject)

    //Export rsu_utrf_floor_area
    indicatorTableBatchExportTable(output_datasource, outputTableNames.rsu_utrf_floor_area,id_zone,h2gis_datasource, h2gis_tables.outputTableRsuUtrfFloorArea
            , "",inputSRID,outputSRID,reproject)

    //Export grid_indicators
    indicatorTableBatchExportTable(output_datasource, outputTableNames.grid_indicators,id_zone,h2gis_datasource, h2gis_tables.gridIndicatorsTableName
            , "",inputSRID,outputSRID,reproject)

    //Export building_utrf
    indicatorTableBatchExportTable(output_datasource, outputTableNames.building_utrf,id_zone,h2gis_datasource, h2gis_tables.outputTableBuildingUtrf
            , "",inputSRID,outputSRID,reproject)

    //Export road_traffic
    indicatorTableBatchExportTable(output_datasource, outputTableNames.road_traffic, id_zone,h2gis_datasource, h2gis_tables.roadTrafficTableName
            , "", inputSRID,outputSRID,reproject)

    //Export zone
    abstractModelTableBatchExportTable(output_datasource, outputTableNames.zones,id_zone, h2gis_datasource, h2gis_tables.zoneTableName
            , "",inputSRID,outputSRID,reproject)

    //Export building
    abstractModelTableBatchExportTable(output_datasource, outputTableNames.building,id_zone, h2gis_datasource, h2gis_tables.buildingTableName
            , "",inputSRID,outputSRID,reproject)

    //Export road
    abstractModelTableBatchExportTable(output_datasource, outputTableNames.road, id_zone,h2gis_datasource, h2gis_tables.roadTableName
            , "", inputSRID,outputSRID,reproject)
    //Export rail
    abstractModelTableBatchExportTable(output_datasource, outputTableNames.rail,id_zone, h2gis_datasource, h2gis_tables.railTableName
            , "",inputSRID,outputSRID,reproject)
    //Export vegetation
    abstractModelTableBatchExportTable(output_datasource, outputTableNames.vegetation,id_zone, h2gis_datasource, h2gis_tables.vegetationTableName
            , "",inputSRID,outputSRID,reproject)
    //Export water
    abstractModelTableBatchExportTable(output_datasource, outputTableNames.water,id_zone, h2gis_datasource, h2gis_tables.hydrographicTableName
            , "",inputSRID,outputSRID,reproject)
    //Export impervious
    abstractModelTableBatchExportTable(output_datasource, outputTableNames.impervious, id_zone,h2gis_datasource, h2gis_tables.imperviousTableName
            , "",inputSRID,outputSRID,reproject)

    //Export urban areas table
    abstractModelTableBatchExportTable(output_datasource, outputTableNames.urban_areas, id_zone,h2gis_datasource, h2gis_tables.urbanAreasTableName
            , "",inputSRID,outputSRID,reproject)

    //Export sea land mask table
    abstractModelTableBatchExportTable(output_datasource, outputTableNames.sea_land_mask, id_zone,h2gis_datasource, h2gis_tables.seaLandMaskTableName
            , "",inputSRID,outputSRID,reproject)

    //Export population table
    abstractModelTableBatchExportTable(output_datasource, outputTableNames.population, id_zone,h2gis_datasource, h2gis_tables.populationTableName
            , "", inputSRID,outputSRID,reproject)

    //Export building_height_missing table
    def output_table = outputTableNames.building_height_missing
    def h2gis_table_to_save= h2gis_tables.buildingHeightMissingTableName

    if(output_table) {
        if (h2gis_datasource.hasTable(h2gis_table_to_save)) {
            if (output_datasource.hasTable(output_table)) {
                output_datasource.execute("DELETE FROM $output_table WHERE id_zone= '$id_zone'".toString())
            }else{
                output_datasource.execute """CREATE TABLE $output_table(ID_BUILD INTEGER, ID_SOURCE VARCHAR, ID_ZONE VARCHAR)""".toString()
            }
            IOMethods.exportToDataBase(h2gis_datasource.getConnection(),"(SELECT ID_BUILD, ID_SOURCE, '$id_zone' as ID_ZONE from $h2gis_table_to_save where estimated=true)".toString(),
                    output_datasource.getConnection(), output_table, 2, 1000);
        }
    }
}


/**
 * Generic method to save the abstract model tables prepared in H2GIS to another database
 * @param output_datasource connexion to a database
 * @param output_table name of the output table
 * @param srid srid to reproject
 * @param h2gis_datasource local H2GIS database
 * @param h2gis_table_to_save name of the H2GIS table to save
 * @param batchSize size of the batch
 * @param filter to limit the data from H2GIS *
 * @param outputSRID srid code used to reproject the output table
 * @return
 */
def abstractModelTableBatchExportTable(JdbcDataSource output_datasource, def output_table, def id_zone, def h2gis_datasource, h2gis_table_to_save, def filter,def inputSRID,def outputSRID, def reproject){
    if(output_table) {
        if (h2gis_datasource.hasTable(h2gis_table_to_save)) {
            if (output_datasource.hasTable(output_table)) {
                output_datasource.execute("DELETE FROM $output_table WHERE id_zone= '$id_zone'".toString())
                //If the table exists we populate it with the last result
                info "Start to export the table $h2gis_table_to_save into the table $output_table for the zone $id_zone"
                int BATCH_MAX_SIZE = 1000;
                ITable inputRes = prepareTableOutput(h2gis_table_to_save, filter, inputSRID, h2gis_datasource, output_table, outputSRID, output_datasource)
                if (inputRes) {
                    def outputColumns = output_datasource.getTable(output_table).getColumnsTypes();
                    def outputconnection = output_datasource.getConnection()
                    try {
                        def inputColumns = inputRes.getColumnsTypes();
                        //We check if the number of columns is not the same
                        //If there is more columns in the input table we alter the output table
                        def outPutColumnsNames = outputColumns.keySet()
                        int columnsCount = outPutColumnsNames.size();
                        def diffCols = inputColumns.keySet().findAll { e -> !outPutColumnsNames*.toLowerCase().contains(e.toLowerCase()) }
                        def alterTable = ""
                        if (diffCols) {
                            inputColumns.each { entry ->
                                if (diffCols.contains(entry.key)) {
                                    //DECFLOAT is not supported by POSTSGRESQL
                                    def dataType = entry.value.equalsIgnoreCase("decfloat")?"FLOAT":entry.value
                                    alterTable += "ALTER TABLE $output_table ADD COLUMN $entry.key $dataType;"
                                    outputColumns.put(entry.key, dataType)
                                }
                            }
                            output_datasource.execute(alterTable.toString())
                        }
                        def finalOutputColumns = outputColumns.keySet();

                        def insertTable = "INSERT INTO $output_table (${finalOutputColumns.join(",")}) VALUES("

                        def flatList = outputColumns.inject([]) { result, iter ->
                            result += ":${iter.key.toLowerCase()}"
                        }.join(",")
                        insertTable += flatList
                        insertTable += ")";
                        //Collect all values
                        def ouputValues = finalOutputColumns.collectEntries { [it.toLowerCase(), null] }
                        ouputValues.put("id_zone", id_zone)
                        outputconnection.setAutoCommit(false);
                        output_datasource.withBatch(BATCH_MAX_SIZE, insertTable.toString()) { ps ->
                            inputRes.eachRow { row ->
                                //Fill the value
                                inputColumns.keySet().each { columnName ->
                                    def inputValue = row.getObject(columnName)
                                    if (inputValue) {
                                        ouputValues.put(columnName.toLowerCase(), inputValue)
                                    } else {
                                        ouputValues.put(columnName.toLowerCase(), null)
                                    }
                                }
                                ps.addBatch(ouputValues)
                            }
                        }
                    } catch (SQLException e) {
                        error("Cannot save the table $output_table.\n", e);
                        return false;
                    } finally {
                        outputconnection.setAutoCommit(true);
                        info "The table $h2gis_table_to_save has been exported into the table $output_table"
                    }
                }
            }else {
                def tmpTable =null
                info "Start to export the table $h2gis_table_to_save into the table $output_table"
                if (filter) {
                    if(!reproject){
                        tmpTable = h2gis_datasource.getTable(h2gis_table_to_save).filter(filter).getSpatialTable().save(output_datasource, output_table, true);
                    }
                    else{
                        tmpTable = h2gis_datasource.getTable(h2gis_table_to_save).filter(filter).getSpatialTable().reproject(outputSRID).save(output_datasource, output_table, true);
                        //Because the select query reproject doesn't contain any geometry metadata
                        output_datasource.execute("""ALTER TABLE $output_table
                            ALTER COLUMN the_geom TYPE geometry(geometry, $outputSRID)
                            USING ST_SetSRID(the_geom,$outputSRID);""".toString());
                    }
                    if(tmpTable){
                    //Workarround to update the SRID on resulset
                    output_datasource.execute"""ALTER TABLE $output_table ALTER COLUMN the_geom TYPE geometry(GEOMETRY, $inputSRID) USING ST_SetSRID(the_geom,$inputSRID);""".toString()
                    }
                } else {
                    if(!reproject){
                        tmpTable =h2gis_datasource.getTable(h2gis_table_to_save).save(output_datasource, output_table, true);
                   }else{
                        tmpTable = h2gis_datasource.getSpatialTable(h2gis_table_to_save).reproject(outputSRID).save(output_datasource, output_table, true);
                        //Because the select query reproject doesn't contain any geometry metadata
                        output_datasource.execute("""ALTER TABLE $output_table
                            ALTER COLUMN the_geom TYPE geometry(geometry, $outputSRID)
                            USING ST_SetSRID(the_geom,$outputSRID);""".toString());
                    }
                }
                if(tmpTable) {
                    output_datasource.execute("UPDATE $output_table SET id_zone= '$id_zone'".toString());
                    output_datasource.execute("""CREATE INDEX IF NOT EXISTS idx_${output_table.replaceAll(".", "_")}_id_zone  ON $output_table (ID_ZONE)""".toString())
                    info "The table $h2gis_table_to_save has been exported into the table $output_table"
                }else{
                    warn  "The table $h2gis_table_to_save hasn't been exported into the table $output_table"
                }
            }
        }
    }
}

/**
 * Generic method to save the indicator tables prepared in H2GIS to another database
 * @param output_datasource connexion to a database
 * @param output_table name of the output table
 * @param id_zone id of the zone
 * @param h2gis_datasource local H2GIS database
 * @param h2gis_table_to_save name of the H2GIS table to save
 * @param filter to limit the data from H2GIS *
 * @param inputSRID srid code of the inputable
 * @param outputSRID srid code used to reproject the output table
 * @return
 */
def indicatorTableBatchExportTable(def output_datasource, def output_table, def id_zone, def h2gis_datasource, h2gis_table_to_save, def filter, def inputSRID, def outputSRID, def reproject){
    if(output_table){
    if(h2gis_table_to_save) {
        if (h2gis_datasource.hasTable(h2gis_table_to_save)) {
            if (output_datasource.hasTable(output_table)) {
                output_datasource.execute("DELETE FROM $output_table WHERE id_zone='$id_zone'".toString())
                //If the table exists we populate it with the last result
                info "Start to export the table $h2gis_table_to_save into the table $output_table for the zone $id_zone"
                int BATCH_MAX_SIZE = 1000;
                ITable inputRes = prepareTableOutput(h2gis_table_to_save, filter, inputSRID, h2gis_datasource, output_table, outputSRID, output_datasource)
                if (inputRes) {
                    def outputColumns  = output_datasource.getTable(output_table).getColumnsTypes();
                    def outputconnection = output_datasource.getConnection()
                    try {
                        def inputColumns = inputRes.getColumnsTypes();
                        //We check if the number of columns is not the same
                        //If there is more columns in the input table we alter the output table
                        def outPutColumnsNames = outputColumns.keySet()
                        int columnsCount = outPutColumnsNames.size();
                        def diffCols = inputColumns.keySet().findAll { e ->  !outPutColumnsNames*.toLowerCase().contains( e.toLowerCase() ) }
                        def alterTable = ""
                        if(diffCols){
                            inputColumns.each { entry ->
                                if (diffCols.contains(entry.key)){
                                    //DECFLOAT is not supported by POSTSGRESQL
                                    def dataType = entry.value.equalsIgnoreCase("decfloat")?"FLOAT":entry.value
                                    alterTable += "ALTER TABLE $output_table ADD COLUMN $entry.key $dataType;"
                                    outputColumns.put(entry.key, dataType)
                                }
                            }
                            output_datasource.execute(alterTable.toString())
                        }
                        def finalOutputColumns = outputColumns.keySet();

                        def insertTable = "INSERT INTO $output_table (${finalOutputColumns.join(",")}) VALUES("

                        def flatList =  outputColumns.inject([]) { result, iter ->
                            result+= ":${iter.key.toLowerCase()}"
                        }.join(",")
                        insertTable+= flatList
                        insertTable+=")";
                        //Collect all values
                        def ouputValues = finalOutputColumns.collectEntries {[it.toLowerCase(), null]}
                        ouputValues.put("id_zone", id_zone)
                        outputconnection.setAutoCommit(false);
                            output_datasource.withBatch(BATCH_MAX_SIZE, insertTable.toString()) { ps ->
                                inputRes.eachRow{ row ->
                                    //Fill the value
                                    inputColumns.keySet().each{columnName ->
                                        def inputValue = row.getObject(columnName)
                                        if(inputValue){
                                            ouputValues.put(columnName.toLowerCase(), inputValue)
                                        }else{
                                            ouputValues.put(columnName.toLowerCase(), null)
                                        }
                                    }
                                    ps.addBatch(ouputValues)
                                }
                            }

                    } catch (SQLException e) {
                        error("Cannot save the table $output_table.\n", e);
                        return false;
                    } finally {
                        outputconnection.setAutoCommit(true);
                        info "The table $h2gis_table_to_save has been exported into the table $output_table"
                    }
                }
                } else {
                    def tmpTable = null
                    info "Start to export the table $h2gis_table_to_save into the table $output_table for the zone $id_zone"
                    if (filter) {
                        if (!reproject) {
                            tmpTable = h2gis_datasource.getTable(h2gis_table_to_save).filter(filter).getSpatialTable().save(output_datasource, output_table, true);
                            if(tmpTable) {
                                //Workarround to update the SRID on resultset
                                output_datasource.execute """ALTER TABLE $output_table ALTER COLUMN the_geom TYPE geometry(GEOMETRY, $inputSRID) USING ST_SetSRID(the_geom,$inputSRID);""".toString()
                            }

                        } else {
                            tmpTable = h2gis_datasource.getTable(h2gis_table_to_save).filter(filter).getSpatialTable().reproject(outputSRID).save(output_datasource, output_table, true);
                            if(tmpTable) {
                                //Workarround to update the SRID on resultset
                                output_datasource.execute """ALTER TABLE $output_table ALTER COLUMN the_geom TYPE geometry(GEOMETRY, $outputSRID) USING ST_SetSRID(the_geom,$outputSRID);""".toString()
                            }
                        }

                    } else {
                        if (!reproject) {
                            tmpTable = h2gis_datasource.getSpatialTable(h2gis_table_to_save).save(output_datasource, output_table, true);
                        } else {
                            tmpTable = h2gis_datasource.getSpatialTable(h2gis_table_to_save).reproject(outputSRID).save(output_datasource, output_table, true);
                            //Because the select query reproject doesn't contain any geometry metadata
                            output_datasource.execute("""ALTER TABLE $output_table
                            ALTER COLUMN the_geom TYPE geometry(geometry, $outputSRID)
                            USING ST_SetSRID(the_geom,$outputSRID);""".toString())
                        }
                    }
                    if(tmpTable){
                    if(!output_datasource.getTable(output_table).hasColumn("id_zone")) {
                        output_datasource.execute("ALTER TABLE $output_table ADD COLUMN id_zone VARCHAR".toString());
                    }
                    output_datasource.execute("UPDATE $output_table SET id_zone= ?", id_zone);
                    output_datasource.execute("""CREATE INDEX IF NOT EXISTS idx_${output_table.replaceAll(".", "_")}_id_zone  ON $output_table (ID_ZONE)""".toString())
                    info "The table $h2gis_table_to_save has been exported into the table $output_table"
                    }
                    else{
                        warn "The table $h2gis_table_to_save hasn't been exported into the table $output_table"
                    }
                }
        }
    }
    }
}

/**
 * Method to prepare a ITable aka resulset to export table in a database
 * @param h2gis_table_to_save
 * @param inputSRID
 * @param h2gis_datasource
 * @param output_table
 * @param outputSRID
 * @param output_datasource
 * @return
 */
def prepareTableOutput(def h2gis_table_to_save, def filter, def inputSRID,H2GIS h2gis_datasource, def output_table, def outputSRID,def output_datasource){
    def targetTableSrid = output_datasource.getSpatialTable(output_table).srid
    if (filter) {
        if(outputSRID==0){
            if(inputSRID==targetTableSrid){
                inputRes =  h2gis_datasource.getTable(h2gis_table_to_save).filter(filter).getTable()
            }else {
                if(targetTableSrid==0 && inputSRID==0){
                    return h2gis_datasource.getTable(h2gis_table_to_save).filter(filter).getTable()
                }else if(targetTableSrid!=0 && inputSRID!=0){
                    return h2gis_datasource.getTable(h2gis_table_to_save).filter(filter).getSpatialTable().reproject(targetTableSrid)
                }
                else{
                    error("Cannot export the $h2gis_table_to_save into the table $output_table \n due to inconsistent SRID")
                    return
                }
            }
        }
        else{
            if(inputSRID==targetTableSrid){
                return h2gis_datasource.getTable(h2gis_table_to_save)
            }else{
                if(targetTableSrid==0 && inputSRID==0) {
                    return h2gis_datasource.getTable(h2gis_table_to_save)
                }else if(targetTableSrid!=0 && inputSRID!=0){
                    return h2gis_datasource.getSpatialTable(h2gis_table_to_save).reproject(targetTableSrid)
                }
                else{
                    error("Cannot export the $h2gis_table_to_save into the table $output_table \n due to inconsistent SRID")
                    return
                }
            }
        }
    }
    else {
        if(outputSRID==0){
            if(inputSRID==targetTableSrid){
                return  h2gis_datasource.getTable(h2gis_table_to_save)
            }else {
                if(targetTableSrid==0 && inputSRID==0) {
                    return h2gis_datasource.getTable(h2gis_table_to_save)
                }else if(targetTableSrid!=0 && inputSRID!=0){
                    return h2gis_datasource.getSpatialTable(h2gis_table_to_save).reproject(targetTableSrid)
                }
                else{
                    error("Cannot export the $h2gis_table_to_save into the table $output_table \n due to inconsistent SRID")
                    return
                }
            }
        }
        else{
            if(inputSRID==targetTableSrid){
                return h2gis_datasource.getTable(h2gis_table_to_save)
            }else{
                if(targetTableSrid==0 && inputSRID==0) {
                    return h2gis_datasource.getTable(h2gis_table_to_save)
                }else if(targetTableSrid!=0 && inputSRID!=0){
                    return h2gis_datasource.getSpatialTable(h2gis_table_to_save).reproject(targetTableSrid)
                }
                else{
                    error("Cannot export the $h2gis_table_to_save into the table $output_table \n due to inconsistent SRID")
                    return
                }
            }
        }
    }
}

/**
 * This process chains a set of subprocesses to extract and transform the OSM data into
 * the geoclimate model
 *
 * @param datasource a connection to the database where the result files should be stored
 * @param osmTablesPrefix The prefix used for naming the 11 OSM tables build from the OSM file
 * @param zoneToExtract A zone to extract. Can be, a name of the place (neighborhood, city, etc. - cf https://wiki.openstreetmap.org/wiki/Key:level)
 * or a bounding box specified as a JTS envelope
 * @param distance The integer value to expand the envelope of zone
 * @return
 */
IProcess buildGeoclimateLayers() {
    return create {
        title "Extract and transform OSM data to the Geoclimate model"
        id "buildGeoclimateLayers"
        inputs datasource: JdbcDataSource,
                zoneToExtract: Object,
                distance: 500,
                hLevMin: 3,
                hLevMax: 15,
                hThresholdLev2: 10
        outputs outputBuilding: String, outputRoad: String, outputRail: String,
                outputHydro: String, outputVeget: String, outputImpervious: String, outputZone: String, outputZoneEnvelope: String
        run { datasource, zoneToExtract, distance, hLevMin, hLevMax, hThresholdLev2 ->

            if (datasource == null) {
                error "Cannot access to the database to store the osm data"
                return
            }

            debug "Building OSM GIS layers"
            IProcess process = OSM.InputDataLoading.extractAndCreateGISLayers()
            if (process.execute([datasource: datasource, zoneToExtract: zoneToExtract,
                                 distance  : distance])) {

                debug "OSM GIS layers created"

                Map res = process.getResults()

                def buildingTableName = res.buildingTableName
                def roadTableName = res.roadTableName
                def railTableName = res.railTableName
                def vegetationTableName = res.vegetationTableName
                def hydroTableName = res.hydroTableName
                def imperviousTableName = res.imperviousTableName
                def zoneTableName = res.zoneTableName
                def zoneEnvelopeTableName = res.zoneEnvelopeTableName
                def epsg = datasource.getSpatialTable(zoneTableName).srid
                if (zoneEnvelopeTableName != null) {
                    debug "Formating OSM GIS layers"
                    IProcess format = OSM.InputDataFormatting.formatBuildingLayer()
                    format.execute([
                            datasource                : datasource,
                            inputTableName            : buildingTableName,
                            inputZoneEnvelopeTableName: zoneEnvelopeTableName,
                            epsg                      : epsg])
                    buildingTableName = format.results.outputTableName

                    format = OSM.InputDataFormatting.formatRoadLayer()
                    format.execute([
                            datasource                : datasource,
                            inputTableName            : roadTableName,
                            inputZoneEnvelopeTableName: zoneEnvelopeTableName,
                            epsg                      : epsg])
                    roadTableName = format.results.outputTableName


                    format = OSM.InputDataFormatting.formatRailsLayer()
                    format.execute([
                            datasource                : datasource,
                            inputTableName            : railTableName,
                            inputZoneEnvelopeTableName: zoneEnvelopeTableName,
                            epsg                      : epsg])
                    railTableName = format.results.outputTableName

                    format = OSM.InputDataFormatting.formatVegetationLayer()
                    format.execute([
                            datasource                : datasource,
                            inputTableName            : vegetationTableName,
                            inputZoneEnvelopeTableName: zoneEnvelopeTableName,
                            epsg                      : epsg])
                    vegetationTableName = format.results.outputTableName

                    format = OSM.InputDataFormatting.formatHydroLayer()
                    format.execute([
                            datasource                : datasource,
                            inputTableName            : hydroTableName,
                            inputZoneEnvelopeTableName: zoneEnvelopeTableName,
                            epsg                      : epsg])
                    hydroTableName = format.results.outputTableName

                    format = OSM.InputDataFormatting.formatImperviousLayer()
                    format.execute([
                            datasource                : datasource,
                            inputTableName            : imperviousTableName,
                            inputZoneEnvelopeTableName: zoneEnvelopeTableName,
                            epsg                      : epsg])
                    imperviousTableName = format.results.outputTableName

                    debug "OSM GIS layers formated"

                }

                return [outputBuilding: buildingTableName, outputRoad: roadTableName,
                        outputRail    : railTableName, outputHydro: hydroTableName,
                        outputVeget   : vegetationTableName, outputImpervious: imperviousTableName,
                        outputZone    : zoneTableName, outputZoneEnvelope: zoneEnvelopeTableName]

            }
        }
    }
}




/**
 * Parse a json file to a Map
 * @param jsonFile
 * @return
 */
static Map readJSONParameters(def jsonFile) {
    def jsonSlurper = new JsonSlurper()
    if (jsonFile) {
        return jsonSlurper.parse(jsonFile)
    }
}<|MERGE_RESOLUTION|>--- conflicted
+++ resolved
@@ -1097,12 +1097,8 @@
                     return
                 }
                 def allowed_grid_indicators=["BUILDING_FRACTION","BUILDING_HEIGHT", "BUILDING_POP", "BUILDING_TYPE_FRACTION","WATER_FRACTION","VEGETATION_FRACTION",
-                          "ROAD_FRACTION", "IMPERVIOUS_FRACTION", "UTRF_AREA_FRACTION", "LCZ_FRACTION", "LCZ_PRIMARY", "FREE_EXTERNAL_FACADE_DENSITY",
-<<<<<<< HEAD
-                          "BUILDING_SURFACE_DENSITY", "BUILDING_HEIGHT_DIST"]
-=======
-                          "BUILDING_HEIGHT_WEIGHTED"]
->>>>>>> ce85b4df
+                                             "ROAD_FRACTION", "IMPERVIOUS_FRACTION", "UTRF_AREA_FRACTION", "LCZ_FRACTION", "LCZ_PRIMARY", "FREE_EXTERNAL_FACADE_DENSITY",
+                                             "BUILDING_HEIGHT_WEIGHTED", "BUILDING_SURFACE_DENSITY", "BUILDING_HEIGHT_DIST"]
                 def allowedOutputIndicators = allowed_grid_indicators.intersect(list_indicators*.toUpperCase())
                 if(allowedOutputIndicators){
                     //Update the RSU indicators list according the grid indicators
