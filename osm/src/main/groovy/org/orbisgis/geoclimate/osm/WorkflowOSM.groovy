package org.orbisgis.geoclimate.osm

import groovy.json.JsonSlurper
import groovy.transform.BaseScript
import org.h2.tools.DeleteDbFiles
import org.h2gis.functions.io.utility.IOMethods
import org.h2gis.functions.spatial.crs.ST_Transform
import org.h2gis.utilities.FileUtilities
import org.h2gis.utilities.GeographyUtilities
import org.locationtech.jts.geom.Geometry
import org.locationtech.jts.geom.GeometryFactory
import org.locationtech.jts.geom.MultiPolygon
import org.locationtech.jts.geom.Polygon
import org.orbisgis.geoclimate.osmtools.utils.Utilities
import org.orbisgis.geoclimate.osmtools.utils.OSMElement
import org.orbisgis.geoclimate.worldpoptools.WorldPopTools
import org.orbisgis.orbisdata.datamanager.api.dataset.ITable
import org.orbisgis.orbisdata.datamanager.jdbc.JdbcDataSource
import org.orbisgis.orbisdata.datamanager.jdbc.h2gis.H2GIS
import org.orbisgis.orbisdata.datamanager.jdbc.postgis.POSTGIS
import org.orbisgis.orbisdata.processmanager.api.IProcess
import org.orbisgis.geoclimate.osmtools.OSMTools
import org.h2gis.functions.io.utility.PRJUtil;

import java.sql.SQLException

import org.orbisgis.geoclimate.Geoindicators

@BaseScript OSM OSM


/**
 * Extract OSM data and compute geoindicators.
 *
 * The parameters of the processing chain is defined
 * from a configuration file or a Map.
 * The configuration file is stored in a json format
 *
 * @param input The path of the configuration file or a Map
 *
 * The input file or the Map supports the following entries
 *
 * * {
 *  * [OPTIONAL ENTRY] "description" :"A description for the configuration file"
 *  *
 *  * [OPTIONAL ENTRY] "geoclimatedb" : { // Local H2GIS database used to run the processes
 *  *                                    // A default db is build when this entry is not specified
 *  *         "folder" : "/tmp/", //The folder to store the database
 *  *         "name" : "geoclimate_db;AUTO_SERVER=TRUE" // A name for the database
 *  *         "delete" :false
 *  *     },
 *  * [REQUIRED]   "input" : {
 *  *            "locations" : ["filter"] // OSM filter to extract the data. Can be a place name supported by nominatim
 *                                  // e.g "osm" : ["oran", "plourivo"]
 *                                  // or bbox expressed as "osm" : [[38.89557963573336,-77.03930318355559,38.89944983078282,-77.03364372253417]]
 *  *           "all":true //optional value if the user wants to download a limited set of data. Default is true to download all OSM elements
 *  *           "area" : 2000 //optional value to control the area ov the OSM BBox, default is 1000 km²
 *              }
 *  *             ,
 *  *  [OPTIONAL ENTRY]  "output" :{ //If not ouput is set the results are keep in the local database
 *  *             "srid" : //optional value to reproject the data
 *  *             "folder" : "/tmp/myResultFolder" //tmp folder to store the computed layers in a geojson format,
 *  *             "database": { //database parameters to store the computed layers.
 *  *                  "user": "-",
 *  *                  "password": "-",
 *  *                  "url": "jdbc:postgresql://", //JDBC url to connect with the database
 *  *                  "tables": { //table names to store the result layers. Create the table if it doesn't exist
 *  *                      "building_indicators":"building_indicators",
 *  *                      "block_indicators":"block_indicators",
 *  *                      "rsu_indicators":"rsu_indicators",
 *  *                      "rsu_lcz":"rsu_lcz",
 *  *                      "zones":"zones"} }
 *  *     },
 *  *     ,
 *  *   [OPTIONAL ENTRY]  "parameters":
 *  *     {"distance" : 1000,
 *  *         "prefixName": "",
 *  *        rsu_indicators:{
 *  *         "indicatorUse": ["LCZ", "UTRF", "TEB"],
 *  *         "svfSimplified": false,
 *  *         "mapOfWeights":
 *  *         {"sky_view_factor": 1,
 *  *             "aspect_ratio": 1,
 *  *             "building_surface_fraction": 1,
 *  *             "impervious_surface_fraction" : 1,
 *  *             "pervious_surface_fraction": 1,
 *  *             "height_of_roughness_elements": 1,
 *  *             "terrain_roughness_length": 1},
 *  *         "hLevMin": 3,
 *  *         "hLevMax": 15,
 *  *         "hThresho2": 10
 *          }
 *  *     }
 *  *     }
 *  The parameters entry tag contains all geoclimate chain parameters.
 *  When a parameter is not specificied a default value is set.
 *
 * - distance The integer value to expand the envelope of zone when recovering the data
 * - distance The integer value to expand the envelope of zone when recovering the data
 * (some objects may be badly truncated if they are not within the envelope)
 * - indicatorUse List of geoindicator types to compute (default ["LCZ", "UTRF", "TEB"]
 *                  --> "LCZ" : compute the indicators needed for the LCZ classification (Stewart et Oke, 2012)
 *                  --> "URBAN TYPOLOGY" : compute the indicators needed for the urban typology classification (Bocher et al., 2017)
 *                  --> "TEB" : compute the indicators needed for the Town Energy Balance model
 * - svfSimplified A boolean indicating whether or not the simplified version of the SVF should be used. This
 * version is faster since it is based on a simple relationship between ground SVF calculated at RSU scale and
 * facade density (Bernard et al. 2018).
 * - prefixName A prefix used to name the output table (default ""). Could be useful in case the user wants to
 * investigate the sensibility of the chain to some input parameters
 * - mapOfWeights Values that will be used to increase or decrease the weight of an indicator (which are the key
 * of the map) for the LCZ classification step (default : all values to 1)
 * - hLevMin Minimum building level height
 * - hLevMax Maximum building level height
 * - hThresholdLev2 Threshold on the building height, used to determine the number of levels
 *
 * @return
 * a map with the name of zone and a list of the output tables computed and stored in the local database, otherwise throw an error.
 *
 * References:
 * --> Bocher, E., Petit, G., Bernard, J., & Palominos, S. (2018). A geoprocessing framework to compute
 * urban indicators: The MApUCE tools chain. Urban climate, 24, 153-174.
 * --> Jérémy Bernard, Erwan Bocher, Gwendall Petit, Sylvain Palominos. Sky View Factor Calculation in
 * Urban Context: Computational Performance and Accuracy Analysis of Two Open and Free GIS Tools. Climate ,
 * MDPI, 2018, Urban Overheating - Progress on Mitigation Science and Engineering Applications, 6 (3), pp.60.
 * --> Stewart, Ian D., and Tim R. Oke. "Local climate zones for urban temperature studies." Bulletin of the American
 * Meteorological Society 93, no. 12 (2012): 1879-1900.
 *
 */
IProcess workflow() {
    return create {
        title "Create all Geoindicators from OSM data"
        id "workflow"
        inputs input: Object
        outputs output:Map
        run { input ->
            //OSM workflow parameters
            Map parameters =null
            if(input) {
                if (input instanceof String){
                    //Check if it's a path to a file
                    def configFile = new File(input)
                    if (!configFile.isFile()) {
                        error "The configuration file doesn't exist"
                        return
                    }
                    if(!FileUtilities.isExtensionWellFormated(configFile, "json")){
                        error "The configuration file must be a json file"
                        return
                    }
                    parameters = readJSONParameters(configFile)
                }else if(input instanceof Map){
                    parameters =input
                }
            }
            else {
                error "The input parameters cannot be null or empty.\n Please set a path to a configuration file or " +
                        "a map with all required parameters"
                return
            }

            if (parameters) {
                debug "Reading file parameters"
                debug parameters.get("description")
                def inputParameter = parameters.get("input")
                def output = parameters.get("output")
                //Default H2GIS database properties
                def databaseFolder = System.getProperty("java.io.tmpdir")
                def databaseName = "osm"+UUID.randomUUID().toString().replaceAll("-", "_")
                def databasePath = databaseFolder + File.separator + databaseName
                def h2gis_properties = ["databaseName": databasePath, "user": "sa", "password": ""]
                def delete_h2gis = true
                def geoclimatedb = parameters.get("geoclimatedb")
                if (geoclimatedb) {
                    def h2gis_folder = geoclimatedb.get("folder")
                    if(h2gis_folder){
                        databaseFolder=h2gis_folder
                    }
                    databasePath =  databaseFolder + File.separator + databaseName
                    def h2gis_name= geoclimatedb.get("name")
                    if(h2gis_name){
                        def dbName = h2gis_name.split(";")
                        databaseName=dbName[0]
                        databasePath =  databaseFolder + File.separator + h2gis_name
                    }
                    def delete_h2gis_db = geoclimatedb.get("delete")
                    if (delete_h2gis_db == null) {
                        delete_h2gis = true
                    } else if (delete_h2gis_db instanceof String) {
                        delete_h2gis = true
                        if (delete_h2gis_db.equalsIgnoreCase("false")) {
                            delete_h2gis = false
                        }
                    } else if (delete_h2gis_db instanceof Boolean) {
                        delete_h2gis = delete_h2gis_db
                    }
                    if(databasePath){
                        h2gis_properties = ["databaseName": databasePath, "user": "sa", "password": ""]
                    }
                }
                if (inputParameter) {
                    def osmFilters = inputParameter.get("locations")
                    def downloadAllOSMData = inputParameter.get("all")
                    if(!downloadAllOSMData){
                        downloadAllOSMData = true
                    }else if(!downloadAllOSMData in Boolean){
                        error "The all parameter must be a boolean value"
                        return null
                    }
                    def  osm_size_area = inputParameter.get("area")

                    if(!osm_size_area){
                        //Default size in km²
                        osm_size_area = 1000
                    }
                    else if(osm_size_area<0){
                        error "The area of the bounding box to be extracted from OSM must be greater than 0 km²"
                        return null
                    }

                    def  overpass_timeout = inputParameter.get("timeout")
                    if(!overpass_timeout){
                        overpass_timeout = 900
                    }
                    else if(overpass_timeout<=180){
                        error "The timeout value must be greater than the default value : 180 s"
                        return null
                    }

                    def  overpass_maxsize = inputParameter.get("maxsize")

                    if(!overpass_maxsize){
                        overpass_maxsize = 1073741824
                    }
                    else if(overpass_maxsize<=536870912){
                        error "The maxsize value must be greater than the default value :  536870912 (512 MB)"
                        return null
                    }


                    def deleteOSMFile = inputParameter.get("delete")
                    if(!deleteOSMFile){
                        deleteOSMFile=false
                    }
                    else if(!Boolean.valueOf(deleteOSMFile)){
                        error "The delete option must be false or true"
                        return null
                    }

                    if (!osmFilters) {
                        error "Please set at least one OSM filter. e.g osm : ['A place name']"
                        return null
                    }
                    if (output) {
                        def geoclimateTableNames = ["building_indicators",
                                                    "block_indicators",
                                                    "rsu_indicators",
                                                    "rsu_lcz",
                                                    "zones",
                                                    "building",
                                                    "road",
                                                    "rail",
                                                    "water",
                                                    "vegetation",
                                                    "impervious",
                                                    "urban_areas",
                                                    "rsu_utrf_area",
                                                    "rsu_utrf_floor_area",
                                                    "building_utrf",
                                                    "grid_indicators",
                                                    "sea_land_mask",
                                                    "building_height_missing",
                                                    "road_traffic",
                                                    "population"]
                        //Get processing parameters
                        def processing_parameters = extractProcessingParameters(parameters.get("parameters"))
                        if(!processing_parameters){
                            return
                        }
                        def outputSRID = output.get("srid")
                        if(outputSRID && outputSRID<=0){
                            error "The output srid must be greater or equal than 0"
                            return null
                        }
                        def outputDataBase = output.get("database")
                        def outputFolder = output.get("folder")
                        def deleteOutputData = output.get("delete")
                        if(!deleteOutputData){
                            deleteOutputData = true
                        }else if(!deleteOutputData in Boolean){
                            error "The delete parameter must be a boolean value"
                            return null
                        }
                        if (outputDataBase && outputFolder) {
                            def outputFolderProperties = outputFolderProperties(outputFolder)
                            //Check if we can write in the output folder
                            def file_outputFolder = new File(outputFolderProperties.path)
                            if (!file_outputFolder.isDirectory()) {
                                error "The directory $file_outputFolder doesn't exist."
                                return null
                            }
                            if (!file_outputFolder.canWrite()) {
                                file_outputFolder = null
                            }
                            //Check not the conditions for the output database
                            def outputTableNames = outputDataBase.get("tables")
                            def allowedOutputTableNames = geoclimateTableNames.intersect(outputTableNames.keySet())
                            def notSameTableNames = allowedOutputTableNames.groupBy { it.value }.size() != allowedOutputTableNames.size()
                            if (!allowedOutputTableNames && notSameTableNames) {
                                outputDataBase = null
                                outputTableNames = null
                            }
                            def finalOutputTables = outputTableNames.subMap(allowedTableNames)
                            def output_datasource = createDatasource(outputDataBase.subMap(["user", "password", "url"]))
                            if (!output_datasource) {
                                return null
                            }

                            def h2gis_datasource = H2GIS.open(h2gis_properties)
                            if(!h2gis_datasource){
                                error "Cannot load the local H2GIS database to run Geoclimate"
                                return
                            }
                            if (osmFilters && osmFilters in Collection) {
                                def logTableZones = postfix("log_zones")
                                def osmprocessing = osm_processing()
                                if (!osmprocessing.execute(h2gis_datasource: h2gis_datasource,
                                        processing_parameters: processing_parameters,
                                        id_zones: osmFilters, outputFolder: file_outputFolder, ouputTableFiles: outputFolderProperties.tables,
                                        output_datasource: output_datasource, outputTableNames: finalOutputTables, outputSRID :outputSRID, downloadAllOSMData:downloadAllOSMData, deleteOutputData: deleteOutputData,
                                        deleteOSMFile:deleteOSMFile, logTableZones:logTableZones, bbox_size : osm_size_area,
                                        overpass_timeout :overpass_timeout, overpass_maxsize:overpass_maxsize)) {
                                    h2gis_datasource.getSpatialTable(logTableZones).save("${databaseFolder+File.separator}logzones.geojson")
                                    return null
                                }
                                if (delete_h2gis) {
                                    def localCon = h2gis_datasource.getConnection()
                                    if(localCon){
                                        localCon.close()
                                        DeleteDbFiles.execute(databaseFolder, databaseName, true)
                                        debug "The local H2GIS database : ${databasePath} has been deleted"
                                    }
                                    else{
                                        error "Cannot delete the local H2GIS database : ${databasePath} "
                                    }
                                }
                                return [output: osmprocessing.getResults().outputTableNames]
                            } else {
                                error "Cannot find any OSM filters"
                                return null
                            }

                        } else if (outputFolder) {
                            //Check if we can write in the output folder
                            def outputFolderProperties = outputFolderProperties(outputFolder)
                            def file_outputFolder = new File(outputFolderProperties.path)
                            if (!file_outputFolder.isDirectory()) {
                                error "The directory $file_outputFolder doesn't exist."
                                return null
                            }
                            if (file_outputFolder.canWrite()) {
                                def h2gis_datasource = H2GIS.open(h2gis_properties)
                                if(!h2gis_datasource){
                                    error "Cannot load the local H2GIS database to run Geoclimate"
                                    return
                                }
                                if (osmFilters && osmFilters in Collection) {
                                    def logTableZones = postfix("log_zones")
                                    def osmprocessing = osm_processing()
                                    if (!osmprocessing.execute(h2gis_datasource: h2gis_datasource,
                                            processing_parameters: processing_parameters,
                                            id_zones: osmFilters, outputFolder: file_outputFolder, ouputTableFiles: outputFolderProperties.tables,
                                            output_datasource: null, outputTableNames: null, outputSRID :outputSRID, downloadAllOSMData:downloadAllOSMData, deleteOutputData: deleteOutputData,
                                            deleteOSMFile:deleteOSMFile, logTableZones: logTableZones, bbox_size : osm_size_area,
                                            overpass_timeout :overpass_timeout, overpass_maxsize:overpass_maxsize)) {
                                        h2gis_datasource.getSpatialTable(logTableZones).save("${databaseFolder+File.separator}logzones.geojson")
                                        return null
                                    }
                                    //Delete database
                                    if (delete_h2gis) {
                                        def localCon = h2gis_datasource.getConnection()
                                        if(localCon){
                                            localCon.close()
                                            DeleteDbFiles.execute(databaseFolder, databaseName, true)
                                            debug "The local H2GIS database : ${databasePath} has been deleted"
                                        }
                                        else{
                                            error "Cannot delete the local H2GIS database : ${databasePath} "
                                        }
                                     }
                                    return [output: osmprocessing.getResults().outputTableNames]

                                } else {
                                    error "Cannot find any the OSM area from :  $inputFolder"
                                    return null
                                }
                            } else {
                                error "You don't have permission to write in the folder $outputFolder \n Please check the folder."
                                return null
                            }

                        } else if (outputDataBase) {
                            def outputTableNames = outputDataBase.get("tables")
                            if(!outputTableNames){
                                error "You must set at least one table name to export in the database.\n" +
                                        "Available tables key names are : ${geoclimateTableNames.join(",")}"
                                return
                            }
                            def allowedOutputTableNames = geoclimateTableNames.intersect(outputTableNames.keySet())
                            def notSameTableNames = allowedOutputTableNames.groupBy { it}.size() != allowedOutputTableNames.size()
                            if (allowedOutputTableNames && !notSameTableNames) {
                                def finalOutputTables = outputTableNames.subMap(allowedOutputTableNames)
                                def output_datasource = createDatasource(outputDataBase.subMap(["user", "password", "url"]))
                                if (!output_datasource) {
                                    return null
                                }
                                def h2gis_datasource = H2GIS.open(h2gis_properties)
                                if(!h2gis_datasource){
                                    error "Cannot load the local H2GIS database to run Geoclimate"
                                    return
                                }
                                if (osmFilters && osmFilters in Collection) {
                                    def logTableZones = postfix("log_zones")
                                    def osmprocessing = osm_processing()
                                    if (!osmprocessing.execute(h2gis_datasource: h2gis_datasource,
                                            processing_parameters: processing_parameters,
                                            id_zones: osmFilters, outputFolder: null, ouputTableFiles: null,
                                            output_datasource: output_datasource, outputTableNames: finalOutputTables,outputSRID :outputSRID,downloadAllOSMData:downloadAllOSMData,
                                            deleteOutputData: deleteOutputData,deleteOSMFile:deleteOSMFile,
                                            logTableZones: logTableZones, bbox_size : osm_size_area,
                                            overpass_timeout :overpass_timeout, overpass_maxsize:overpass_maxsize)) {
                                        h2gis_datasource.getSpatialTable(logTableZones).save("${databaseFolder+File.separator}logzones.geojson")
                                        return null
                                    }
                                    if (delete_h2gis) {
                                        def localCon = h2gis_datasource.getConnection()
                                        if(localCon){
                                            localCon.close()
                                            DeleteDbFiles.execute(databaseFolder, databaseName, true)
                                            debug "The local H2GIS database : ${databasePath} has been deleted"
                                        }
                                        else{
                                            error "Cannot delete the local H2GIS database : ${databasePath} "
                                        }
                                    }
                                    return [output: osmprocessing.getResults().outputTableNames]

                                } else {
                                    error "Cannot find any OSM area from : $inputFolder"
                                    return null
                                }

                            } else {
                                error "All output table names must be specified in the configuration file."
                                return null
                            }
                        } else {
                            error "Please set at least one output provider"
                            return null
                        }

                    } else {
                        error "Please set at least one output provider"
                        return null
                    }

                } else {
                    error "Cannot find any input parameter to extract data from Overpass API."

                }
            } else {
                error "Empty parameters"
            }

            return null;

        }
    }
}

/**
 * Process to extract the OSM data, build the GIS layers and run the Geoclimate algorithms
 *
 * @param h2gis_datasource the local H2GIS database
 * @param processing_parameters the geoclimate chain parameters
 * @param id_zones a list of id zones to process
 * @param outputFolder folder to store the files, null otherwise
 * @param ouputTableFiles the name of the tables that will be saved
 * @param output_datasource a connexion to a database to save the results
 * @param outputTableNames the name of the tables in the output_datasource to save the results
 * @param bbox_size the size of OSM BBox in km²
 * @return the identifier of the zone and the list of the output tables computed and stored in the local database for this zone
 */
IProcess osm_processing() {
    return create {
        title "Build OSM data and compute the geoindicators"
        id "osm_processing"
        inputs h2gis_datasource: JdbcDataSource, processing_parameters: Map, id_zones: Map,
                outputFolder: "", ouputTableFiles: "", output_datasource: "", outputTableNames: "", outputSRID : Integer, downloadAllOSMData : true,
                deleteOutputData:true, deleteOSMFile:false, logTableZones:String, bbox_size : 1000,
                overpass_timeout :180, overpass_maxsize:536870912
        outputs outputTableNames: Map
        run { H2GIS h2gis_datasource, processing_parameters, id_zones, outputFolder, ouputTableFiles, output_datasource, outputTableNames,
              outputSRID, downloadAllOSMData,deleteOutputData, deleteOSMFile,logTableZones, bbox_size, overpass_timeout, overpass_maxsize ->
            //Store the zone identifier and the names of the tables
            def outputTableNamesResult = [:]
            //Create the table to log on the processed zone
             h2gis_datasource.execute """DROP TABLE IF EXISTS $logTableZones;
            CREATE TABLE $logTableZones (the_geom GEOMETRY(GEOMETRY, 4326), request VARCHAR, info VARCHAR);""".toString()
            int nbAreas = id_zones.size();
            info "$nbAreas osm areas will be processed"
            id_zones.eachWithIndex { id_zone, index ->
                def start = System.currentTimeMillis();
                //Extract the zone table and read its SRID
                def zoneTableNames = extractOSMZone(h2gis_datasource, id_zone, processing_parameters.distance, bbox_size)
                if (zoneTableNames) {
                    id_zone = id_zone in Map ? "bbox_" + id_zone.join('_') : id_zone
                    def zoneTableName = zoneTableNames.outputZoneTable
                    def zoneEnvelopeTableName = zoneTableNames.outputZoneEnvelopeTable
                    if(h2gis_datasource.getTable(zoneTableName).getRowCount()==0){
                        error "Cannot find any geometry to define the zone to extract the OSM data"
                        return
                    }
                    def srid = h2gis_datasource.getSpatialTable(zoneTableName).srid
                    def reproject =false
                    if(outputSRID){
                        if(outputSRID!=srid){
                            reproject = true
                        }
                    }else{
                        outputSRID =srid
                    }
                    //Prepare OSM extraction
                    //TODO set key values ?
                    def query = "[timeout:$overpass_timeout][maxsize:$overpass_maxsize]" + Utilities.buildOSMQuery(zoneTableNames.envelope, null, OSMElement.NODE, OSMElement.WAY, OSMElement.RELATION)

                    if(downloadAllOSMData){
                        //Create a custom OSM query to download all requiered data. It will take more time and resources
                        //because much more OSM elements will be returned
                        def  keysValues = ["building", "railway", "amenity",
                                           "leisure", "highway", "natural",
                                           "landuse", "landcover",
                                           "vegetation","waterway"]
                        //TODO : Remove unnecessary keys according the output tables set in the config file
                        query =  "[timeout:$overpass_timeout][maxsize:$overpass_maxsize]"+ Utilities.buildOSMQueryWithAllData(zoneTableNames.envelope, keysValues, OSMElement.NODE, OSMElement.WAY, OSMElement.RELATION)
                    }

                    def extract = OSMTools.Loader.extract()
                    if (extract.execute(overpassQuery: query)) {
                        IProcess createGISLayerProcess = OSM.InputDataLoading.createGISLayers()
                        if (createGISLayerProcess.execute(datasource: h2gis_datasource, osmFilePath: extract.results.outputFilePath, epsg: srid)) {
                            if(deleteOSMFile){
                                if( new File(extract.results.outputFilePath).delete()){
                                    debug "The osm file ${extract.results.outputFilePath}has been deleted"
                                }
                            }
                            def gisLayersResults = createGISLayerProcess.getResults()
                            def rsu_indicators_params = processing_parameters.rsu_indicators
                            def grid_indicators_params = processing_parameters.grid_indicators
                            def road_traffic = processing_parameters.road_traffic
                            def worldpop_indicators = processing_parameters.worldpop_indicators

                            debug "Formating OSM GIS layers"
                            //Process only the required table
                            def urbanAreasTable ,buildingTableName,buildingEstimateTableName,  roadTableName,
                                    railTableName,vegetationTableName, hydrographicTableName, imperviousTableName,
                             seaLandMaskTableName

                            if(rsu_indicators_params.indicatorUse|| grid_indicators_params || worldpop_indicators){
                                //Format urban areas
                                IProcess format = OSM.InputDataFormatting.formatUrbanAreas()
                                format.execute([
                                        datasource                : h2gis_datasource,
                                        inputTableName            : gisLayersResults.urbanAreasTableName,
                                        inputZoneEnvelopeTableName: zoneEnvelopeTableName,
                                        epsg                      : srid])

                                urbanAreasTable = format.results.outputTableName

                                format = OSM.InputDataFormatting.formatBuildingLayer()
                                format.execute([
                                        datasource                : h2gis_datasource,
                                        inputTableName            : gisLayersResults.buildingTableName,
                                        inputZoneEnvelopeTableName: zoneEnvelopeTableName,
                                        epsg                      : srid,
                                        h_lev_min                 : processing_parameters.hLevMin,
                                        h_lev_max                 : processing_parameters.hLevMax,
                                        hThresholdLev2            : processing_parameters.hThresholdLev2,
                                        urbanAreasTableName       : urbanAreasTable])

                                buildingTableName = format.results.outputTableName
                                buildingEstimateTableName = format.results.outputEstimateTableName


                            format = OSM.InputDataFormatting.formatRailsLayer()
                            format.execute([
                                    datasource                : h2gis_datasource,
                                    inputTableName            : gisLayersResults.railTableName,
                                    inputZoneEnvelopeTableName: zoneEnvelopeTableName,
                                    epsg                      : srid])
                                railTableName = format.results.outputTableName

                            format = OSM.InputDataFormatting.formatVegetationLayer()
                            format.execute([
                                    datasource                : h2gis_datasource,
                                    inputTableName            : gisLayersResults.vegetationTableName,
                                    inputZoneEnvelopeTableName: zoneEnvelopeTableName,
                                    epsg                      : srid])
                                vegetationTableName = format.results.outputTableName

                            format = OSM.InputDataFormatting.formatHydroLayer()
                            format.execute([
                                    datasource                : h2gis_datasource,
                                    inputTableName            : gisLayersResults.hydroTableName,
                                    inputZoneEnvelopeTableName: zoneEnvelopeTableName,
                                    epsg                      : srid])
                             hydrographicTableName = format.results.outputTableName

                            format = OSM.InputDataFormatting.formatImperviousLayer()
                            format.execute([
                                    datasource                : h2gis_datasource,
                                    inputTableName            : gisLayersResults.imperviousTableName,
                                    inputZoneEnvelopeTableName: zoneEnvelopeTableName,
                                    epsg                      : srid])
                             imperviousTableName = format.results.outputTableName

                            //Sea/Land mask
                            format = OSM.InputDataFormatting.formatSeaLandMask()
                            format.execute([
                                    datasource                : h2gis_datasource,
                                    inputTableName            : gisLayersResults.coastlineTableName,
                                    inputZoneEnvelopeTableName: zoneEnvelopeTableName,
                                    epsg                      : srid])

                                seaLandMaskTableName = format.results.outputTableName

                            //Merge the Sea/Land mask with water table
                            format = OSM.InputDataFormatting.mergeWaterAndSeaLandTables()
                            format.execute([
                                    datasource           : h2gis_datasource,
                                    inputSeaLandTableName: seaLandMaskTableName, inputWaterTableName: hydrographicTableName,
                                    epsg                 : srid])

                            hydrographicTableName = format.results.outputTableName
                            }
                          
                            if(road_traffic || rsu_indicators_params.indicatorUse||grid_indicators_params){

                                IProcess format = OSM.InputDataFormatting.formatRoadLayer()
                                format.execute([
                                        datasource                : h2gis_datasource,
                                        inputTableName            : gisLayersResults.roadTableName,
                                        inputZoneEnvelopeTableName: zoneEnvelopeTableName,
                                        epsg                      : srid])

                                roadTableName = format.results.outputTableName
                            }
                            debug "OSM GIS layers formated"
                            //Add the GIS layers to the list of results
                            def results = [:]
                            results.put("zoneTableName", zoneTableName)
                            results.put("roadTableName", roadTableName)
                            results.put("railTableName", railTableName)
                            results.put("hydrographicTableName", hydrographicTableName)
                            results.put("vegetationTableName", vegetationTableName)
                            results.put("imperviousTableName", imperviousTableName)
                            results.put("urbanAreasTableName", urbanAreasTable)
                            results.put("buildingTableName", buildingTableName)
                            results.put("seaLandMaskTableName", seaLandMaskTableName)
                            results.put("buildingHeightMissingTableName", buildingEstimateTableName)


                            //Compute traffic flow
                            if(road_traffic){
                                IProcess format =  Geoindicators.RoadIndicators.build_road_traffic()
                                format.execute([
                                        datasource : h2gis_datasource,
                                        inputTableName: roadTableName,
                                        epsg: srid])
                                results.put("roadTrafficTableName", format.results.outputTableName)
                            }

                            //Compute the RSU indicators
                            if(rsu_indicators_params.indicatorUse){
                                def estimateHeight  = rsu_indicators_params."estimateHeight"
                                IProcess geoIndicators = Geoindicators.WorkflowGeoIndicators.computeAllGeoIndicators()
                                if (!geoIndicators.execute(datasource: h2gis_datasource, zoneTable: zoneTableName,
                                        buildingTable: buildingTableName, roadTable: roadTableName,
                                        railTable: railTableName, vegetationTable: vegetationTableName,
                                        hydrographicTable: hydrographicTableName, imperviousTable: imperviousTableName,
                                        buildingEstimateTableName: buildingEstimateTableName,
                                        seaLandMaskTableName:seaLandMaskTableName,
                                        surface_vegetation: rsu_indicators_params.surface_vegetation,
                                        surface_hydro: rsu_indicators_params.surface_hydro,
                                        snappingTolerance: rsu_indicators_params.snappingTolerance,
                                        indicatorUse: rsu_indicators_params.indicatorUse,
                                        svfSimplified: rsu_indicators_params.svfSimplified,
                                        prefixName: processing_parameters.prefixName,
                                        mapOfWeights: rsu_indicators_params.mapOfWeights,
                                        utrfModelName: "UTRF_OSM_RF_2_1.model",
                                        buildingHeightModelName: estimateHeight ? "BUILDING_HEIGHT_OSM_RF_2_0.model" : "")) {

                                    error "Cannot build the geoindicators for the zone $id_zone"

                                    h2gis_datasource.execute "INSERT INTO $logTableZones VALUES(st_geomfromtext('${zoneTableNames.geometry}',4326) ,'$id_zone', 'Error computing geoindicators')".toString()

                                    return
                                }
                                else{
                                     results.putAll(geoIndicators.getResults())
                                }
                            }

                            //Extract and compute population indicators for the specified year
                            //This data can be used by the grid_indicators process
                            if(worldpop_indicators){
                                IProcess extractWorldPopLayer = WorldPopTools.Extract.extractWorldPopLayer()
                                def coverageId = "wpGlobal:ppp_2020"
                                def bbox = [zoneTableNames.envelope.getMinY() as Float,zoneTableNames.envelope.getMinX()as Float,
                                            zoneTableNames.envelope.getMaxY()as Float,zoneTableNames.envelope.getMaxX()as Float]
                                if(extractWorldPopLayer.execute([coverageId:coverageId,  bbox :bbox])){
                                    IProcess importAscGrid = WorldPopTools.Extract.importAscGrid()
                                    if(importAscGrid.execute([worldPopFilePath:extractWorldPopLayer.results.outputFilePath,
                                                              epsg: srid, tableName : coverageId.replaceAll(":", "_"),  datasource: h2gis_datasource, epsg:srid])){
                                        results.put("populationTableName", importAscGrid.results.outputTableWorldPopName)

                                        IProcess process = Geoindicators.BuildingIndicators.buildingPopulation()
                                        if(!process.execute([inputBuildingTableName: results.buildingTableName,
                                                             inputPopulationTableName: importAscGrid.results.outputTableWorldPopName,  datasource: h2gis_datasource])) {
                                            info "Cannot compute any population data at building level"
                                        }
                                        //Update the building table with the population data
                                        results.put("buildingTableName", process.results.buildingTableName)

                                    }else {
                                        info "Cannot import the worldpop asc file $extractWorldPopLayer.results.outputFilePath"
                                    }

                                }else {
                                    info "Cannot find the population grid $coverageId"
                                }
                            }

                            //Default
                            def outputGrid = "geojson"
                            //Compute the grid indicators based on the original extent in WGS84
                            GeometryFactory gf = new GeometryFactory()
                            def geomEnv =  gf.toGeometry(zoneTableNames.envelope)
                            geomEnv.setSRID(4326)
                            if(grid_indicators_params){
                                outputGrid =  grid_indicators_params.output
                                def x_size = grid_indicators_params.x_size
                                def y_size = grid_indicators_params.y_size
                                IProcess gridProcess = Geoindicators.WorkflowGeoIndicators.createGrid()
                                if(gridProcess.execute(datasource:h2gis_datasource,envelope: geomEnv,
                                        x_size : x_size, y_size : y_size,
                                        srid : srid,rowCol: grid_indicators_params.rowCol)){
                                    def gridTableName = gridProcess.results.outputTableName
                                    IProcess rasterizedIndicators =  Geoindicators.WorkflowGeoIndicators.rasterizeIndicators()
                                    if(rasterizedIndicators.execute(datasource:h2gis_datasource,gridTableName: gridTableName,
                                            list_indicators :grid_indicators_params.indicators,
                                            buildingTable: buildingTableName, roadTable: roadTableName, vegetationTable: vegetationTableName,
                                            hydrographicTable: hydrographicTableName, imperviousTable: imperviousTableName,
                                            rsu_lcz:results.outputTableRsuLcz,
<<<<<<< HEAD
                                            rsu_utrf_area:results.outputTableRsuUtrfArea,
                                            rsu_utrf_floor_area:results.outputTableRsuUtrfFloorArea,
=======
                                            rsu_urban_typo_area:results.outputTableRsuUrbanTypoArea,
>>>>>>> d819a6d9
                                            prefixName: processing_parameters.prefixName
                                    )){
                                        results.put("gridIndicatorsTableName", rasterizedIndicators.results.outputTableName)
                                    }
                                }else {
                                    info "Cannot create a grid to aggregate the indicators"
                                }
                            }else{
                                h2gis_datasource.execute "INSERT INTO $logTableZones VALUES(st_geomfromtext('${zoneTableNames.geometry}',4326) ,'$id_zone', 'Error computing the grid indicators')".toString()
                            }

                            if (outputFolder  && ouputTableFiles) {
                                saveOutputFiles(h2gis_datasource, id_zone, results, ouputTableFiles, outputFolder, "osm_", outputSRID, reproject, deleteOutputData, outputGrid)

                            }
                            if (output_datasource) {
                                saveTablesInDatabase(output_datasource, h2gis_datasource, outputTableNames, results, id_zone, srid, outputSRID, reproject)
                            }

                            outputTableNamesResult.put(id_zone in Map?id_zone.join("_"):id_zone, results.findAll{ it.value!=null })

                        } else {
                            h2gis_datasource.execute "INSERT INTO $logTableZones VALUES(st_geomfromtext('${zoneTableNames.geometry}',4326) ,'$id_zone', 'Error loading the OSM file')".toString()
                            error "Cannot load the OSM file ${extract.results.outputFilePath}"
                            return
                        }
                    } else {
                        //Log in table
                        h2gis_datasource.execute "INSERT INTO $logTableZones VALUES(st_geomfromtext('${zoneTableNames.geometry}',4326) ,'$id_zone', 'Error to extract the data with OverPass')".toString()
                        error "Cannot execute the overpass query $query"
                        return
                    }
                } else {
                    //Log in table
                    if (id_zone in Collection) {
                        def geom = Utilities.geometryFromOverpass(id_zone)
                        if (!geom) {
                            h2gis_datasource.execute "INSERT INTO $logTableZones VALUES(null,'$id_zone', 'Error to extract the zone with Nominatim')".toString()
                        }
                        else{
                            h2gis_datasource.execute "INSERT INTO $logTableZones VALUES(st_geomfromtext('$geom',4326) ,'$id_zone', 'Error to extract the zone with Nominatim')".toString()
                        }
                    } else if (id_zone instanceof String) {
                        h2gis_datasource.execute "INSERT INTO $logTableZones VALUES(null,'$id_zone', 'Error to extract the zone with Nominatim')".toString()
                    }
                    error "Cannot calculate a bounding box to extract OSM data"
                    return
                }

                info "Number of areas processed ${index + 1} on $nbAreas"
            }
            return [outputTableNames: outputTableNamesResult]
        }
    }
}

/**
 * Extract the OSM zone and its envelope area from Nominatim API
 *
 * @param datasource a connexion to the local H2GIS database
 * @param zoneToExtract the osm filter : place or bbox
 * @param distance to expand the OSM bbox
 * @return
 */
def extractOSMZone(def datasource, def zoneToExtract, def distance, def bbox_size) {
    def outputZoneTable = "ZONE_${UUID.randomUUID().toString().replaceAll("-", "_")}"
    def outputZoneEnvelopeTable = "ZONE_ENVELOPE_${UUID.randomUUID().toString().replaceAll("-", "_")}"
    if (zoneToExtract) {
        def GEOMETRY_TYPE
        Geometry geom
        if (zoneToExtract in Collection) {
            GEOMETRY_TYPE = "POLYGON"
            geom = Utilities.geometryFromOverpass(zoneToExtract)
            if (!geom) {
                error("The bounding box cannot be null")
                return null
            }
        } else if (zoneToExtract instanceof String) {
            geom = Utilities.getAreaFromPlace(zoneToExtract);
            if (!geom) {
                error("Cannot find an area from the place name ${zoneToExtract}")
                return null
            } else {
                GEOMETRY_TYPE = "GEOMETRY"
                if (geom instanceof Polygon) {
                    GEOMETRY_TYPE = "POLYGON"
                } else if (geom instanceof MultiPolygon) {
                    GEOMETRY_TYPE = "MULTIPOLYGON"
                }
            }
        } else {
            error("The zone to extract must be a place name or a JTS envelope")
            return null;
        }

        /**
         * Create the OSM BBOX to be extracted
         */
        def envelope = GeographyUtilities.expandEnvelopeByMeters(geom.getEnvelopeInternal(), distance)

        //Find the best utm zone
        //Reproject the geometry and its envelope to the UTM zone
        def con = datasource.getConnection();
        def interiorPoint = envelope.centre()
        def epsg = GeographyUtilities.getSRID(con, interiorPoint.y as float, interiorPoint.x as float)
        def geomUTM = ST_Transform.ST_Transform(con, geom, epsg)

        //Check the size of the bbox
        if((geomUTM.getEnvelopeInternal().getArea()/1.0E+6)>=bbox_size){
            error("The size of the OSM BBOX is greated than the limit : ${bbox_size} in km².\n" +
                    "Please increase the area parameter if you want to skip this limit.")
            return null
        }
        def tmpGeomEnv = geom.getFactory().toGeometry(envelope)
        tmpGeomEnv.setSRID(4326)

        datasource.execute """drop table if exists ${outputZoneTable}; 
        create table ${outputZoneTable} (the_geom GEOMETRY(${GEOMETRY_TYPE}, $epsg), ID_ZONE VARCHAR);
        INSERT INTO ${outputZoneTable} VALUES (ST_GEOMFROMTEXT('${geomUTM.toString()}', ${epsg}), '${zoneToExtract.toString()}');""".toString()

        datasource.execute """drop table if exists ${outputZoneEnvelopeTable}; 
         create table ${outputZoneEnvelopeTable} (the_geom GEOMETRY(POLYGON, $epsg), ID_ZONE VARCHAR);
        INSERT INTO ${outputZoneEnvelopeTable} VALUES (ST_GEOMFROMTEXT('${ST_Transform.ST_Transform(con, tmpGeomEnv, epsg).toString()}',${epsg}), '${zoneToExtract.toString()}');
        """.toString()

        return [outputZoneTable: outputZoneTable,
                outputZoneEnvelopeTable: outputZoneEnvelopeTable,
                envelope:envelope,
                geometry :geom
                ]
    }else{
        error "The zone to extract cannot be null or empty"
        return null
    }
    return null
}

/**
 * Return the properties parameters to store results in a folder
 * @param outputFolder the output folder parameters from the json file
 */
def outputFolderProperties(def outputFolder){
    def tablesToSave = ["building_indicators",
                        "block_indicators",
                        "rsu_indicators",
                        "rsu_lcz",
                        "zones",
                        "building",
                        "road",
                        "rail" ,
                        "water",
                        "vegetation",
                        "impervious",
                        "urban_areas",
                        "rsu_utrf_area",
                        "rsu_utrf_floor_area",
                        "building_utrf",
                        "grid_indicators",
                        "sea_land_mask",
                        "building_height_missing",
                        "road_traffic",
                        "population"]
    if(outputFolder in Map){
        def outputPath = outputFolder.get("path")
        def outputTables = outputFolder.get("tables")
        if(!outputPath){
            return null
        }
        if(outputTables){
            return ["path":outputPath, "tables" : tablesToSave.intersect(outputTables)]
        }
        return ["path":outputPath, "tables" : tablesToSave]
    }
    else{
        return ["path":outputFolder, "tables" : tablesToSave]
    }
}

/**
 * Create a datasource from the following parameters :
 * user, password, url
 *
 * @param database_properties from the json file
 * @return a connection or null if the parameters are invalid
 */
def createDatasource(def database_properties){
    def db_output_url = database_properties.get("url")
    if(db_output_url){
        if (db_output_url.startsWith("jdbc:")) {
            String url = db_output_url.substring("jdbc:".length());
            if (url.startsWith("h2") ) {
                return H2GIS.open(database_properties)
            } else if (url.startsWith("postgresql")) {
                return POSTGIS.open(database_properties)
            }
            else {
                error"Unsupported database"
                return null
            }
        }
        else {
            error"Invalid output database url"
            return null
        }

    }else{
        error "The output database url cannot be null or empty"
    }
}


/**
 * Read the file parameters and create a new map of parameters
 * The map of parameters is initialized with default values
 *
 * @param processing_parameters the file parameters
 * @return a filled map of parameters
 */
def extractProcessingParameters(def processing_parameters){
    def defaultParameters = [distance: 0, prefixName: "",
                             hLevMin : 3, hLevMax: 15, hThresholdLev2: 10]
    def rsu_indicators_default =[indicatorUse: [],
                                 svfSimplified:true,
                                 surface_vegetation: 10000,
                                 surface_hydro: 2500,
                                 snappingTolerance :0.01,
                                 mapOfWeights :  ["sky_view_factor"                : 4,
                                                  "aspect_ratio"                   : 3,
                                                  "building_surface_fraction"      : 8,
                                                  "impervious_surface_fraction"    : 0,
                                                  "pervious_surface_fraction"      : 0,
                                                  "height_of_roughness_elements"   : 6,
                                                  "terrain_roughness_length"       : 0.5],
                                 estimateHeight:true,
                                 utrfModelName: "UTRF_OSM_RF_2_1.model"]
    defaultParameters.put("rsu_indicators", rsu_indicators_default)

    if(processing_parameters){
        def distanceP =  processing_parameters.distance
        if(distanceP && distanceP in Number){
            defaultParameters.distance = distanceP
        }
        def prefixNameP = processing_parameters.prefixName
        if(prefixNameP && prefixNameP in String){
            defaultParameters.prefixName = prefixNameP
        }

        def hLevMinP =  processing_parameters.hLevMin
        if(hLevMinP && hLevMinP in Integer){
            defaultParameters.hLevMin = hLevMinP
        }
        def hLevMaxP =  processing_parameters.hLevMax
        if(hLevMaxP && hLevMaxP in Integer){
            defaultParameters.hLevMax = hLevMaxP
        }
        def hThresholdLev2P =  processing_parameters.hThresholdLev2
        if(hThresholdLev2P && hThresholdLev2P in Integer){
            defaultParameters.hThresholdLev2 = hThresholdLev2P
        }
        //Check for rsu indicators
        def  rsu_indicators = processing_parameters.rsu_indicators
        if(rsu_indicators){
            def indicatorUseP = rsu_indicators.indicatorUse
            if(indicatorUseP && indicatorUseP in List) {
                def allowed_rsu_indicators = ["LCZ", "UTRF", "TEB"]
                def allowedOutputRSUIndicators = allowed_rsu_indicators.intersect(indicatorUseP*.toUpperCase())
                if (allowedOutputRSUIndicators) {
                    rsu_indicators_default.indicatorUse = indicatorUseP
                }
                else {
                    error "Please set a valid list of RSU indicator names in ${allowedOutputRSUIndicators}"
                    return
                }
            }else{
                rsu_indicators_default.indicatorUse = []
            }
            def snappingToleranceP =  rsu_indicators.snappingTolerance
            if(snappingToleranceP && snappingToleranceP in Number){
                rsu_indicators_default.snappingTolerance = snappingToleranceP
            }
            def surface_vegetationP =  rsu_indicators.surface_vegetation
            if(surface_vegetationP && surface_vegetationP in Number){
                rsu_indicators_default.surface_vegetation = surface_vegetationP
            }
            def surface_hydroP =  rsu_indicators.surface_hydro
            if(surface_hydroP && surface_hydroP in Number){
                rsu_indicators_default.surface_hydro = surface_hydroP
            }
            def svfSimplifiedP = rsu_indicators.svfSimplified
            if(svfSimplifiedP && svfSimplifiedP in Boolean){
                rsu_indicators_default.svfSimplified = svfSimplifiedP
            }
            def estimateHeight = rsu_indicators.estimateHeight
            if(estimateHeight && estimateHeight in Boolean){
                rsu_indicators_default.estimateHeight = estimateHeight
            }
            def mapOfWeightsP = rsu_indicators.mapOfWeights
            if(mapOfWeightsP && mapOfWeightsP in Map){
                def defaultmapOfWeights = rsu_indicators_default.mapOfWeights
                if((defaultmapOfWeights+mapOfWeightsP).size()!=defaultmapOfWeights.size()){
                    error "The number of mapOfWeights parameters must contain exactly the parameters ${defaultmapOfWeights.keySet().join(",")}"
                    return
                }else{
                    rsu_indicators_default.mapOfWeights = mapOfWeightsP
                }
            }
        }else{
            rsu_indicators=rsu_indicators_default
        }

        //Check for grid indicators
        def  grid_indicators = processing_parameters.grid_indicators
        if(grid_indicators){
            def x_size = grid_indicators.x_size
            def y_size = grid_indicators.y_size
            def list_indicators = grid_indicators.indicators
            if(x_size && y_size){
                if(x_size<=0 || y_size<= 0){
                    error "Invalid grid size padding. Must be greater that 0"
                    return
                }
                if(!list_indicators){
                    error "The list of indicator names cannot be null or empty"
                    return
                }
                def allowed_grid_indicators=["BUILDING_FRACTION","BUILDING_HEIGHT", "BUILDING_POP", "BUILDING_TYPE_FRACTION","WATER_FRACTION","VEGETATION_FRACTION",
<<<<<<< HEAD
                          "ROAD_FRACTION", "IMPERVIOUS_FRACTION", "UTRF_AREA_FRACTION", "LCZ_FRACTION", "LCZ_PRIMARY"]
=======
                          "ROAD_FRACTION", "IMPERVIOUS_FRACTION", "URBAN_TYPO_AREA_FRACTION", "LCZ_FRACTION", "LCZ_PRIMARY","FREE_EXTERNAL_FACADE_DENSITY"]
>>>>>>> d819a6d9
                def allowedOutputIndicators = allowed_grid_indicators.intersect(list_indicators*.toUpperCase())
                if(allowedOutputIndicators){
                    //Update the RSU indicators list according the grid indicators
                    list_indicators.each { val ->
                        if(val.trim().toUpperCase() in ["LCZ_FRACTION","LCZ_PRIMARY"]){
                            rsu_indicators.indicatorUse<<"LCZ"
                        }else if (val.trim().toUpperCase() in ["UTRF_AREA_FRACTION"]){
                            rsu_indicators.indicatorUse<<"UTRF"
                        }
                    }
                def grid_indicators_tmp =  [
                        "x_size": x_size,
                        "y_size": y_size,
                        "output": "geojson",
                        "rowCol" : false,
                        "indicators": allowedOutputIndicators
                ]
                    def grid_output = grid_indicators.output
                    if(grid_output) {
                        if(grid_output.toLowerCase() in ["asc","geojson"]){
                            grid_indicators_tmp.output =grid_output.toLowerCase()
                        }
                    }
                    def grid_rowCol = grid_indicators.rowCol
                    if(grid_rowCol && grid_rowCol in Boolean) {
                        grid_indicators_tmp.rowCol =grid_rowCol
                    }

                defaultParameters.put("grid_indicators", grid_indicators_tmp)
                }
                else {
                    error "Please set a valid list of indicator names in ${allowed_grid_indicators}"
                    return
                }
            }
        }

        //Check for road_traffic method
        def  road_traffic = processing_parameters.road_traffic
        if(road_traffic && road_traffic in Boolean){
            defaultParameters.put("road_traffic", road_traffic)
        }

        //Check if the pop indicators must be computed
        def  pop_indics = processing_parameters.worldpop_indicators
        if(pop_indics && pop_indics in Boolean){
            defaultParameters.put("worldpop_indicators", pop_indics)
        }

        return defaultParameters
    }
    else{
        return defaultParameters
    }
}



/**
 * Save the geoclimate tables into geojson files
 * @param id_zone the id of the zone
 * @param results a list of tables computed by geoclimate
 * @param ouputFolder the ouput folder
 * @param outputSRID srid code to reproject the result
 * @param reproject  true if the file must reprojected
 * @param deleteOutputData delete the files if exist
 * @param outputGrid file format of the grid
 * @return
 */
def saveOutputFiles(def h2gis_datasource, def id_zone, def results, def outputFiles, def ouputFolder, def subFolderName, def outputSRID, def reproject, def deleteOutputData, def outputGrid){
    //Create a subfolder to store each results
    def folderName = id_zone in Map?id_zone.join("_"):id_zone
    def subFolder = new File(ouputFolder.getAbsolutePath()+File.separator+subFolderName+folderName)
    if(!subFolder.exists()){
        subFolder.mkdir()
    }
    else{
        FileUtilities.deleteFiles(subFolder)
    }
    outputFiles.each{
        //Save indicators
        if(it == "building_indicators"){
            saveTableAsGeojson(results.outputTableBuildingIndicators, "${subFolder.getAbsolutePath()+File.separator+"building_indicators"}.geojson",h2gis_datasource,outputSRID, reproject, deleteOutputData)
        }
        else if(it == "block_indicators"){
            saveTableAsGeojson(results.outputTableBlockIndicators, "${subFolder.getAbsolutePath()+File.separator+"block_indicators"}.geojson",h2gis_datasource,outputSRID,reproject,deleteOutputData)
        }
        else  if(it == "rsu_indicators"){
            saveTableAsGeojson(results.outputTableRsuIndicators, "${subFolder.getAbsolutePath()+File.separator+"rsu_indicators"}.geojson",h2gis_datasource,outputSRID,reproject,deleteOutputData)
        }
        else  if(it == "rsu_lcz"){
            saveTableAsGeojson(results.outputTableRsuLcz,  "${subFolder.getAbsolutePath()+File.separator+"rsu_lcz"}.geojson",h2gis_datasource,outputSRID,reproject,deleteOutputData)
        }
        else  if(it == "zones"){
            saveTableAsGeojson(results.zoneTableName,  "${subFolder.getAbsolutePath()+File.separator+"zones"}.geojson",h2gis_datasource,outputSRID,reproject,deleteOutputData)
        }
        //Save input GIS tables
        else  if(it == "building"){
            saveTableAsGeojson(results.buildingTableName, "${subFolder.getAbsolutePath()+File.separator+"building"}.geojson", h2gis_datasource,outputSRID,reproject,deleteOutputData)
        }
        else if(it == "road"){
            saveTableAsGeojson(results.roadTableName,  "${subFolder.getAbsolutePath()+File.separator+"road"}.geojson",h2gis_datasource,outputSRID,reproject,deleteOutputData)
        }
        else if(it == "rail"){
            saveTableAsGeojson(results.railTableName,  "${subFolder.getAbsolutePath()+File.separator+"rail"}.geojson",h2gis_datasource,outputSRID,reproject,deleteOutputData)
        }
        if(it == "water"){
            saveTableAsGeojson(results.hydrographicTableName, "${subFolder.getAbsolutePath()+File.separator+"water"}.geojson", h2gis_datasource,outputSRID,reproject,deleteOutputData)
        }
        else if(it == "vegetation"){
            saveTableAsGeojson(results.vegetationTableName,  "${subFolder.getAbsolutePath()+File.separator+"vegetation"}.geojson",h2gis_datasource,outputSRID,reproject,deleteOutputData)
        }
        else if(it == "impervious"){
            saveTableAsGeojson(results.imperviousTableName, "${subFolder.getAbsolutePath()+File.separator+"impervious"}.geojson", h2gis_datasource,outputSRID,reproject,deleteOutputData)
        }
        else if(it == "urban_areas"){
            saveTableAsGeojson(results.urbanAreasTableName, "${subFolder.getAbsolutePath()+File.separator+"urban_areas"}.geojson", h2gis_datasource,outputSRID,reproject,deleteOutputData)
        }else if(it == "rsu_utrf_area"){
            saveTableAsGeojson(results.outputTableRsuUtrfArea, "${subFolder.getAbsolutePath()+File.separator+"rsu_utrf_area"}.geojson", h2gis_datasource,outputSRID,reproject,deleteOutputData)
        }else if(it == "rsu_utrf_floor_area"){
            saveTableAsGeojson(results.outputTableRsuUtrfFloorArea, "${subFolder.getAbsolutePath()+File.separator+"rsu_utrf_floor_area"}.geojson", h2gis_datasource,outputSRID,reproject,deleteOutputData)
        }else if(it == "building_utrf"){
            saveTableAsGeojson(results.outputTableBuildingUtrf, "${subFolder.getAbsolutePath()+File.separator+"building_utrf"}.geojson", h2gis_datasource,outputSRID,reproject,deleteOutputData)
        }
        else if(it == "grid_indicators"){
            if(outputGrid=="geojson"){
                saveTableAsGeojson(results.gridIndicatorsTableName, "${subFolder.getAbsolutePath()+File.separator+"grid_indicators"}.geojson", h2gis_datasource,outputSRID,reproject,deleteOutputData)
            }
            else if(outputGrid=="asc"){
                saveTableToAsciiGrid(results.gridIndicatorsTableName, subFolder, "grid_indicators", h2gis_datasource,outputSRID,reproject,deleteOutputData)
            }
        }
        else if(it == "sea_land_mask"){
            saveTableAsGeojson(results.seaLandMaskTableName, "${subFolder.getAbsolutePath()+File.separator+"sea_land_mask"}.geojson", h2gis_datasource,outputSRID,reproject,deleteOutputData)
        }
        else if(it == "building_height_missing"){
            saveTableAsCSV(results.buildingHeightMissingTableName, "${subFolder.getAbsolutePath()+File.separator+"building_height_missing"}.csv", h2gis_datasource,deleteOutputData)
        }
        else if(it == "road_traffic"){
            saveTableAsGeojson(results.roadTrafficTableName,  "${subFolder.getAbsolutePath()+File.separator+"road_traffic"}.geojson",h2gis_datasource,outputSRID,reproject,deleteOutputData)
        }else  if(it == "population"){
            saveTableAsGeojson(results.populationTableName, "${subFolder.getAbsolutePath()+File.separator+"population"}.geojson", h2gis_datasource,outputSRID,reproject,deleteOutputData)
        }
    }
}

/**
 * Method to export a table corresponding to a grid with indicators in as many ESRI ASCII grid files as indicators
 * @param h2gis_table_to_save
 * @param h2gis_datasource
 * @param output_files_generic_name
 * @return
 */
def saveTableToAsciiGrid(def outputTable , def subFolder,def filePrefix, def h2gis_datasource,def outputSRID, def reproject, def deleteOutputData) {
   //Check if the table exists
    if(outputTable && h2gis_datasource.hasTable(outputTable)) {
        def env;
        if (!reproject) {
            env = h2gis_datasource.getSpatialTable(outputTable).getExtent().getEnvelopeInternal();
        } else {
            def geom = h2gis_datasource.firstRow("SELECT st_transform(ST_EXTENT(the_geom), $outputSRID) as geom from $outputTable".toString()).geom
            if (geom) {
                env = geom.getEnvelopeInternal();
            }
        }
        if (env) {
            def xmin = env.getMinX()
            def ymin = env.getMinY()
            def nbColsRowS = h2gis_datasource.firstRow("select max(id_col) as cmax, max(id_row) as rmax from $outputTable".toString())
            def nbcols = nbColsRowS.cmax
            def nbrows = nbColsRowS.rmax

            double dy = env.getMaxY()-ymin;
            def x_size = dy/nbrows;

            def IndicsTable = h2gis_datasource."$outputTable"
            List columnNames = IndicsTable.columns
            columnNames.remove("THE_GEOM")
            columnNames.remove("ID")
            columnNames.remove("ID_COL")
            columnNames.remove("ID_ROW")

            //Add indexes
            h2gis_datasource.getTable(outputTable)."ID_COL".createIndex()
            h2gis_datasource.getTable(outputTable)."ID_ROW".createIndex()

            //Save each grid
            columnNames.each { it ->
                def outputFile = new File("${subFolder.getAbsolutePath() + File.separator + filePrefix + "_" + it.toLowerCase()}.asc")
                if (deleteOutputData) {
                    outputFile.delete()
                }
                outputFile.withOutputStream { stream ->
                    stream << "ncols $nbcols\nnrows $nbrows\nxllcorner $xmin\nyllcorner $ymin\ncellsize $x_size\nnodata_value -9999\n"
                    def query = "select id_row, id_col, case when $it is not null then cast($it as decimal(18, 3)) else $it end as $it from $outputTable order by id_row desc, id_col"
                    def rowData = ""
                    h2gis_datasource.eachRow(query.toString()) { row ->
                        rowData += row.getString(it) + " "
                        if (row.getInt("id_col") == nbcols) {
                            rowData += "\n"
                            stream << rowData
                            rowData = ""
                        }
                    }
                }
                //Save the PRJ file
                if(outputSRID>=0) {
                    File outPrjFile = new File("${subFolder.getAbsolutePath() + File.separator + filePrefix + "_" + it.toLowerCase()}.prj")
                    PRJUtil.writePRJ(h2gis_datasource.getConnection(), outputSRID,outPrjFile)
                }
                info "$outputTable has been saved in ${filePrefix + "_" + it}.asc"
            }
        }
    }
    }

/**
 * Method to save a table into a csV file
 * @param outputTable name of the table to export
 * @param filePath path to save the table
 * @param h2gis_datasource connection to the database
 * @param deleteOutputData true to delete the file if exists
 */
def saveTableAsCSV(def outputTable , def filePath,def h2gis_datasource, def deleteOutputData){
    if(outputTable && h2gis_datasource.hasTable(outputTable)){
        h2gis_datasource.save("(SELECT ID_BUILD, ID_SOURCE FROM $outputTable WHERE estimated=true)", filePath,deleteOutputData)
        info "${outputTable} has been saved in ${filePath}."
    }
}

/**
 * Method to save a table into a geojson file
 * @param outputTable name of the table to export
 * @param filePath path to save the table
 * @param h2gis_datasource connection to the database
 * @param outputSRID srid code to reproject the outputTable.
 * @param reproject true if the file must be reprojected
 * @param deleteOutputData true to delete the file if exists
 */
def saveTableAsGeojson(def outputTable , def filePath,def h2gis_datasource,def outputSRID, def reproject, def deleteOutputData){
    if(outputTable && h2gis_datasource.hasTable(outputTable)){
        if(!reproject){
        h2gis_datasource.save(outputTable, filePath,deleteOutputData)
        }else{
            if(h2gis_datasource.getTable(outputTable).getRowCount()>0){
            h2gis_datasource.getSpatialTable(outputTable).reproject(outputSRID).save(filePath, deleteOutputData)
            }
        }
        info "${outputTable} has been saved in ${filePath}."
    }
}
/**
 * Save the output tables in a database
 * @param output_datasource a connexion a database
 * @param h2gis_datasource local H2GIS database
 * @param outputTableNames name of the output tables
 * @param h2gis_tables name of H2GIS to save
 * @param id_zone id of the zone
 * @param outputSRID srid code to reproject the data *
 * @param reproject the output table
 * @return
 */
def saveTablesInDatabase(JdbcDataSource output_datasource, JdbcDataSource h2gis_datasource, def outputTableNames, def h2gis_tables, def id_zone,def inputSRID, def outputSRID, def reproject){
    //Export building indicators
    indicatorTableBatchExportTable(output_datasource, outputTableNames.building_indicators,id_zone,h2gis_datasource, h2gis_tables.outputTableBuildingIndicators
            , "WHERE ID_RSU IS NOT NULL", inputSRID, outputSRID,reproject)

    //Export block indicators
    indicatorTableBatchExportTable(output_datasource, outputTableNames.block_indicators,id_zone, h2gis_datasource, h2gis_tables.outputTableBlockIndicators
            , "WHERE ID_RSU IS NOT NULL", inputSRID, outputSRID,reproject)

    //Export rsu indicators
    indicatorTableBatchExportTable(output_datasource, outputTableNames.rsu_indicators,id_zone, h2gis_datasource, h2gis_tables.outputTableRsuIndicators
            , "",inputSRID, outputSRID,reproject)

    //Export rsu lcz
    indicatorTableBatchExportTable(output_datasource, outputTableNames.rsu_lcz,id_zone,h2gis_datasource, h2gis_tables.outputTableRsuLcz
            , "",inputSRID,outputSRID,reproject)

    //Export rsu_utrf_area
    indicatorTableBatchExportTable(output_datasource, outputTableNames.rsu_utrf_area,id_zone,h2gis_datasource, h2gis_tables.outputTableRsuUtrfArea
            , "",inputSRID,outputSRID,reproject)

    //Export rsu_utrf_floor_area
    indicatorTableBatchExportTable(output_datasource, outputTableNames.rsu_utrf_floor_area,id_zone,h2gis_datasource, h2gis_tables.outputTableRsuUtrfFloorArea
            , "",inputSRID,outputSRID,reproject)

    //Export grid_indicators
    indicatorTableBatchExportTable(output_datasource, outputTableNames.grid_indicators,id_zone,h2gis_datasource, h2gis_tables.gridIndicatorsTableName
            , "",inputSRID,outputSRID,reproject)

    //Export building_utrf
    indicatorTableBatchExportTable(output_datasource, outputTableNames.building_utrf,id_zone,h2gis_datasource, h2gis_tables.outputTableBuildingUtrf
            , "",inputSRID,outputSRID,reproject)

    //Export road_traffic
    indicatorTableBatchExportTable(output_datasource, outputTableNames.road_traffic, id_zone,h2gis_datasource, h2gis_tables.roadTrafficTableName
            , "", inputSRID,outputSRID,reproject)

    //Export zone
    abstractModelTableBatchExportTable(output_datasource, outputTableNames.zones,id_zone, h2gis_datasource, h2gis_tables.zoneTableName
            , "",inputSRID,outputSRID,reproject)

    //Export building
    abstractModelTableBatchExportTable(output_datasource, outputTableNames.building,id_zone, h2gis_datasource, h2gis_tables.buildingTableName
            , "",inputSRID,outputSRID,reproject)

    //Export road
    abstractModelTableBatchExportTable(output_datasource, outputTableNames.road, id_zone,h2gis_datasource, h2gis_tables.roadTableName
            , "", inputSRID,outputSRID,reproject)
    //Export rail
    abstractModelTableBatchExportTable(output_datasource, outputTableNames.rail,id_zone, h2gis_datasource, h2gis_tables.railTableName
            , "",inputSRID,outputSRID,reproject)
    //Export vegetation
    abstractModelTableBatchExportTable(output_datasource, outputTableNames.vegetation,id_zone, h2gis_datasource, h2gis_tables.vegetationTableName
            , "",inputSRID,outputSRID,reproject)
    //Export water
    abstractModelTableBatchExportTable(output_datasource, outputTableNames.water,id_zone, h2gis_datasource, h2gis_tables.hydrographicTableName
            , "",inputSRID,outputSRID,reproject)
    //Export impervious
    abstractModelTableBatchExportTable(output_datasource, outputTableNames.impervious, id_zone,h2gis_datasource, h2gis_tables.imperviousTableName
            , "",inputSRID,outputSRID,reproject)

    //Export urban areas table
    abstractModelTableBatchExportTable(output_datasource, outputTableNames.urban_areas, id_zone,h2gis_datasource, h2gis_tables.urbanAreasTableName
            , "",inputSRID,outputSRID,reproject)

    //Export sea land mask table
    abstractModelTableBatchExportTable(output_datasource, outputTableNames.sea_land_mask, id_zone,h2gis_datasource, h2gis_tables.seaLandMaskTableName
            , "",inputSRID,outputSRID,reproject)

    //Export population table
    abstractModelTableBatchExportTable(output_datasource, outputTableNames.population, id_zone,h2gis_datasource, h2gis_tables.populationTableName
            , "", inputSRID,outputSRID,reproject)

    //Export building_height_missing table
    def output_table = outputTableNames.building_height_missing
    def h2gis_table_to_save= h2gis_tables.buildingHeightMissingTableName

    if(output_table) {
        if (h2gis_datasource.hasTable(h2gis_table_to_save)) {
            if (output_datasource.hasTable(output_table)) {
                output_datasource.execute("DELETE FROM $output_table WHERE id_zone= '$id_zone'".toString())
            }else{
                output_datasource.execute """CREATE TABLE $output_table(ID_BUILD INTEGER, ID_SOURCE VARCHAR, ID_ZONE VARCHAR)""".toString()
            }
            IOMethods.exportToDataBase(h2gis_datasource.getConnection(),"(SELECT ID_BUILD, ID_SOURCE, '$id_zone' as ID_ZONE from $h2gis_table_to_save where estimated=true)".toString(),
                    output_datasource.getConnection(), output_table, 2, 1000);
        }
    }
}


/**
 * Generic method to save the abstract model tables prepared in H2GIS to another database
 * @param output_datasource connexion to a database
 * @param output_table name of the output table
 * @param srid srid to reproject
 * @param h2gis_datasource local H2GIS database
 * @param h2gis_table_to_save name of the H2GIS table to save
 * @param batchSize size of the batch
 * @param filter to limit the data from H2GIS *
 * @param outputSRID srid code used to reproject the output table
 * @return
 */
def abstractModelTableBatchExportTable(JdbcDataSource output_datasource, def output_table, def id_zone, def h2gis_datasource, h2gis_table_to_save, def filter,def inputSRID,def outputSRID, def reproject){
    if(output_table) {
        if (h2gis_datasource.hasTable(h2gis_table_to_save)) {
            if (output_datasource.hasTable(output_table)) {
                output_datasource.execute("DELETE FROM $output_table WHERE id_zone= '$id_zone'".toString())
                //If the table exists we populate it with the last result
                info "Start to export the table $h2gis_table_to_save into the table $output_table for the zone $id_zone"
                int BATCH_MAX_SIZE = 1000;
                ITable inputRes = prepareTableOutput(h2gis_table_to_save, filter, inputSRID, h2gis_datasource, output_table, outputSRID, output_datasource)
                if (inputRes) {
                    def outputColumns = output_datasource.getTable(output_table).getColumnsTypes();
                    def outputconnection = output_datasource.getConnection()
                    try {
                        def inputColumns = inputRes.getColumnsTypes();
                        //We check if the number of columns is not the same
                        //If there is more columns in the input table we alter the output table
                        def outPutColumnsNames = outputColumns.keySet()
                        int columnsCount = outPutColumnsNames.size();
                        def diffCols = inputColumns.keySet().findAll { e -> !outPutColumnsNames*.toLowerCase().contains(e.toLowerCase()) }
                        def alterTable = ""
                        if (diffCols) {
                            inputColumns.each { entry ->
                                if (diffCols.contains(entry.key)) {
                                    //DECFLOAT is not supported by POSTSGRESQL
                                    def dataType = entry.value.equalsIgnoreCase("decfloat")?"FLOAT":entry.value
                                    alterTable += "ALTER TABLE $output_table ADD COLUMN $entry.key $dataType;"
                                    outputColumns.put(entry.key, dataType)
                                }
                            }
                            output_datasource.execute(alterTable.toString())
                        }
                        def finalOutputColumns = outputColumns.keySet();

                        def insertTable = "INSERT INTO $output_table (${finalOutputColumns.join(",")}) VALUES("

                        def flatList = outputColumns.inject([]) { result, iter ->
                            result += ":${iter.key.toLowerCase()}"
                        }.join(",")
                        insertTable += flatList
                        insertTable += ")";
                        //Collect all values
                        def ouputValues = finalOutputColumns.collectEntries { [it.toLowerCase(), null] }
                        ouputValues.put("id_zone", id_zone)
                        outputconnection.setAutoCommit(false);
                        output_datasource.withBatch(BATCH_MAX_SIZE, insertTable.toString()) { ps ->
                            inputRes.eachRow { row ->
                                //Fill the value
                                inputColumns.keySet().each { columnName ->
                                    def inputValue = row.getObject(columnName)
                                    if (inputValue) {
                                        ouputValues.put(columnName.toLowerCase(), inputValue)
                                    } else {
                                        ouputValues.put(columnName.toLowerCase(), null)
                                    }
                                }
                                ps.addBatch(ouputValues)
                            }
                        }
                    } catch (SQLException e) {
                        error("Cannot save the table $output_table.\n", e);
                        return false;
                    } finally {
                        outputconnection.setAutoCommit(true);
                        info "The table $h2gis_table_to_save has been exported into the table $output_table"
                    }
                }
            }else {
                def tmpTable =null
                info "Start to export the table $h2gis_table_to_save into the table $output_table"
                if (filter) {
                    if(!reproject){
                        tmpTable = h2gis_datasource.getTable(h2gis_table_to_save).filter(filter).getSpatialTable().save(output_datasource, output_table, true);
                    }
                    else{
                        tmpTable = h2gis_datasource.getTable(h2gis_table_to_save).filter(filter).getSpatialTable().reproject(outputSRID).save(output_datasource, output_table, true);
                        //Because the select query reproject doesn't contain any geometry metadata
                        output_datasource.execute("""ALTER TABLE $output_table
                            ALTER COLUMN the_geom TYPE geometry(geometry, $outputSRID)
                            USING ST_SetSRID(the_geom,$outputSRID);""".toString());
                    }
                    if(tmpTable){
                    //Workarround to update the SRID on resulset
                    output_datasource.execute"""ALTER TABLE $output_table ALTER COLUMN the_geom TYPE geometry(GEOMETRY, $inputSRID) USING ST_SetSRID(the_geom,$inputSRID);""".toString()
                    }
                } else {
                    if(!reproject){
                        tmpTable =h2gis_datasource.getTable(h2gis_table_to_save).save(output_datasource, output_table, true);
                   }else{
                        tmpTable = h2gis_datasource.getSpatialTable(h2gis_table_to_save).reproject(outputSRID).save(output_datasource, output_table, true);
                        //Because the select query reproject doesn't contain any geometry metadata
                        output_datasource.execute("""ALTER TABLE $output_table
                            ALTER COLUMN the_geom TYPE geometry(geometry, $outputSRID)
                            USING ST_SetSRID(the_geom,$outputSRID);""".toString());
                    }
                }
                if(tmpTable) {
                    output_datasource.execute("UPDATE $output_table SET id_zone= '$id_zone'".toString());
                    output_datasource.execute("""CREATE INDEX IF NOT EXISTS idx_${output_table.replaceAll(".", "_")}_id_zone  ON $output_table (ID_ZONE)""".toString())
                    info "The table $h2gis_table_to_save has been exported into the table $output_table"
                }else{
                    warn  "The table $h2gis_table_to_save hasn't been exported into the table $output_table"
                }
            }
        }
    }
}

/**
 * Generic method to save the indicator tables prepared in H2GIS to another database
 * @param output_datasource connexion to a database
 * @param output_table name of the output table
 * @param id_zone id of the zone
 * @param h2gis_datasource local H2GIS database
 * @param h2gis_table_to_save name of the H2GIS table to save
 * @param filter to limit the data from H2GIS *
 * @param inputSRID srid code of the inputable
 * @param outputSRID srid code used to reproject the output table
 * @return
 */
def indicatorTableBatchExportTable(def output_datasource, def output_table, def id_zone, def h2gis_datasource, h2gis_table_to_save, def filter, def inputSRID, def outputSRID, def reproject){
    if(output_table){
    if(h2gis_table_to_save) {
        if (h2gis_datasource.hasTable(h2gis_table_to_save)) {
            if (output_datasource.hasTable(output_table)) {
                output_datasource.execute("DELETE FROM $output_table WHERE id_zone='$id_zone'".toString())
                //If the table exists we populate it with the last result
                info "Start to export the table $h2gis_table_to_save into the table $output_table for the zone $id_zone"
                int BATCH_MAX_SIZE = 1000;
                ITable inputRes = prepareTableOutput(h2gis_table_to_save, filter, inputSRID, h2gis_datasource, output_table, outputSRID, output_datasource)
                if (inputRes) {
                    def outputColumns  = output_datasource.getTable(output_table).getColumnsTypes();
                    def outputconnection = output_datasource.getConnection()
                    try {
                        def inputColumns = inputRes.getColumnsTypes();
                        //We check if the number of columns is not the same
                        //If there is more columns in the input table we alter the output table
                        def outPutColumnsNames = outputColumns.keySet()
                        int columnsCount = outPutColumnsNames.size();
                        def diffCols = inputColumns.keySet().findAll { e ->  !outPutColumnsNames*.toLowerCase().contains( e.toLowerCase() ) }
                        def alterTable = ""
                        if(diffCols){
                            inputColumns.each { entry ->
                                if (diffCols.contains(entry.key)){
                                    //DECFLOAT is not supported by POSTSGRESQL
                                    def dataType = entry.value.equalsIgnoreCase("decfloat")?"FLOAT":entry.value
                                    alterTable += "ALTER TABLE $output_table ADD COLUMN $entry.key $dataType;"
                                    outputColumns.put(entry.key, dataType)
                                }
                            }
                            output_datasource.execute(alterTable.toString())
                        }
                        def finalOutputColumns = outputColumns.keySet();

                        def insertTable = "INSERT INTO $output_table (${finalOutputColumns.join(",")}) VALUES("

                        def flatList =  outputColumns.inject([]) { result, iter ->
                            result+= ":${iter.key.toLowerCase()}"
                        }.join(",")
                        insertTable+= flatList
                        insertTable+=")";
                        //Collect all values
                        def ouputValues = finalOutputColumns.collectEntries {[it.toLowerCase(), null]}
                        ouputValues.put("id_zone", id_zone)
                        outputconnection.setAutoCommit(false);
                            output_datasource.withBatch(BATCH_MAX_SIZE, insertTable.toString()) { ps ->
                                inputRes.eachRow{ row ->
                                    //Fill the value
                                    inputColumns.keySet().each{columnName ->
                                        def inputValue = row.getObject(columnName)
                                        if(inputValue){
                                            ouputValues.put(columnName.toLowerCase(), inputValue)
                                        }else{
                                            ouputValues.put(columnName.toLowerCase(), null)
                                        }
                                    }
                                    ps.addBatch(ouputValues)
                                }
                            }

                    } catch (SQLException e) {
                        error("Cannot save the table $output_table.\n", e);
                        return false;
                    } finally {
                        outputconnection.setAutoCommit(true);
                        info "The table $h2gis_table_to_save has been exported into the table $output_table"
                    }
                }
                } else {
                    def tmpTable = null
                    info "Start to export the table $h2gis_table_to_save into the table $output_table for the zone $id_zone"
                    if (filter) {
                        if (!reproject) {
                            tmpTable = h2gis_datasource.getTable(h2gis_table_to_save).filter(filter).getSpatialTable().save(output_datasource, output_table, true);
                            if(tmpTable) {
                                //Workarround to update the SRID on resultset
                                output_datasource.execute """ALTER TABLE $output_table ALTER COLUMN the_geom TYPE geometry(GEOMETRY, $inputSRID) USING ST_SetSRID(the_geom,$inputSRID);""".toString()
                            }

                        } else {
                            tmpTable = h2gis_datasource.getTable(h2gis_table_to_save).filter(filter).getSpatialTable().reproject(outputSRID).save(output_datasource, output_table, true);
                            if(tmpTable) {
                                //Workarround to update the SRID on resultset
                                output_datasource.execute """ALTER TABLE $output_table ALTER COLUMN the_geom TYPE geometry(GEOMETRY, $outputSRID) USING ST_SetSRID(the_geom,$outputSRID);""".toString()
                            }
                        }

                    } else {
                        if (!reproject) {
                            tmpTable = h2gis_datasource.getSpatialTable(h2gis_table_to_save).save(output_datasource, output_table, true);
                        } else {
                            tmpTable = h2gis_datasource.getSpatialTable(h2gis_table_to_save).reproject(outputSRID).save(output_datasource, output_table, true);
                            //Because the select query reproject doesn't contain any geometry metadata
                            output_datasource.execute("""ALTER TABLE $output_table
                            ALTER COLUMN the_geom TYPE geometry(geometry, $outputSRID)
                            USING ST_SetSRID(the_geom,$outputSRID);""".toString())
                        }
                    }
                    if(tmpTable){
                    if(!output_datasource.getTable(output_table).hasColumn("id_zone")) {
                        output_datasource.execute("ALTER TABLE $output_table ADD COLUMN id_zone VARCHAR".toString());
                    }
                    output_datasource.execute("UPDATE $output_table SET id_zone= ?", id_zone);
                    output_datasource.execute("""CREATE INDEX IF NOT EXISTS idx_${output_table.replaceAll(".", "_")}_id_zone  ON $output_table (ID_ZONE)""".toString())
                    info "The table $h2gis_table_to_save has been exported into the table $output_table"
                    }
                    else{
                        warn "The table $h2gis_table_to_save hasn't been exported into the table $output_table"
                    }
                }
        }
    }
    }
}

/**
 * Method to prepare a ITable aka resulset to export table in a database
 * @param h2gis_table_to_save
 * @param inputSRID
 * @param h2gis_datasource
 * @param output_table
 * @param outputSRID
 * @param output_datasource
 * @return
 */
def prepareTableOutput(def h2gis_table_to_save, def filter, def inputSRID,H2GIS h2gis_datasource, def output_table, def outputSRID,def output_datasource){
    def targetTableSrid = output_datasource.getSpatialTable(output_table).srid
    if (filter) {
        if(outputSRID==0){
            if(inputSRID==targetTableSrid){
                inputRes =  h2gis_datasource.getTable(h2gis_table_to_save).filter(filter).getTable()
            }else {
                if(targetTableSrid==0 && inputSRID==0){
                    return h2gis_datasource.getTable(h2gis_table_to_save).filter(filter).getTable()
                }else if(targetTableSrid!=0 && inputSRID!=0){
                    return h2gis_datasource.getTable(h2gis_table_to_save).filter(filter).getSpatialTable().reproject(targetTableSrid)
                }
                else{
                    error("Cannot export the $h2gis_table_to_save into the table $output_table \n due to inconsistent SRID")
                    return
                }
            }
        }
        else{
            if(inputSRID==targetTableSrid){
                return h2gis_datasource.getTable(h2gis_table_to_save)
            }else{
                if(targetTableSrid==0 && inputSRID==0) {
                    return h2gis_datasource.getTable(h2gis_table_to_save)
                }else if(targetTableSrid!=0 && inputSRID!=0){
                    return h2gis_datasource.getSpatialTable(h2gis_table_to_save).reproject(targetTableSrid)
                }
                else{
                    error("Cannot export the $h2gis_table_to_save into the table $output_table \n due to inconsistent SRID")
                    return
                }
            }
        }
    }
    else {
        if(outputSRID==0){
            if(inputSRID==targetTableSrid){
                return  h2gis_datasource.getTable(h2gis_table_to_save)
            }else {
                if(targetTableSrid==0 && inputSRID==0) {
                    return h2gis_datasource.getTable(h2gis_table_to_save)
                }else if(targetTableSrid!=0 && inputSRID!=0){
                    return h2gis_datasource.getSpatialTable(h2gis_table_to_save).reproject(targetTableSrid)
                }
                else{
                    error("Cannot export the $h2gis_table_to_save into the table $output_table \n due to inconsistent SRID")
                    return
                }
            }
        }
        else{
            if(inputSRID==targetTableSrid){
                return h2gis_datasource.getTable(h2gis_table_to_save)
            }else{
                if(targetTableSrid==0 && inputSRID==0) {
                    return h2gis_datasource.getTable(h2gis_table_to_save)
                }else if(targetTableSrid!=0 && inputSRID!=0){
                    return h2gis_datasource.getSpatialTable(h2gis_table_to_save).reproject(targetTableSrid)
                }
                else{
                    error("Cannot export the $h2gis_table_to_save into the table $output_table \n due to inconsistent SRID")
                    return
                }
            }
        }
    }
}

/**
 * This process chains a set of subprocesses to extract and transform the OSM data into
 * the geoclimate model
 *
 * @param datasource a connection to the database where the result files should be stored
 * @param osmTablesPrefix The prefix used for naming the 11 OSM tables build from the OSM file
 * @param zoneToExtract A zone to extract. Can be, a name of the place (neighborhood, city, etc. - cf https://wiki.openstreetmap.org/wiki/Key:level)
 * or a bounding box specified as a JTS envelope
 * @param distance The integer value to expand the envelope of zone
 * @return
 */
IProcess buildGeoclimateLayers() {
    return create {
        title "Extract and transform OSM data to the Geoclimate model"
        id "buildGeoclimateLayers"
        inputs datasource: JdbcDataSource,
                zoneToExtract: Object,
                distance: 500,
                hLevMin: 3,
                hLevMax: 15,
                hThresholdLev2: 10
        outputs outputBuilding: String, outputRoad: String, outputRail: String,
                outputHydro: String, outputVeget: String, outputImpervious: String, outputZone: String, outputZoneEnvelope: String
        run { datasource, zoneToExtract, distance, hLevMin, hLevMax, hThresholdLev2 ->

            if (datasource == null) {
                error "Cannot access to the database to store the osm data"
                return
            }

            debug "Building OSM GIS layers"
            IProcess process = OSM.InputDataLoading.extractAndCreateGISLayers()
            if (process.execute([datasource: datasource, zoneToExtract: zoneToExtract,
                                 distance  : distance])) {

                debug "OSM GIS layers created"

                Map res = process.getResults()

                def buildingTableName = res.buildingTableName
                def roadTableName = res.roadTableName
                def railTableName = res.railTableName
                def vegetationTableName = res.vegetationTableName
                def hydroTableName = res.hydroTableName
                def imperviousTableName = res.imperviousTableName
                def zoneTableName = res.zoneTableName
                def zoneEnvelopeTableName = res.zoneEnvelopeTableName
                def epsg = datasource.getSpatialTable(zoneTableName).srid
                if (zoneEnvelopeTableName != null) {
                    debug "Formating OSM GIS layers"
                    IProcess format = OSM.InputDataFormatting.formatBuildingLayer()
                    format.execute([
                            datasource                : datasource,
                            inputTableName            : buildingTableName,
                            inputZoneEnvelopeTableName: zoneEnvelopeTableName,
                            epsg                      : epsg])
                    buildingTableName = format.results.outputTableName

                    format = OSM.InputDataFormatting.formatRoadLayer()
                    format.execute([
                            datasource                : datasource,
                            inputTableName            : roadTableName,
                            inputZoneEnvelopeTableName: zoneEnvelopeTableName,
                            epsg                      : epsg])
                    roadTableName = format.results.outputTableName


                    format = OSM.InputDataFormatting.formatRailsLayer()
                    format.execute([
                            datasource                : datasource,
                            inputTableName            : railTableName,
                            inputZoneEnvelopeTableName: zoneEnvelopeTableName,
                            epsg                      : epsg])
                    railTableName = format.results.outputTableName

                    format = OSM.InputDataFormatting.formatVegetationLayer()
                    format.execute([
                            datasource                : datasource,
                            inputTableName            : vegetationTableName,
                            inputZoneEnvelopeTableName: zoneEnvelopeTableName,
                            epsg                      : epsg])
                    vegetationTableName = format.results.outputTableName

                    format = OSM.InputDataFormatting.formatHydroLayer()
                    format.execute([
                            datasource                : datasource,
                            inputTableName            : hydroTableName,
                            inputZoneEnvelopeTableName: zoneEnvelopeTableName,
                            epsg                      : epsg])
                    hydroTableName = format.results.outputTableName

                    format = OSM.InputDataFormatting.formatImperviousLayer()
                    format.execute([
                            datasource                : datasource,
                            inputTableName            : imperviousTableName,
                            inputZoneEnvelopeTableName: zoneEnvelopeTableName,
                            epsg                      : epsg])
                    imperviousTableName = format.results.outputTableName

                    debug "OSM GIS layers formated"

                }

                return [outputBuilding: buildingTableName, outputRoad: roadTableName,
                        outputRail    : railTableName, outputHydro: hydroTableName,
                        outputVeget   : vegetationTableName, outputImpervious: imperviousTableName,
                        outputZone    : zoneTableName, outputZoneEnvelope: zoneEnvelopeTableName]

            }
        }
    }
}




/**
 * Parse a json file to a Map
 * @param jsonFile
 * @return
 */
static Map readJSONParameters(def jsonFile) {
    def jsonSlurper = new JsonSlurper()
    if (jsonFile) {
        return jsonSlurper.parse(jsonFile)
    }
}<|MERGE_RESOLUTION|>--- conflicted
+++ resolved
@@ -696,7 +696,7 @@
                                         svfSimplified: rsu_indicators_params.svfSimplified,
                                         prefixName: processing_parameters.prefixName,
                                         mapOfWeights: rsu_indicators_params.mapOfWeights,
-                                        utrfModelName: "UTRF_OSM_RF_2_1.model",
+                                        urbanTypoModelName: "URBAN_TYPOLOGY_OSM_RF_2_1.model",
                                         buildingHeightModelName: estimateHeight ? "BUILDING_HEIGHT_OSM_RF_2_0.model" : "")) {
 
                                     error "Cannot build the geoindicators for the zone $id_zone"
@@ -761,12 +761,8 @@
                                             buildingTable: buildingTableName, roadTable: roadTableName, vegetationTable: vegetationTableName,
                                             hydrographicTable: hydrographicTableName, imperviousTable: imperviousTableName,
                                             rsu_lcz:results.outputTableRsuLcz,
-<<<<<<< HEAD
                                             rsu_utrf_area:results.outputTableRsuUtrfArea,
                                             rsu_utrf_floor_area:results.outputTableRsuUtrfFloorArea,
-=======
-                                            rsu_urban_typo_area:results.outputTableRsuUrbanTypoArea,
->>>>>>> d819a6d9
                                             prefixName: processing_parameters.prefixName
                                     )){
                                         results.put("gridIndicatorsTableName", rasterizedIndicators.results.outputTableName)
@@ -921,9 +917,9 @@
                         "vegetation",
                         "impervious",
                         "urban_areas",
-                        "rsu_utrf_area",
-                        "rsu_utrf_floor_area",
-                        "building_utrf",
+                        "rsu_urban_typo_area",
+                        "rsu_urban_typo_floor_area",
+                        "building_urban_typo",
                         "grid_indicators",
                         "sea_land_mask",
                         "building_height_missing",
@@ -1001,7 +997,7 @@
                                                   "height_of_roughness_elements"   : 6,
                                                   "terrain_roughness_length"       : 0.5],
                                  estimateHeight:true,
-                                 utrfModelName: "UTRF_OSM_RF_2_1.model"]
+                                 urbanTypoModelName: "URBAN_TYPOLOGY_OSM_RF_2_1.model"]
     defaultParameters.put("rsu_indicators", rsu_indicators_default)
 
     if(processing_parameters){
@@ -1093,18 +1089,14 @@
                     return
                 }
                 def allowed_grid_indicators=["BUILDING_FRACTION","BUILDING_HEIGHT", "BUILDING_POP", "BUILDING_TYPE_FRACTION","WATER_FRACTION","VEGETATION_FRACTION",
-<<<<<<< HEAD
-                          "ROAD_FRACTION", "IMPERVIOUS_FRACTION", "UTRF_AREA_FRACTION", "LCZ_FRACTION", "LCZ_PRIMARY"]
-=======
-                          "ROAD_FRACTION", "IMPERVIOUS_FRACTION", "URBAN_TYPO_AREA_FRACTION", "LCZ_FRACTION", "LCZ_PRIMARY","FREE_EXTERNAL_FACADE_DENSITY"]
->>>>>>> d819a6d9
+                          "ROAD_FRACTION", "IMPERVIOUS_FRACTION", "URBAN_TYPO_AREA_FRACTION", "LCZ_FRACTION", "LCZ_PRIMARY"]
                 def allowedOutputIndicators = allowed_grid_indicators.intersect(list_indicators*.toUpperCase())
                 if(allowedOutputIndicators){
                     //Update the RSU indicators list according the grid indicators
                     list_indicators.each { val ->
                         if(val.trim().toUpperCase() in ["LCZ_FRACTION","LCZ_PRIMARY"]){
                             rsu_indicators.indicatorUse<<"LCZ"
-                        }else if (val.trim().toUpperCase() in ["UTRF_AREA_FRACTION"]){
+                        }else if (val.trim().toUpperCase() in ["URBAN_TYPO_AREA_FRACTION"]){
                             rsu_indicators.indicatorUse<<"UTRF"
                         }
                     }
@@ -1215,12 +1207,12 @@
         }
         else if(it == "urban_areas"){
             saveTableAsGeojson(results.urbanAreasTableName, "${subFolder.getAbsolutePath()+File.separator+"urban_areas"}.geojson", h2gis_datasource,outputSRID,reproject,deleteOutputData)
-        }else if(it == "rsu_utrf_area"){
-            saveTableAsGeojson(results.outputTableRsuUtrfArea, "${subFolder.getAbsolutePath()+File.separator+"rsu_utrf_area"}.geojson", h2gis_datasource,outputSRID,reproject,deleteOutputData)
-        }else if(it == "rsu_utrf_floor_area"){
-            saveTableAsGeojson(results.outputTableRsuUtrfFloorArea, "${subFolder.getAbsolutePath()+File.separator+"rsu_utrf_floor_area"}.geojson", h2gis_datasource,outputSRID,reproject,deleteOutputData)
-        }else if(it == "building_utrf"){
-            saveTableAsGeojson(results.outputTableBuildingUtrf, "${subFolder.getAbsolutePath()+File.separator+"building_utrf"}.geojson", h2gis_datasource,outputSRID,reproject,deleteOutputData)
+        }else if(it == "rsu_urban_typo_area"){
+            saveTableAsGeojson(results.outputTableRsuUrbanTypoArea, "${subFolder.getAbsolutePath()+File.separator+"rsu_urban_typo_area"}.geojson", h2gis_datasource,outputSRID,reproject,deleteOutputData)
+        }else if(it == "rsu_urban_typo_floor_area"){
+            saveTableAsGeojson(results.outputTableRsuUrbanTypoFloorArea, "${subFolder.getAbsolutePath()+File.separator+"rsu_urban_typo_floor_area"}.geojson", h2gis_datasource,outputSRID,reproject,deleteOutputData)
+        }else if(it == "building_urban_typo"){
+            saveTableAsGeojson(results.outputTableBuildingUrbanTypo, "${subFolder.getAbsolutePath()+File.separator+"building_urban_typo"}.geojson", h2gis_datasource,outputSRID,reproject,deleteOutputData)
         }
         else if(it == "grid_indicators"){
             if(outputGrid=="geojson"){
@@ -1377,20 +1369,20 @@
     indicatorTableBatchExportTable(output_datasource, outputTableNames.rsu_lcz,id_zone,h2gis_datasource, h2gis_tables.outputTableRsuLcz
             , "",inputSRID,outputSRID,reproject)
 
-    //Export rsu_utrf_area
-    indicatorTableBatchExportTable(output_datasource, outputTableNames.rsu_utrf_area,id_zone,h2gis_datasource, h2gis_tables.outputTableRsuUtrfArea
+    //Export rsu_urban_typo_area
+    indicatorTableBatchExportTable(output_datasource, outputTableNames.rsu_urban_typo_area,id_zone,h2gis_datasource, h2gis_tables.outputTableRsuUrbanTypoArea
             , "",inputSRID,outputSRID,reproject)
 
-    //Export rsu_utrf_floor_area
-    indicatorTableBatchExportTable(output_datasource, outputTableNames.rsu_utrf_floor_area,id_zone,h2gis_datasource, h2gis_tables.outputTableRsuUtrfFloorArea
+    //Export rsu_urban_typo_floor_area
+    indicatorTableBatchExportTable(output_datasource, outputTableNames.rsu_urban_typo_floor_area,id_zone,h2gis_datasource, h2gis_tables.outputTableRsuUrbanTypoFloorArea
             , "",inputSRID,outputSRID,reproject)
 
     //Export grid_indicators
     indicatorTableBatchExportTable(output_datasource, outputTableNames.grid_indicators,id_zone,h2gis_datasource, h2gis_tables.gridIndicatorsTableName
             , "",inputSRID,outputSRID,reproject)
 
-    //Export building_utrf
-    indicatorTableBatchExportTable(output_datasource, outputTableNames.building_utrf,id_zone,h2gis_datasource, h2gis_tables.outputTableBuildingUtrf
+    //Export building_urban_typo
+    indicatorTableBatchExportTable(output_datasource, outputTableNames.building_urban_typo,id_zone,h2gis_datasource, h2gis_tables.outputTableBuildingUrbanTypo
             , "",inputSRID,outputSRID,reproject)
 
     //Export road_traffic
