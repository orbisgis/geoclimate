/**
 * GeoClimate is a geospatial processing toolbox for environmental and climate studies
 * <a href="https://github.com/orbisgis/geoclimate">https://github.com/orbisgis/geoclimate</a>.
 *
 * This code is part of the GeoClimate project. GeoClimate is free software;
 * you can redistribute it and/or modify it under the terms of the GNU
 * Lesser General Public License as published by the Free Software Foundation;
 * version 3.0 of the License.
 *
 * GeoClimate is distributed in the hope that it will be useful, but
 * WITHOUT ANY WARRANTY; without even the implied warranty of MERCHANTABILITY or
 * FITNESS FOR A PARTICULAR PURPOSE. See the GNU Lesser General Public License
 * for more details <http://www.gnu.org/licenses/>.
 *
 *
 * For more information, please consult:
 * <a href="https://github.com/orbisgis/geoclimate">https://github.com/orbisgis/geoclimate</a>
 *
 */
package org.orbisgis.geoclimate.osm

import org.junit.jupiter.api.BeforeAll
import org.junit.jupiter.api.Disabled
import org.junit.jupiter.api.Test
import org.junit.jupiter.api.io.TempDir
import org.orbisgis.data.H2GIS
import org.orbisgis.geoclimate.Geoindicators

import java.util.regex.Pattern

import static org.junit.jupiter.api.Assertions.*

class InputDataFormattingTest {

    @TempDir
    static File folder

    static H2GIS h2GIS

    @BeforeAll
    static void loadDb() {
        h2GIS = H2GIS.open(folder.getAbsolutePath() + File.separator + "osm_inputDataFormattingTest;AUTO_SERVER=TRUE;")
    }

    @Test
    void formatHeightRoof() {
        def heightPattern = Pattern.compile("((?:\\d+\\/|(?:\\d+|^|\\s)\\.)?\\d+)\\s*([^\\s\\d+\\-.,:;^\\/]+(?:\\^\\d+(?:\$|(?=[\\s:;\\/])))?(?:\\/[^\\s\\d+\\-.,:;^\\/]+(?:\\^\\d+(?:\$|(?=[\\s:;\\/])))?)*)?", Pattern.CASE_INSENSITIVE)
        assertEquals(6, InputDataFormatting.getHeightRoof("6", heightPattern))
        assertEquals(6, InputDataFormatting.getHeightRoof("6 m", heightPattern))
        assertEquals(6, InputDataFormatting.getHeightRoof("6m", heightPattern))
        assertEquals(3.3528f, InputDataFormatting.getHeightRoof("11'", heightPattern))
        assertEquals(3.4544f, InputDataFormatting.getHeightRoof("11'4''", heightPattern))
        assertEquals(3.4544f, InputDataFormatting.getHeightRoof("11 '4''", heightPattern))
        assertEquals(3.4544f, InputDataFormatting.getHeightRoof("11 '4 ''", heightPattern))
        assertEquals(0.1016f, InputDataFormatting.getHeightRoof("4''", heightPattern))
    }

    @Test
    void formattingGISLayers() {
        def epsg = 2154
        Map extractData = OSM.InputDataLoading.createGISLayers(
                h2GIS, new File(this.class.getResource("redon.osm").toURI()).getAbsolutePath(), epsg)

        assertEquals 1038, h2GIS.getTable(extractData.building).rowCount
        assertEquals 211, h2GIS.getTable(extractData.road).rowCount
        assertEquals 44, h2GIS.getTable(extractData.rail).rowCount
        assertEquals 136, h2GIS.getTable(extractData.vegetation).rowCount
        assertEquals 10, h2GIS.getTable(extractData.water).rowCount
        assertEquals 47, h2GIS.getTable(extractData.impervious).rowCount
        assertEquals 11, h2GIS.getTable(extractData.urban_areas).rowCount
        assertEquals 0, h2GIS.getTable(extractData.coastline).rowCount

        //Buildings
        Map buildingLayers = OSM.InputDataFormatting.formatBuildingLayer(h2GIS, extractData.building)
        String building = buildingLayers.building
        assertNotNull h2GIS.getTable(building).save(new File(folder, "osm_building_formated.shp").absolutePath, true)
        assertEquals 1038, h2GIS.getTable(building).rowCount
        assertTrue h2GIS.firstRow("select count(*) as count from ${building} where NB_LEV is null".toString()).count == 0
        assertTrue h2GIS.firstRow("select count(*) as count from ${building} where NB_LEV<0".toString()).count == 0
        assertTrue h2GIS.firstRow("select count(*) as count from ${building} where HEIGHT_WALL is null".toString()).count == 0
        assertTrue h2GIS.firstRow("select count(*) as count from ${building} where HEIGHT_WALL<0".toString()).count == 0
        assertTrue h2GIS.firstRow("select count(*) as count from ${building} where HEIGHT_ROOF is null".toString()).count == 0
        assertTrue h2GIS.firstRow("select count(*) as count from ${building} where HEIGHT_ROOF<0".toString()).count == 0

        //Format urban areas
        String urbanAreas = OSM.InputDataFormatting.formatUrbanAreas(h2GIS, extractData.urban_areas)
        assertNotNull h2GIS.getTable(urbanAreas).save(new File(folder, "osm_urban_areas.shp").absolutePath, true)

        //Improve building type
        buildingLayers = OSM.InputDataFormatting.formatBuildingLayer(h2GIS, extractData.building, null, urbanAreas)
        String buiding_imp = buildingLayers.building
        assertNotNull h2GIS.getTable(buiding_imp).save(new File(folder, "osm_building_formated_type.shp").absolutePath, true)
        def rows = h2GIS.rows("select type from ${buiding_imp} where id_build=158 or id_build=982".toString())
        assertEquals(2, rows.size())
        assertTrue(rows.type == ['residential', 'residential'])

        rows = h2GIS.rows("select type from ${buiding_imp} where id_build=881 or id_build=484 or id_build=610".toString())

        assertEquals(3, rows.size())
        assertTrue(rows.type == ['industrial', 'industrial', 'industrial'])


        //Roads
        String road = OSM.InputDataFormatting.formatRoadLayer(h2GIS, extractData.road)
        assertNotNull h2GIS.getTable(road).save(new File(folder, "osm_road_formated.shp").absolutePath, true)
        assertEquals 145, h2GIS.getTable(road).rowCount
        assertTrue h2GIS.firstRow("select count(*) as count from ${road} where WIDTH is null".toString()).count == 0
        assertTrue h2GIS.firstRow("select count(*) as count from ${road} where WIDTH<=0".toString()).count == 0
        assertTrue h2GIS.firstRow("select count(*) as count from ${road} where CROSSING IS NOT NULL".toString()).count == 7

        //Rails
        String rails = OSM.InputDataFormatting.formatRailsLayer(h2GIS, extractData.rail)
        assertNotNull h2GIS.getTable(rails).save(new File(folder, "osm_rails_formated.shp").absolutePath, true)
        assertEquals 41, h2GIS.getTable(rails).rowCount
        assertTrue h2GIS.firstRow("select count(*) as count from ${rails} where CROSSING IS NOT NULL".toString()).count == 8

        //Vegetation
        String vegetation = OSM.InputDataFormatting.formatVegetationLayer(h2GIS, extractData.vegetation)
        assertNotNull h2GIS.getTable(vegetation).save(new File(folder, "osm_vegetation_formated.shp").absolutePath, true)
        assertEquals 140, h2GIS.getTable(vegetation).rowCount
        assertTrue h2GIS.firstRow("select count(*) as count from ${vegetation} where type is null".toString()).count == 0
        assertTrue h2GIS.firstRow("select count(*) as count from ${vegetation} where HEIGHT_CLASS is null".toString()).count == 0

        //Hydrography
        String water = OSM.InputDataFormatting.formatWaterLayer(h2GIS, extractData.water)
        assertNotNull h2GIS.getTable(water).save(new File(folder, "osm_hydro_formated.shp").absolutePath, true)
        assertEquals 10, h2GIS.getTable(water).rowCount
        assertTrue h2GIS.firstRow("select count(*) as count from ${water} where type = 'sea'").count == 0

        //Impervious surfaces
        String impervious = OSM.InputDataFormatting.formatImperviousLayer(h2GIS, extractData.impervious)
        assertNotNull h2GIS.getTable(impervious).save(new File(folder, "osm_impervious_formated.shp").absolutePath, true)
        assertEquals 45, h2GIS.getTable(impervious).rowCount

        //Sea/Land mask
        String sea_land_mask = OSM.InputDataFormatting.formatSeaLandMask(h2GIS, extractData.coastline)
        assertEquals(0, h2GIS.getTable(sea_land_mask).getRowCount())

        //Build traffic data
        String road_traffic = Geoindicators.RoadIndicators.build_road_traffic(h2GIS, road)

        assertNotNull h2GIS.getTable(road_traffic).save(new File(folder, "osm_road_traffic.shp").absolutePath, true)
        assertEquals 138, h2GIS.getTable(road_traffic).rowCount
        assertTrue h2GIS.firstRow("select count(*) as count from ${road_traffic} where road_type is not null").count == 138

        def road_traffic_data = h2GIS.firstRow("select * from ${road_traffic} where road_type = 'Collecting roads' and direction =3 limit 1")

        def expectedFlow = [ROAD_TYPE   : 'Collecting roads', SURFACE: 'asphalt', PAVEMENT: 'NL05', DIRECTION: 3, DAY_LV_HOUR: 53, DAY_HV_HOUR: 6, DAY_LV_SPEED: 50,
                            DAY_HV_SPEED: 50, NIGHT_LV_HOUR: 12, NIGHT_HV_HOUR: 0, NIGHT_LV_SPEED: 50, NIGHT_HV_SPEED: 50,
                            EV_LV_HOUR  : 47, EV_HV_HOUR: 3, EV_LV_SPEED: 50, EV_HV_SPEED: 50]
        road_traffic_data.each { it ->
            if (expectedFlow.get(it.key)) {
                assertEquals(expectedFlow.get(it.key), it.value)
            }
        }

        road_traffic_data = h2GIS.firstRow("select * from ${road_traffic} where road_type = 'Dead-end roads' and direction = 1 limit 1")

        expectedFlow = [ROAD_TYPE   : 'Dead-end roads', SURFACE: null, PAVEMENT: 'NL05', DIRECTION: 1, DAY_LV_HOUR: 7, DAY_HV_HOUR: 0, DAY_LV_SPEED: 30,
                        DAY_HV_SPEED: 30, NIGHT_LV_HOUR: 2, NIGHT_HV_HOUR: 0, NIGHT_LV_SPEED: 30, NIGHT_HV_SPEED: 30,
                        EV_LV_HOUR  : 6, EV_HV_HOUR: 0, EV_LV_SPEED: 30, EV_HV_SPEED: 30]
        road_traffic_data.each { it ->
            if (expectedFlow.get(it.key)) {
                assertEquals(expectedFlow.get(it.key), it.value)
            }
        }

        road_traffic_data = h2GIS.firstRow("select * from ${road_traffic} where road_type = 'Service roads' limit 1")

        expectedFlow = [ROAD_TYPE   : 'Service roads', SURFACE: 'asphalt', PAVEMENT: 'NL05', DIRECTION: 3, DAY_LV_HOUR: 28, DAY_HV_HOUR: 1, DAY_LV_SPEED: 50,
                        DAY_HV_SPEED: 50, NIGHT_LV_HOUR: 6, NIGHT_HV_HOUR: 0, NIGHT_LV_SPEED: 50, NIGHT_HV_SPEED: 50,
                        EV_LV_HOUR  : 25, EV_HV_HOUR: 1, EV_LV_SPEED: 50, EV_HV_SPEED: 50]
        road_traffic_data.each { it ->
            if (expectedFlow.get(it.key)) {
                assertEquals(expectedFlow.get(it.key), it.value)
            }
        }

        road_traffic_data = h2GIS.firstRow("select * from ${road_traffic} where road_type = 'Small main roads' limit 1")

        expectedFlow = [ROAD_TYPE   : 'Small main roads', SURFACE: 'asphalt', PAVEMENT: 'NL05', DIRECTION: 3, DAY_LV_HOUR: 99, DAY_HV_HOUR: 18, DAY_LV_SPEED: 30,
                        DAY_HV_SPEED: 30, NIGHT_LV_HOUR: 24, NIGHT_HV_HOUR: 1, NIGHT_LV_SPEED: 30, NIGHT_HV_SPEED: 30,
                        EV_LV_HOUR  : 90, EV_HV_HOUR: 10, EV_LV_SPEED: 30, EV_HV_SPEED: 30]
        road_traffic_data.each { it ->
            if (expectedFlow.get(it.key)) {
                assertEquals(expectedFlow.get(it.key), it.value)
            }
        }

        road_traffic_data = h2GIS.firstRow("select * from ${road_traffic} where road_type = 'Main roads' limit 1")

        expectedFlow = [ROAD_TYPE   : 'Main roads', SURFACE: 'asphalt', PAVEMENT: 'NL05', DIRECTION: 3, DAY_LV_HOUR: 475, DAY_HV_HOUR: 119, DAY_LV_SPEED: 50,
                        DAY_HV_SPEED: 50, NIGHT_LV_HOUR: 80, NIGHT_HV_HOUR: 9, NIGHT_LV_SPEED: 50, NIGHT_HV_SPEED: 50,
                        EV_LV_HOUR  : 227, EV_HV_HOUR: 40, EV_LV_SPEED: 50, EV_HV_SPEED: 50]
        road_traffic_data.each { it ->
            if (expectedFlow.get(it.key)) {
                assertEquals(expectedFlow.get(it.key), it.value)
            }
        }
        assertEquals(1, h2GIS.firstRow("select count(*) as count from ${road_traffic} where PAVEMENT = 'NL08'").count)

    }

    @Test
    void extractSeaLandTest() {
        def epsg = 32629
        def osmBbox = [52.08484801362273, -10.75003575696209, 52.001518013622736, -10.66670575696209]
        def geom = org.orbisgis.geoclimate.osmtools.OSMTools.Utilities.geometryFromNominatim(osmBbox)
        Map extractData = OSM.InputDataLoading.createGISLayers(h2GIS, new File(this.class.getResource("sea_land_data.osm").toURI()).getAbsolutePath(), epsg)

        def zoneEnvelopeTableName = "zone_envelope_sea_land"
        h2GIS.execute("""drop table if exists $zoneEnvelopeTableName;
         create table $zoneEnvelopeTableName as select st_transform(st_geomfromtext('$geom', ${geom.getSRID()}), $epsg) as the_geom""".toString())

        //Test coastline
        assertEquals(3, h2GIS.getTable(extractData.coastline).getRowCount())

        //Sea/Land mask
        String inputSeaLandTableName = OSM.InputDataFormatting.formatSeaLandMask(h2GIS, extractData.coastline, zoneEnvelopeTableName)
        assertEquals(2, h2GIS.getTable(inputSeaLandTableName).getRowCount())
        assertTrue h2GIS.firstRow("select count(*) as count from ${inputSeaLandTableName} where type='land'").count == 1
        h2GIS.getTable(inputSeaLandTableName).save(new File(folder, "osm_sea_land.fgb").getAbsolutePath(), true)
    }

    @Test
    void osmFileGISBuildingCheckHeight2() {
        //OSM URL https://www.openstreetmap.org/way/79083537
        //negative building:levels
        def epsg = 2154
        Map extractData = OSM.InputDataLoading.createGISLayers(h2GIS, new File(this.class.getResource("osmBuildingCheckHeigh.osm").toURI()).getAbsolutePath(), epsg)

        //Buildings
        Map buildingLayers = OSM.InputDataFormatting.formatBuildingLayer(h2GIS, extractData.building, extractData.zone_Envelope)
        String format = buildingLayers.building
        assertTrue h2GIS.firstRow("select count(*) as count from ${format} where 1=1").count > 0
        assertTrue h2GIS.firstRow("select count(*) as count from ${format} where NB_LEV is null").count == 0
        assertTrue h2GIS.firstRow("select count(*) as count from ${format} where NB_LEV<0").count == 0
        assertTrue h2GIS.firstRow("select count(*) as count from ${format} where HEIGHT_WALL is null").count == 0
        assertTrue h2GIS.firstRow("select count(*) as count from ${format} where HEIGHT_WALL<0").count == 0
        assertTrue h2GIS.firstRow("select count(*) as count from ${format} where HEIGHT_ROOF is null").count == 0
        assertTrue h2GIS.firstRow("select count(*) as count from ${format} where HEIGHT_ROOF<0").count == 0
    }

    @Test
    void formattingGISBuildingLayer() {
        def epsg = 2154
        Map extractData = OSM.InputDataLoading.createGISLayers(h2GIS, new File(this.class.getResource("redon.osm").toURI()).getAbsolutePath(), epsg)

        assertEquals 1038, h2GIS.getTable(extractData.building).rowCount
        assertEquals 211, h2GIS.getTable(extractData.road).rowCount
        assertEquals 44, h2GIS.getTable(extractData.rail).rowCount
        assertEquals 136, h2GIS.getTable(extractData.vegetation).rowCount
        assertEquals 10, h2GIS.getTable(extractData.water).rowCount
        assertEquals 47, h2GIS.getTable(extractData.impervious).rowCount

        //Buildings with estimation state
        Map buildingLayers = OSM.InputDataFormatting.formatBuildingLayer(h2GIS, extractData.building)
        String buildingLayer = buildingLayers.building
        assertNotNull h2GIS.getTable(buildingLayer).save(new File(folder, "osm_building_formated.shp").absolutePath, true)
        assertEquals 1038, h2GIS.getTable(buildingLayer).rowCount
        assertTrue h2GIS.firstRow("select count(*) as count from ${buildingLayer} where NB_LEV is null").count == 0
        assertTrue h2GIS.firstRow("select count(*) as count from ${buildingLayer} where NB_LEV<0").count == 0
        assertTrue h2GIS.firstRow("select count(*) as count from ${buildingLayer} where NB_LEV=0").count == 0
        assertTrue h2GIS.firstRow("select count(*) as count from ${buildingLayer} where HEIGHT_WALL is null").count == 0
        assertTrue h2GIS.firstRow("select count(*) as count from ${buildingLayer} where HEIGHT_WALL<0").count == 0
        assertTrue h2GIS.firstRow("select count(*) as count from ${buildingLayer} where HEIGHT_ROOF is null").count == 0
        assertTrue h2GIS.firstRow("select count(*) as count from ${buildingLayer} where HEIGHT_ROOF<0").count == 0
        assertEquals 1033, h2GIS.getTable(buildingLayers.building_estimated).rowCount
        assertTrue h2GIS.firstRow("select count(*) as count from ${buildingLayers.building} join ${buildingLayers.building_estimated} using (id_build, id_source) where 1=1").count == 1033

        //Buildings without estimation state
        buildingLayers = OSM.InputDataFormatting.formatBuildingLayer(h2GIS, extractData.building)
        assertEquals 1038, h2GIS.getTable(buildingLayers.building).rowCount
        assertEquals 1033, h2GIS.getTable(buildingLayers.building_estimated).rowCount
    }


    @Disabled
    @Test
    //enable it to test data extraction from the overpass api
    void extractCreateFormatGISLayers() {

        def directory = "/tmp/geoclimate"

        File file = new File(directory)
        if (!file.exists()) {
            file.mkdir()
        }
        def h2GIS = H2GIS.open("${file.absolutePath + File.separator}osm_gislayers;AUTO_SERVER=TRUE".toString())
<<<<<<< HEAD
        def zoneToExtract = "Vannes"
=======
        def zoneToExtract = "Lorient"
>>>>>>> 54b00f25

        //def nominatim = org.orbisgis.geoclimate.osmtools.OSMTools.Utilities.getNominatimData(zoneToExtract)
        // zoneToExtract = nominatim.bbox

        //zoneToExtract = [62.2, 28.2, 62.4, 28.4]

        //zoneToExtract =[45.784554,4.861279,45.796015,4.883981]
        Map extractData = OSM.InputDataLoading.extractAndCreateGISLayers(h2GIS, zoneToExtract)

        String formatedPlaceName = zoneToExtract.join("-").trim().split("\\s*(,|\\s)\\s*").join("_");

        if (!formatedPlaceName) {
            formatedPlaceName = zoneToExtract
        }

        if (extractData.zone != null) {
            //Zone
            def epsg = h2GIS.getSpatialTable(extractData.zone).srid
            h2GIS.getTable(extractData.zone).save("${file.absolutePath + File.separator}zone.fgb", true)

            //Zone envelope
            h2GIS.getTable(extractData.zone_envelope).save("${file.absolutePath + File.separator}zone_envelope.fgb", true)

            //Urban Areas
            def inputUrbanAreas = OSM.InputDataFormatting.formatUrbanAreas(h2GIS,
                    extractData.urban_areas,extractData.zone)
            h2GIS.save(inputUrbanAreas,"${file.absolutePath + File.separator}urban_areas.fgb", true)

            println("Urban areas formatted")

            //Buildings
            def inputBuildings = OSM.InputDataFormatting.formatBuildingLayer(h2GIS,
                     extractData.building,extractData.zone,inputUrbanAreas)
            h2GIS.save(inputBuildings.building,"${file.absolutePath + File.separator}building.fgb", true)

            println("Building formatted")

            //Roads
            def inputRoadTableName = OSM.InputDataFormatting.formatRoadLayer( h2GIS,extractData.road, extractData.zone_envelope)
            h2GIS.save(inputRoadTableName,"${file.absolutePath + File.separator}road.fgb", true)

            println("Road formatted")

            //Rails
            def inputRailTableName = OSM.InputDataFormatting.formatRailsLayer( h2GIS,extractData.rail, extractData.zone_envelope)
            h2GIS.save(inputRailTableName,"${file.absolutePath + File.separator}rail.fgb", true)

            println("Rail formatted")

            //Vegetation
            def inputVegetationTableName = OSM.InputDataFormatting.formatVegetationLayer(
                    h2GIS,extractData.vegetation,extractData.zone_envelope)
            h2GIS.save(inputVegetationTableName,"${file.absolutePath + File.separator}vegetation.fgb", true)

            println("Vegetation formatted")

            //Hydrography
            h2GIS.save(extractData.water,"${file.absolutePath + File.separator}water_osm.fgb", true)
            def inputWaterTableName = OSM.InputDataFormatting.formatWaterLayer(h2GIS, extractData.water, extractData.zone_envelope)

            //Impervious
            String imperviousTable = OSM.InputDataFormatting.formatImperviousLayer(h2GIS, extractData.impervious,
                     extractData.zone_envelope)
             h2GIS.save(imperviousTable,"${file.absolutePath + File.separator}impervious.fgb", true)

             println("Impervious formatted")

            //Save coastlines to debug
            h2GIS.save(extractData.coastline, "${file.absolutePath + File.separator}coastlines.fgb", true)


            //Sea/Land mask
            def inputSeaLandTableName = OSM.InputDataFormatting.formatSeaLandMask(h2GIS, extractData.coastline,
                    extractData.zone_envelope, inputWaterTableName)
            h2GIS.save(inputSeaLandTableName, "${file.absolutePath + File.separator}sea_land_mask.fgb", true)

            println("Sea land mask formatted")

            //Save it after sea/land mask because the water table can be modified
            h2GIS.save(inputWaterTableName, "${file.absolutePath + File.separator}water.fgb", true)

        } else {
            assertTrue(false)
        }
    }

    //This test is used for debug purpose
    @Test
    @Disabled
    void createGISFormatLayersTestIntegration() {
        Map gISLayers = OSM.InputDataLoading.createGISLayers(h2GIS, "/tmp/map.osm", 2154)
        //Format Roads
        def road = OSM.InputDataFormatting.formatRoadLayer(h2GIS, gISLayers.road)
        h2GIS.getTable(road).save("/tmp/formated_osm_road.shp", true)
    }
}<|MERGE_RESOLUTION|>--- conflicted
+++ resolved
@@ -287,11 +287,8 @@
             file.mkdir()
         }
         def h2GIS = H2GIS.open("${file.absolutePath + File.separator}osm_gislayers;AUTO_SERVER=TRUE".toString())
-<<<<<<< HEAD
+
         def zoneToExtract = "Vannes"
-=======
-        def zoneToExtract = "Lorient"
->>>>>>> 54b00f25
 
         //def nominatim = org.orbisgis.geoclimate.osmtools.OSMTools.Utilities.getNominatimData(zoneToExtract)
         // zoneToExtract = nominatim.bbox
