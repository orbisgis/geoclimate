package org.orbisgis.geoclimate.osm

import org.junit.jupiter.api.BeforeAll
import org.junit.jupiter.api.Disabled
import org.junit.jupiter.api.Test
import org.junit.jupiter.api.TestInfo
import org.junit.jupiter.api.io.TempDir
import org.orbisgis.geoclimate.Geoindicators
import org.orbisgis.geoclimate.osmtools.utils.Utilities
import org.orbisgis.data.H2GIS
import org.orbisgis.process.api.IProcess

import java.util.regex.Pattern

import static org.junit.jupiter.api.Assertions.assertEquals
import static org.junit.jupiter.api.Assertions.assertNotNull
import static org.junit.jupiter.api.Assertions.assertTrue

class InputDataFormattingTest {

    @TempDir
    static File folder

    static H2GIS h2GIS

    @BeforeAll
    static void loadDb() {
        h2GIS = H2GIS.open(folder.getAbsolutePath() + File.separator + "osm_inputDataFormattingTest;AUTO_SERVER=TRUE;")
    }

    @Test
    void formatHeightRoof() {
        def heightPattern = Pattern.compile("((?:\\d+\\/|(?:\\d+|^|\\s)\\.)?\\d+)\\s*([^\\s\\d+\\-.,:;^\\/]+(?:\\^\\d+(?:\$|(?=[\\s:;\\/])))?(?:\\/[^\\s\\d+\\-.,:;^\\/]+(?:\\^\\d+(?:\$|(?=[\\s:;\\/])))?)*)?", Pattern.CASE_INSENSITIVE)
        assertEquals(6, InputDataFormatting.getHeightRoof("6", heightPattern))
        assertEquals(6, InputDataFormatting.getHeightRoof("6 m", heightPattern))
        assertEquals(6, InputDataFormatting.getHeightRoof("6m", heightPattern))
        assertEquals(3.3528f, InputDataFormatting.getHeightRoof("11'", heightPattern))
        assertEquals(3.4544f, InputDataFormatting.getHeightRoof("11'4''", heightPattern))
        assertEquals(3.4544f, InputDataFormatting.getHeightRoof("11 '4''", heightPattern))
        assertEquals(3.4544f, InputDataFormatting.getHeightRoof("11 '4 ''", heightPattern))
        assertEquals(0.1016f, InputDataFormatting.getHeightRoof("4''", heightPattern))
    }

    @Test
    void formattingGISLayers() {
        def epsg = 2154
        IProcess extractData = OSM.InputDataLoading.createGISLayers()
        extractData.execute([
                datasource : h2GIS,
                osmFilePath: new File(this.class.getResource("redon.osm").toURI()).getAbsolutePath(),
                epsg       : epsg])

        assertEquals 1038, h2GIS.getTable(extractData.results.buildingTableName).rowCount
        assertEquals 211, h2GIS.getTable(extractData.results.roadTableName).rowCount
        assertEquals 44, h2GIS.getTable(extractData.results.railTableName).rowCount
        assertEquals 135, h2GIS.getTable(extractData.results.vegetationTableName).rowCount
        assertEquals 10, h2GIS.getTable(extractData.results.hydroTableName).rowCount
        assertEquals 47, h2GIS.getTable(extractData.results.imperviousTableName).rowCount
        assertEquals 6, h2GIS.getTable(extractData.results.urbanAreasTableName).rowCount
        assertEquals 0, h2GIS.getTable(extractData.results.coastlineTableName).rowCount

        //Buildings
        IProcess format = OSM.InputDataFormatting.formatBuildingLayer()
        format.execute([
                datasource    : h2GIS,
                inputTableName: extractData.results.buildingTableName,
                epsg          : epsg,
                jsonFilename  : null])
        assertNotNull h2GIS.getTable(format.results.outputTableName).save(new File(folder, "osm_building_formated.shp").absolutePath, true)
        assertEquals 1038, h2GIS.getTable(format.results.outputTableName).rowCount
        assertTrue h2GIS.firstRow("select count(*) as count from ${format.results.outputTableName} where NB_LEV is null".toString()).count == 0
        assertTrue h2GIS.firstRow("select count(*) as count from ${format.results.outputTableName} where NB_LEV<0".toString()).count == 0
        assertTrue h2GIS.firstRow("select count(*) as count from ${format.results.outputTableName} where HEIGHT_WALL is null".toString()).count == 0
        assertTrue h2GIS.firstRow("select count(*) as count from ${format.results.outputTableName} where HEIGHT_WALL<0".toString()).count == 0
        assertTrue h2GIS.firstRow("select count(*) as count from ${format.results.outputTableName} where HEIGHT_ROOF is null".toString()).count == 0
        assertTrue h2GIS.firstRow("select count(*) as count from ${format.results.outputTableName} where HEIGHT_ROOF<0".toString()).count == 0

        //Format urban areas
        format = OSM.InputDataFormatting.formatUrbanAreas()
        format.execute([
                datasource    : h2GIS,
                inputTableName: extractData.results.urbanAreasTableName,
                epsg          : epsg])
        def urbanAreas = format.results.outputTableName
        assertNotNull h2GIS.getTable(urbanAreas).save(new File(folder, "osm_urban_areas.shp").absolutePath, true)


        //Improve building type
        format = OSM.InputDataFormatting.formatBuildingLayer()
        format.execute([
                datasource         : h2GIS,
                inputTableName     : extractData.results.buildingTableName,
                epsg               : epsg,
                urbanAreasTableName: urbanAreas])
        assertNotNull h2GIS.getTable(format.results.outputTableName).save(new File(folder, "osm_building_formated_type.shp").absolutePath, true)
        def rows = h2GIS.rows("select type from ${format.results.outputTableName} where id_build=158 or id_build=982".toString())
        assertEquals(2, rows.size())
        assertTrue(rows.type == ['residential', 'residential'])

        rows = h2GIS.rows("select type from ${format.results.outputTableName} where id_build=881 or id_build=484 or id_build=610".toString())
        assertEquals(3, rows.size())
        assertTrue(rows.type == ['light_industry', 'light_industry', 'light_industry'])


        //Roads
        format = OSM.InputDataFormatting.formatRoadLayer()
        format.execute([
                datasource    : h2GIS,
                inputTableName: extractData.results.roadTableName,
                epsg          : epsg,
                jsonFilename  : null])
        assertNotNull h2GIS.getTable(format.results.outputTableName).save(new File(folder, "osm_road_formated.shp").absolutePath, true)
        assertEquals 146, h2GIS.getTable(format.results.outputTableName).rowCount
        assertTrue h2GIS.firstRow("select count(*) as count from ${format.results.outputTableName} where WIDTH is null".toString()).count == 0
        assertTrue h2GIS.firstRow("select count(*) as count from ${format.results.outputTableName} where WIDTH<=0".toString()).count == 0
        assertTrue h2GIS.firstRow("select count(*) as count from ${format.results.outputTableName} where CROSSING IS NOT NULL".toString()).count == 7

        def formatedRoadTable = format.results.outputTableName
        //Rails
        format = OSM.InputDataFormatting.formatRailsLayer()
        format.execute([
                datasource    : h2GIS,
                inputTableName: extractData.results.railTableName,
                epsg          : epsg,
                jsonFilename  : null])

        assertNotNull h2GIS.getTable(format.results.outputTableName).save(new File(folder, "osm_rails_formated.shp").absolutePath, true)
        assertEquals 41, h2GIS.getTable(format.results.outputTableName).rowCount
        assertTrue h2GIS.firstRow("select count(*) as count from ${format.results.outputTableName} where CROSSING IS NOT NULL".toString()).count == 8


        //Vegetation
        format = OSM.InputDataFormatting.formatVegetationLayer()
        format.execute([
                datasource    : h2GIS,
                inputTableName: extractData.results.vegetationTableName,
                epsg          : epsg,
                jsonFilename  : null
        ])
        assertNotNull h2GIS.getTable(format.results.outputTableName).save(new File(folder, "osm_vegetation_formated.shp").absolutePath, true)
        assertEquals 140, h2GIS.getTable(format.results.outputTableName).rowCount
        assertTrue h2GIS.firstRow("select count(*) as count from ${format.results.outputTableName} where type is null".toString()).count == 0
        assertTrue h2GIS.firstRow("select count(*) as count from ${format.results.outputTableName} where HEIGHT_CLASS is null".toString()).count == 0

        //Hydrography
        format = OSM.InputDataFormatting.formatHydroLayer()
        format.execute([
                datasource    : h2GIS,
                inputTableName: extractData.results.hydroTableName,
                epsg          : epsg])
        assertNotNull h2GIS.getTable(format.results.outputTableName).save(new File(folder, "osm_hydro_formated.shp").absolutePath, true)
        assertEquals 10, h2GIS.getTable(format.results.outputTableName).rowCount
        assertTrue h2GIS.firstRow("select count(*) as count from ${format.results.outputTableName} where type = 'sea'").count == 0

        //Impervious surfaces
        format = OSM.InputDataFormatting.formatImperviousLayer()
        format.execute([
                datasource    : h2GIS,
                inputTableName: extractData.results.imperviousTableName,
                epsg          : epsg])
<<<<<<< HEAD
        assertNotNull h2GIS.getTable(format.results.outputTableName).save(new File(folder, "osm_impervious_formated.shp").absolutePath, true)
        assertEquals 47, h2GIS.getTable(format.results.outputTableName).rowCount
=======
        assertNotNull h2GIS.getTable(format.results.outputTableName).save("./target/osm_impervious_formated.shp", true)
        assertEquals 44, h2GIS.getTable(format.results.outputTableName).rowCount
>>>>>>> 17b54013

        //Sea/Land mask
        format = OSM.InputDataFormatting.formatSeaLandMask()
        format.execute([
                datasource                : h2GIS,
                inputTableName            : extractData.results.outputCoastlineTableName,
                inputZoneEnvelopeTableName: "",
                epsg                      : epsg])
        assertEquals(0, h2GIS.getTable(format.results.outputTableName).getRowCount())

        //Build traffic data
        format = Geoindicators.RoadIndicators.build_road_traffic()
        format.execute([
                datasource    : h2GIS,
                inputTableName: formatedRoadTable,
                epsg          : epsg])

        assertNotNull h2GIS.getTable(format.results.outputTableName).save(new File(folder, "osm_road_traffic.shp").absolutePath, true)
        assertEquals 138, h2GIS.getTable(format.results.outputTableName).rowCount
        assertTrue h2GIS.firstRow("select count(*) as count from ${format.results.outputTableName} where road_type is not null").count == 138

        def road_traffic = h2GIS.firstRow("select * from ${format.results.outputTableName} where road_type = 'Collecting roads' and direction =3 limit 1")

        def expectedFlow = [ROAD_TYPE   : 'Collecting roads', SURFACE: 'asphalt', PAVEMENT: 'NL05', DIRECTION: 3, DAY_LV_HOUR: 53, DAY_HV_HOUR: 6, DAY_LV_SPEED: 50,
                            DAY_HV_SPEED: 50, NIGHT_LV_HOUR: 12, NIGHT_HV_HOUR: 0, NIGHT_LV_SPEED: 50, NIGHT_HV_SPEED: 50,
                            EV_LV_HOUR  : 47, EV_HV_HOUR: 3, EV_LV_SPEED: 50, EV_HV_SPEED: 50]
        road_traffic.each { it ->
            if (expectedFlow.get(it.key)) {
                assertEquals(expectedFlow.get(it.key), it.value)
            }
        }

        road_traffic = h2GIS.firstRow("select * from ${format.results.outputTableName} where road_type = 'Dead-end roads' and direction = 1 limit 1")

        expectedFlow = [ROAD_TYPE   : 'Dead-end roads', SURFACE: null, PAVEMENT: 'NL05', DIRECTION: 1, DAY_LV_HOUR: 7, DAY_HV_HOUR: 0, DAY_LV_SPEED: 30,
                        DAY_HV_SPEED: 30, NIGHT_LV_HOUR: 2, NIGHT_HV_HOUR: 0, NIGHT_LV_SPEED: 30, NIGHT_HV_SPEED: 30,
                        EV_LV_HOUR  : 6, EV_HV_HOUR: 0, EV_LV_SPEED: 30, EV_HV_SPEED: 30]
        road_traffic.each { it ->
            if (expectedFlow.get(it.key)) {
                assertEquals(expectedFlow.get(it.key), it.value)
            }
        }

        road_traffic = h2GIS.firstRow("select * from ${format.results.outputTableName} where road_type = 'Service roads' limit 1")

        expectedFlow = [ROAD_TYPE   : 'Service roads', SURFACE: 'asphalt', PAVEMENT: 'NL05', DIRECTION: 3, DAY_LV_HOUR: 28, DAY_HV_HOUR: 1, DAY_LV_SPEED: 50,
                        DAY_HV_SPEED: 50, NIGHT_LV_HOUR: 6, NIGHT_HV_HOUR: 0, NIGHT_LV_SPEED: 50, NIGHT_HV_SPEED: 50,
                        EV_LV_HOUR  : 25, EV_HV_HOUR: 1, EV_LV_SPEED: 50, EV_HV_SPEED: 50]
        road_traffic.each { it ->
            if (expectedFlow.get(it.key)) {
                assertEquals(expectedFlow.get(it.key), it.value)
            }
        }

        road_traffic = h2GIS.firstRow("select * from ${format.results.outputTableName} where road_type = 'Small main roads' limit 1")

        expectedFlow = [ROAD_TYPE   : 'Small main roads', SURFACE: 'asphalt', PAVEMENT: 'NL05', DIRECTION: 3, DAY_LV_HOUR: 99, DAY_HV_HOUR: 18, DAY_LV_SPEED: 30,
                        DAY_HV_SPEED: 30, NIGHT_LV_HOUR: 24, NIGHT_HV_HOUR: 1, NIGHT_LV_SPEED: 30, NIGHT_HV_SPEED: 30,
                        EV_LV_HOUR  : 90, EV_HV_HOUR: 10, EV_LV_SPEED: 30, EV_HV_SPEED: 30]
        road_traffic.each { it ->
            if (expectedFlow.get(it.key)) {
                assertEquals(expectedFlow.get(it.key), it.value)
            }
        }

        road_traffic = h2GIS.firstRow("select * from ${format.results.outputTableName} where road_type = 'Main roads' limit 1")

        expectedFlow = [ROAD_TYPE   : 'Main roads', SURFACE: 'asphalt', PAVEMENT: 'NL05', DIRECTION: 3, DAY_LV_HOUR: 475, DAY_HV_HOUR: 119, DAY_LV_SPEED: 50,
                        DAY_HV_SPEED: 50, NIGHT_LV_HOUR: 80, NIGHT_HV_HOUR: 9, NIGHT_LV_SPEED: 50, NIGHT_HV_SPEED: 50,
                        EV_LV_HOUR  : 227, EV_HV_HOUR: 40, EV_LV_SPEED: 50, EV_HV_SPEED: 50]
        road_traffic.each { it ->
            if (expectedFlow.get(it.key)) {
                assertEquals(expectedFlow.get(it.key), it.value)
            }
        }
        assertEquals(1, h2GIS.firstRow("select count(*) as count from ${format.results.outputTableName} where PAVEMENT = 'NL08'").count)

    }

    @Test
    void extractSeaLandTest(TestInfo testInfo) {
        def epsg = 32629
        def osmBbox = [52.08484801362273, -10.75003575696209, 52.001518013622736, -10.66670575696209]
        def geom = Utilities.geometryFromNominatim(osmBbox)
        IProcess extractData = OSM.InputDataLoading.createGISLayers()
        extractData.execute([
                datasource : h2GIS,
                osmFilePath: new File(this.class.getResource("sea_land_data.osm").toURI()).getAbsolutePath(),
                epsg       : epsg])

        def zoneEnvelopeTableName = "zone_envelope_sea_land"
        h2GIS.execute("""drop table if exists $zoneEnvelopeTableName;
         create table $zoneEnvelopeTableName as select st_transform(st_geomfromtext('$geom', ${geom.getSRID()}), $epsg) as the_geom""".toString())

        //Test coastline
        assertEquals(1, h2GIS.getTable(extractData.results.coastlineTableName).getRowCount())

        //Sea/Land mask
        def format = OSM.InputDataFormatting.formatSeaLandMask()
        format.execute([
                datasource                : h2GIS,
                inputTableName            : extractData.results.coastlineTableName,
                inputZoneEnvelopeTableName: zoneEnvelopeTableName,
                epsg                      : epsg])
        def inputSeaLandTableName = format.results.outputTableName;
        assertEquals(2, h2GIS.getTable(inputSeaLandTableName).getRowCount())
        assertTrue h2GIS.firstRow("select count(*) as count from ${inputSeaLandTableName} where type='land'").count == 1

        h2GIS.getTable(inputSeaLandTableName).save(new File(folder, "osm_sea_land.geojson").absolutePath, true)

    }

    @Test
    void osmFileGISBuildingCheckHeight2() {
        //OSM URL https://www.openstreetmap.org/way/79083537
        //negative building:levels
        def epsg = 2154
        IProcess extractData = OSM.InputDataLoading.createGISLayers()
        extractData.execute([
                datasource : h2GIS,
                osmFilePath: new File(this.class.getResource("osmBuildingCheckHeigh.osm").toURI()).getAbsolutePath(),
                epsg       : epsg])

        //Buildings
        IProcess format = OSM.InputDataFormatting.formatBuildingLayer()
        format.execute([
                datasource                : h2GIS,
                inputTableName            : extractData.results.buildingTableName,
                inputZoneEnvelopeTableName: extractData.results.zoneEnvelopeTableName,
                epsg                      : epsg])

        assertTrue h2GIS.firstRow("select count(*) as count from ${format.results.outputTableName} where 1=1").count > 0
        assertTrue h2GIS.firstRow("select count(*) as count from ${format.results.outputTableName} where NB_LEV is null").count == 0
        assertTrue h2GIS.firstRow("select count(*) as count from ${format.results.outputTableName} where NB_LEV<0").count == 0
        assertTrue h2GIS.firstRow("select count(*) as count from ${format.results.outputTableName} where HEIGHT_WALL is null").count == 0
        assertTrue h2GIS.firstRow("select count(*) as count from ${format.results.outputTableName} where HEIGHT_WALL<0").count == 0
        assertTrue h2GIS.firstRow("select count(*) as count from ${format.results.outputTableName} where HEIGHT_ROOF is null").count == 0
        assertTrue h2GIS.firstRow("select count(*) as count from ${format.results.outputTableName} where HEIGHT_ROOF<0").count == 0

    }

    @Test
    void formattingGISBuildingLayer() {
        def epsg = 2154
        IProcess extractData = OSM.InputDataLoading.createGISLayers()
        extractData.execute([
                datasource : h2GIS,
                osmFilePath: new File(this.class.getResource("redon.osm").toURI()).getAbsolutePath(),
                epsg       : epsg])

        assertEquals 1038, h2GIS.getTable(extractData.results.buildingTableName).rowCount
        assertEquals 211, h2GIS.getTable(extractData.results.roadTableName).rowCount
        assertEquals 44, h2GIS.getTable(extractData.results.railTableName).rowCount
        assertEquals 135, h2GIS.getTable(extractData.results.vegetationTableName).rowCount
        assertEquals 10, h2GIS.getTable(extractData.results.hydroTableName).rowCount
        assertEquals 47, h2GIS.getTable(extractData.results.imperviousTableName).rowCount

        //Buildings with estimation state
        IProcess format = OSM.InputDataFormatting.formatBuildingLayer()
        format.execute([
                datasource    : h2GIS,
                inputTableName: extractData.results.buildingTableName,
                epsg          : epsg,
                jsonFilename  : null,
                estimateHeight: true])
        assertNotNull h2GIS.getTable(format.results.outputTableName).save(new File(folder, "osm_building_formated.shp").absolutePath, true)
        assertEquals 1038, h2GIS.getTable(format.results.outputTableName).rowCount
        assertTrue h2GIS.firstRow("select count(*) as count from ${format.results.outputTableName} where NB_LEV is null").count == 0
        assertTrue h2GIS.firstRow("select count(*) as count from ${format.results.outputTableName} where NB_LEV<0").count == 0
        assertTrue h2GIS.firstRow("select count(*) as count from ${format.results.outputTableName} where HEIGHT_WALL is null").count == 0
        assertTrue h2GIS.firstRow("select count(*) as count from ${format.results.outputTableName} where HEIGHT_WALL<0").count == 0
        assertTrue h2GIS.firstRow("select count(*) as count from ${format.results.outputTableName} where HEIGHT_ROOF is null").count == 0
        assertTrue h2GIS.firstRow("select count(*) as count from ${format.results.outputTableName} where HEIGHT_ROOF<0").count == 0
        assertEquals 1038, h2GIS.getTable(format.results.outputEstimateTableName).rowCount
        assertTrue h2GIS.firstRow("select count(*) as count from ${format.results.outputEstimateTableName} where ESTIMATED = false").count == 4
        assertTrue h2GIS.firstRow("select count(*) as count from ${format.results.outputTableName} join ${format.results.outputEstimateTableName} using (id_build, id_source) where 1=1").count == 1038

        //Buildings without estimation state
        format = OSM.InputDataFormatting.formatBuildingLayer()
        format.execute([
                datasource    : h2GIS,
                inputTableName: extractData.results.buildingTableName,
                epsg          : epsg,
                jsonFilename  : null])
        assertEquals 1038, h2GIS.getTable(format.results.outputTableName).rowCount
        assertEquals 1038, h2GIS.getTable(format.results.outputEstimateTableName).rowCount
    }


    @Disabled
    @Test
    //enable it to test data extraction from the overpass api
    void extractCreateFormatGISLayers() {

        def directory = "/tmp/geoclimate"

        File file = new File(directory)
        if (!file.exists()) {
            file.mkdir()
        }

        def h2GIS = H2GIS.open("${file.absolutePath + File.separator}osmdb_gislayers;AUTO_SERVER=TRUE".toString())

        //def zoneToExtract ="Shanghai, Chine"
        def zoneToExtract = "École Lycée Joliot-Curie,Rennes"
        zoneToExtract = "New York"
        zoneToExtract = "Québec, Québec (Agglomération), Capitale-Nationale, Québec, Canada"
        //zoneToExtract = "Bucarest"
        zoneToExtract = "Helsinki"
        //zoneToExtract ="Göteborgs Stad"
        //zoneToExtract = "Londres, Grand Londres, Angleterre, Royaume-Uni"
        zoneToExtract = "Vannes"
        //zoneToExtract="rezé"
        //zoneToExtract = "Brest"

        //river Göta älv
        zoneToExtract = [57.6753, 11.7982, 57.6955, 11.8656]
        //Taal Crater Lake
        //zoneToExtract =[13.4203,120.2165,14.5969 , 122.0293]
        //Le Havre
<<<<<<< HEAD
        zoneToExtract = [49.4370, -0.0230, 49.5359, 0.2053,]
=======
        zoneToExtract = [49.4370, -0.0230,49.5359,0.2053,]
        //aeroway Toulouse https://www.openstreetmap.org/way/739797641#map=14/43.6316/1.3590
        zoneToExtract =  [43.610539,1.334152,43.648808,1.392689]
>>>>>>> 17b54013
        IProcess extractData = OSM.InputDataLoading.extractAndCreateGISLayers()
        extractData.execute([
                datasource   : h2GIS,
                zoneToExtract: zoneToExtract])

        String formatedPlaceName = zoneToExtract.join("-").trim().split("\\s*(,|\\s)\\s*").join("_");


        if (extractData.results.zone != null) {
            //Zone
            def epsg = h2GIS.getSpatialTable(extractData.results.zone).srid
            h2GIS.getTable(extractData.results.zone).save("${file.absolutePath + File.separator}osm_zone_${formatedPlaceName}.geojson", true)

            //Zone envelope
            h2GIS.getTable(extractData.results.zoneEnvelopeTableName).save("${file.absolutePath + File.separator}osm_zone_envelope_${formatedPlaceName}.geojson", true)
            IProcess format

            //Urban Areas
            /*format = OSM.InputDataFormatting.formatUrbanAreas()
            format.execute([
                    datasource                : h2GIS,
                    inputTableName            : extractData.results.urbanAreasTableName,
                    inputZoneEnvelopeTableName: extractData.results.zoneEnvelopeTableName,
                    epsg                      : epsg])
            def urbanAreasTableName = format.results.outputTableName;
            h2GIS.getTable(format.results.outputTableName).save("./target/osm_urban_areas_${formatedPlaceName}.geojson", true)

            //Buildings
            format = OSM.InputDataFormatting.formatBuildingLayer()
            format.execute([
                    datasource                : h2GIS,
                    inputTableName            : extractData.results.buildingTableName,
                    inputZoneEnvelopeTableName: extractData.results.zoneEnvelopeTableName,
                    epsg                      : epsg,
                    urbanAreasTableName       : urbanAreasTableName])
            h2GIS.getTable(format.results.outputTableName).save("./target/osm_building_${formatedPlaceName}.geojson", true)
            assertTrue h2GIS.firstRow("select count(*) as count from ${format.results.outputTableName} where NB_LEV is null").count == 0
            assertTrue h2GIS.firstRow("select count(*) as count from ${format.results.outputTableName} where NB_LEV<0").count == 0
            assertTrue h2GIS.firstRow("select count(*) as count from ${format.results.outputTableName} where HEIGHT_WALL is null").count == 0
            assertTrue h2GIS.firstRow("select count(*) as count from ${format.results.outputTableName} where HEIGHT_WALL<0").count == 0
            assertTrue h2GIS.firstRow("select count(*) as count from ${format.results.outputTableName} where HEIGHT_ROOF is null").count == 0
            assertTrue h2GIS.firstRow("select count(*) as count from ${format.results.outputTableName} where HEIGHT_ROOF<0").count == 0


            //Roads
            format = OSM.InputDataFormatting.formatRoadLayer()
            format.execute([
                    datasource                : h2GIS,
                    inputTableName            : extractData.results.roadTableName,
                    inputZoneEnvelopeTableName: extractData.results.zoneEnvelopeTableName,
                    epsg                      : epsg])
            h2GIS.getTable(format.results.outputTableName).save("./target/osm_road_${formatedPlaceName}.geojson", true)
            assertTrue h2GIS.firstRow("select count(*) as count from ${format.results.outputTableName} where width is null or width <= 0").count == 0

            //Rails
            format = OSM.InputDataFormatting.formatRailsLayer()
            format.execute([
                    datasource                : h2GIS,
                    inputTableName            : extractData.results.railTableName,
                    inputZoneEnvelopeTableName: extractData.results.zoneEnvelopeTableName,
                    epsg                      : epsg])
            h2GIS.getTable(format.results.outputTableName).save("./target/osm_rails_${formatedPlaceName}.geojson", true)


            //Vegetation
            format = OSM.InputDataFormatting.formatVegetationLayer()
            format.execute([
                    datasource                : h2GIS,
                    inputTableName            : extractData.results.vegetationTableName,
                    inputZoneEnvelopeTableName: extractData.results.zoneEnvelopeTableName,
                    epsg                      : epsg])
            h2GIS.getTable(format.results.outputTableName).save("./target/osm_vegetation_${formatedPlaceName}.geojson", true)*/


            //Hydrography
            format = OSM.InputDataFormatting.formatHydroLayer()
            format.execute([
                    datasource                : h2GIS,
                    inputTableName            : extractData.results.hydroTableName,
                    inputZoneEnvelopeTableName: extractData.results.zoneEnvelopeTableName,
                    epsg                      : epsg])
            def inputWaterTableName = format.results.outputTableName
            h2GIS.getTable(inputWaterTableName).save("${file.absolutePath + File.separator}osm_hydro_${formatedPlaceName}.geojson", true)

            //Impervious
            format = OSM.InputDataFormatting.formatImperviousLayer()
            format.execute([
                    datasource                : h2GIS,
                    inputTableName            : extractData.results.imperviousTableName,
                    inputZoneEnvelopeTableName: extractData.results.zoneEnvelopeTableName,
                    epsg                      : epsg])
            h2GIS.getTable(format.results.outputTableName).save("${file.absolutePath+File.separator}osm_impervious_${formatedPlaceName}.geojson", true)


            //Sea/Land mask
            format = OSM.InputDataFormatting.formatSeaLandMask()
            format.execute([
                    datasource                : h2GIS,
                    inputTableName            : extractData.results.coastlineTableName,
                    inputZoneEnvelopeTableName: extractData.results.zoneEnvelopeTableName,
                    inputWaterTableName       : inputWaterTableName,
                    epsg                      : epsg])
            def inputSeaLandTableName = format.results.outputTableName;
            h2GIS.getTable(inputSeaLandTableName).save("${file.absolutePath + File.separator}osm_sea_land_${formatedPlaceName}.geojson", true)

            //Merge Sea/Land mask and Water layers
            format = OSM.InputDataFormatting.mergeWaterAndSeaLandTables()
            format.execute([
                    datasource           : h2GIS,
                    inputSeaLandTableName: inputSeaLandTableName, inputWaterTableName: inputWaterTableName,
                    epsg                 : epsg])
            h2GIS.getTable(format.results.outputTableName).save("${file.absolutePath + File.separator}osm_water_sea_${formatedPlaceName}.geojson", true)

        } else {
            assertTrue(false)
        }
    }

    //This test is used for debug purpose
    @Test
    @Disabled
    void createGISFormatLayersTestIntegration() {
        IProcess process = OSM.InputDataLoading.createGISLayers()
        def osmfile = "/tmp/map.osm"
        process.execute([
                datasource : h2GIS,
                osmFilePath: osmfile,
                epsg       : 2154])

        //Format Roads
        def format = OSM.InputDataFormatting.formatRoadLayer()
        format.execute([
                datasource                : h2GIS,
                inputTableName            : process.results.roadTableName,
                inputZoneEnvelopeTableName: process.results.zoneEnvelopeTableName,
                epsg                      : 2154])
        h2GIS.getTable(format.results.outputTableName).save("/tmp/formated_osm_road.shp", true)
    }
}<|MERGE_RESOLUTION|>--- conflicted
+++ resolved
@@ -158,13 +158,8 @@
                 datasource    : h2GIS,
                 inputTableName: extractData.results.imperviousTableName,
                 epsg          : epsg])
-<<<<<<< HEAD
         assertNotNull h2GIS.getTable(format.results.outputTableName).save(new File(folder, "osm_impervious_formated.shp").absolutePath, true)
-        assertEquals 47, h2GIS.getTable(format.results.outputTableName).rowCount
-=======
-        assertNotNull h2GIS.getTable(format.results.outputTableName).save("./target/osm_impervious_formated.shp", true)
         assertEquals 44, h2GIS.getTable(format.results.outputTableName).rowCount
->>>>>>> 17b54013
 
         //Sea/Land mask
         format = OSM.InputDataFormatting.formatSeaLandMask()
@@ -385,13 +380,10 @@
         //Taal Crater Lake
         //zoneToExtract =[13.4203,120.2165,14.5969 , 122.0293]
         //Le Havre
-<<<<<<< HEAD
-        zoneToExtract = [49.4370, -0.0230, 49.5359, 0.2053,]
-=======
         zoneToExtract = [49.4370, -0.0230,49.5359,0.2053,]
         //aeroway Toulouse https://www.openstreetmap.org/way/739797641#map=14/43.6316/1.3590
         zoneToExtract =  [43.610539,1.334152,43.648808,1.392689]
->>>>>>> 17b54013
+
         IProcess extractData = OSM.InputDataLoading.extractAndCreateGISLayers()
         extractData.execute([
                 datasource   : h2GIS,
