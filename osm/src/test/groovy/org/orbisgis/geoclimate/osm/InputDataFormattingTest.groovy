/**
 * GeoClimate is a geospatial processing toolbox for environmental and climate studies
 * <a href="https://github.com/orbisgis/geoclimate">https://github.com/orbisgis/geoclimate</a>.
 *
 * This code is part of the GeoClimate project. GeoClimate is free software;
 * you can redistribute it and/or modify it under the terms of the GNU
 * Lesser General Public License as published by the Free Software Foundation;
 * version 3.0 of the License.
 *
 * GeoClimate is distributed in the hope that it will be useful, but
 * WITHOUT ANY WARRANTY; without even the implied warranty of MERCHANTABILITY or
 * FITNESS FOR A PARTICULAR PURPOSE. See the GNU Lesser General Public License
 * for more details <http://www.gnu.org/licenses/>.
 *
 *
 * For more information, please consult:
 * <a href="https://github.com/orbisgis/geoclimate">https://github.com/orbisgis/geoclimate</a>
 *
 */
package org.orbisgis.geoclimate.osm

import org.junit.jupiter.api.BeforeAll
import org.junit.jupiter.api.Disabled
import org.junit.jupiter.api.Test
import org.junit.jupiter.api.io.TempDir
import org.orbisgis.data.H2GIS
import org.orbisgis.geoclimate.Geoindicators

import java.util.regex.Pattern

import static org.junit.jupiter.api.Assertions.*

class InputDataFormattingTest {

    @TempDir
    static File folder

    static H2GIS h2GIS

    @BeforeAll
    static void loadDb() {
        h2GIS = H2GIS.open(folder.getAbsolutePath() + File.separator + "osm_inputDataFormattingTest;AUTO_SERVER=TRUE;")
    }

    @Test
    void formatHeightRoof() {
        def heightPattern = Pattern.compile("((?:\\d+\\/|(?:\\d+|^|\\s)\\.)?\\d+)\\s*([^\\s\\d+\\-.,:;^\\/]+(?:\\^\\d+(?:\$|(?=[\\s:;\\/])))?(?:\\/[^\\s\\d+\\-.,:;^\\/]+(?:\\^\\d+(?:\$|(?=[\\s:;\\/])))?)*)?", Pattern.CASE_INSENSITIVE)
        assertEquals(6, InputDataFormatting.getHeightRoof("6", heightPattern))
        assertEquals(6, InputDataFormatting.getHeightRoof("6 m", heightPattern))
        assertEquals(6, InputDataFormatting.getHeightRoof("6m", heightPattern))
        assertEquals(3.3528f, InputDataFormatting.getHeightRoof("11'", heightPattern))
        assertEquals(3.4544f, InputDataFormatting.getHeightRoof("11'4''", heightPattern))
        assertEquals(3.4544f, InputDataFormatting.getHeightRoof("11 '4''", heightPattern))
        assertEquals(3.4544f, InputDataFormatting.getHeightRoof("11 '4 ''", heightPattern))
        assertEquals(0.1016f, InputDataFormatting.getHeightRoof("4''", heightPattern))
    }

    @Test
    void formattingGISLayers() {
        def epsg = 2154
        Map extractData = OSM.InputDataLoading.createGISLayers(
                h2GIS, new File(this.class.getResource("redon.osm").toURI()).getAbsolutePath(), epsg)

        assertEquals 1038, h2GIS.getTable(extractData.building).rowCount
        assertEquals 211, h2GIS.getTable(extractData.road).rowCount
        assertEquals 44, h2GIS.getTable(extractData.rail).rowCount
        assertEquals 136, h2GIS.getTable(extractData.vegetation).rowCount
        assertEquals 10, h2GIS.getTable(extractData.water).rowCount
        assertEquals 47, h2GIS.getTable(extractData.impervious).rowCount
        assertEquals 11, h2GIS.getTable(extractData.urban_areas).rowCount
        assertEquals 0, h2GIS.getTable(extractData.coastline).rowCount

        //Buildings
        Map buildingLayers = OSM.InputDataFormatting.formatBuildingLayer(h2GIS, extractData.building)
        String building = buildingLayers.building
        assertNotNull h2GIS.getTable(building).save(new File(folder, "osm_building_formated.shp").absolutePath, true)
        assertEquals 1038, h2GIS.getTable(building).rowCount
        assertTrue h2GIS.firstRow("select count(*) as count from ${building} where NB_LEV is null".toString()).count == 0
        assertTrue h2GIS.firstRow("select count(*) as count from ${building} where NB_LEV<0".toString()).count == 0
        assertTrue h2GIS.firstRow("select count(*) as count from ${building} where HEIGHT_WALL is null".toString()).count == 0
        assertTrue h2GIS.firstRow("select count(*) as count from ${building} where HEIGHT_WALL<0".toString()).count == 0
        assertTrue h2GIS.firstRow("select count(*) as count from ${building} where HEIGHT_ROOF is null".toString()).count == 0
        assertTrue h2GIS.firstRow("select count(*) as count from ${building} where HEIGHT_ROOF<0".toString()).count == 0

        //Format urban areas
        String urbanAreas = OSM.InputDataFormatting.formatUrbanAreas(h2GIS, extractData.urban_areas)
        assertNotNull h2GIS.getTable(urbanAreas).save(new File(folder, "osm_urban_areas.shp").absolutePath, true)

        //Improve building type
        buildingLayers = OSM.InputDataFormatting.formatBuildingLayer(h2GIS, extractData.building, null, urbanAreas)
        String buiding_imp = buildingLayers.building
        assertNotNull h2GIS.getTable(buiding_imp).save(new File(folder, "osm_building_formated_type.shp").absolutePath, true)
        def rows = h2GIS.rows("select type from ${buiding_imp} where id_build=158 or id_build=982".toString())
        assertEquals(2, rows.size())
        assertTrue(rows.type == ['residential', 'residential'])

        rows = h2GIS.rows("select type from ${buiding_imp} where id_build=881 or id_build=484 or id_build=610".toString())
        assertEquals(3, rows.size())
        assertTrue(rows.type == ['light_industry', 'light_industry', 'light_industry'])


        //Roads
        String road = OSM.InputDataFormatting.formatRoadLayer(h2GIS, extractData.road)
        assertNotNull h2GIS.getTable(road).save(new File(folder, "osm_road_formated.shp").absolutePath, true)
        assertEquals 145, h2GIS.getTable(road).rowCount
        assertTrue h2GIS.firstRow("select count(*) as count from ${road} where WIDTH is null".toString()).count == 0
        assertTrue h2GIS.firstRow("select count(*) as count from ${road} where WIDTH<=0".toString()).count == 0
        assertTrue h2GIS.firstRow("select count(*) as count from ${road} where CROSSING IS NOT NULL".toString()).count == 7

        //Rails
        String rails = OSM.InputDataFormatting.formatRailsLayer(h2GIS, extractData.rail)
        assertNotNull h2GIS.getTable(rails).save(new File(folder, "osm_rails_formated.shp").absolutePath, true)
        assertEquals 41, h2GIS.getTable(rails).rowCount
        assertTrue h2GIS.firstRow("select count(*) as count from ${rails} where CROSSING IS NOT NULL".toString()).count == 8

        //Vegetation
        String vegetation = OSM.InputDataFormatting.formatVegetationLayer(h2GIS, extractData.vegetation)
        assertNotNull h2GIS.getTable(vegetation).save(new File(folder, "osm_vegetation_formated.shp").absolutePath, true)
        assertEquals 140, h2GIS.getTable(vegetation).rowCount
        assertTrue h2GIS.firstRow("select count(*) as count from ${vegetation} where type is null".toString()).count == 0
        assertTrue h2GIS.firstRow("select count(*) as count from ${vegetation} where HEIGHT_CLASS is null".toString()).count == 0

        //Hydrography
        String water = OSM.InputDataFormatting.formatWaterLayer(h2GIS, extractData.water)
        assertNotNull h2GIS.getTable(water).save(new File(folder, "osm_hydro_formated.shp").absolutePath, true)
        assertEquals 10, h2GIS.getTable(water).rowCount
        assertTrue h2GIS.firstRow("select count(*) as count from ${water} where type = 'sea'").count == 0

        //Impervious surfaces
        String impervious = OSM.InputDataFormatting.formatImperviousLayer(h2GIS, extractData.impervious)
        assertNotNull h2GIS.getTable(impervious).save(new File(folder, "osm_impervious_formated.shp").absolutePath, true)
        assertEquals 45, h2GIS.getTable(impervious).rowCount

        //Sea/Land mask
        String sea_land_mask = OSM.InputDataFormatting.formatSeaLandMask(h2GIS, extractData.coastline)
        assertEquals(0, h2GIS.getTable(sea_land_mask).getRowCount())

        //Build traffic data
        String road_traffic = Geoindicators.RoadIndicators.build_road_traffic(h2GIS, road)

        assertNotNull h2GIS.getTable(road_traffic).save(new File(folder, "osm_road_traffic.shp").absolutePath, true)
        assertEquals 138, h2GIS.getTable(road_traffic).rowCount
        assertTrue h2GIS.firstRow("select count(*) as count from ${road_traffic} where road_type is not null").count == 138

        def road_traffic_data = h2GIS.firstRow("select * from ${road_traffic} where road_type = 'Collecting roads' and direction =3 limit 1")

        def expectedFlow = [ROAD_TYPE   : 'Collecting roads', SURFACE: 'asphalt', PAVEMENT: 'NL05', DIRECTION: 3, DAY_LV_HOUR: 53, DAY_HV_HOUR: 6, DAY_LV_SPEED: 50,
                            DAY_HV_SPEED: 50, NIGHT_LV_HOUR: 12, NIGHT_HV_HOUR: 0, NIGHT_LV_SPEED: 50, NIGHT_HV_SPEED: 50,
                            EV_LV_HOUR  : 47, EV_HV_HOUR: 3, EV_LV_SPEED: 50, EV_HV_SPEED: 50]
        road_traffic_data.each { it ->
            if (expectedFlow.get(it.key)) {
                assertEquals(expectedFlow.get(it.key), it.value)
            }
        }

        road_traffic_data = h2GIS.firstRow("select * from ${road_traffic} where road_type = 'Dead-end roads' and direction = 1 limit 1")

        expectedFlow = [ROAD_TYPE   : 'Dead-end roads', SURFACE: null, PAVEMENT: 'NL05', DIRECTION: 1, DAY_LV_HOUR: 7, DAY_HV_HOUR: 0, DAY_LV_SPEED: 30,
                        DAY_HV_SPEED: 30, NIGHT_LV_HOUR: 2, NIGHT_HV_HOUR: 0, NIGHT_LV_SPEED: 30, NIGHT_HV_SPEED: 30,
                        EV_LV_HOUR  : 6, EV_HV_HOUR: 0, EV_LV_SPEED: 30, EV_HV_SPEED: 30]
        road_traffic_data.each { it ->
            if (expectedFlow.get(it.key)) {
                assertEquals(expectedFlow.get(it.key), it.value)
            }
        }

        road_traffic_data = h2GIS.firstRow("select * from ${road_traffic} where road_type = 'Service roads' limit 1")

        expectedFlow = [ROAD_TYPE   : 'Service roads', SURFACE: 'asphalt', PAVEMENT: 'NL05', DIRECTION: 3, DAY_LV_HOUR: 28, DAY_HV_HOUR: 1, DAY_LV_SPEED: 50,
                        DAY_HV_SPEED: 50, NIGHT_LV_HOUR: 6, NIGHT_HV_HOUR: 0, NIGHT_LV_SPEED: 50, NIGHT_HV_SPEED: 50,
                        EV_LV_HOUR  : 25, EV_HV_HOUR: 1, EV_LV_SPEED: 50, EV_HV_SPEED: 50]
        road_traffic_data.each { it ->
            if (expectedFlow.get(it.key)) {
                assertEquals(expectedFlow.get(it.key), it.value)
            }
        }

        road_traffic_data = h2GIS.firstRow("select * from ${road_traffic} where road_type = 'Small main roads' limit 1")

        expectedFlow = [ROAD_TYPE   : 'Small main roads', SURFACE: 'asphalt', PAVEMENT: 'NL05', DIRECTION: 3, DAY_LV_HOUR: 99, DAY_HV_HOUR: 18, DAY_LV_SPEED: 30,
                        DAY_HV_SPEED: 30, NIGHT_LV_HOUR: 24, NIGHT_HV_HOUR: 1, NIGHT_LV_SPEED: 30, NIGHT_HV_SPEED: 30,
                        EV_LV_HOUR  : 90, EV_HV_HOUR: 10, EV_LV_SPEED: 30, EV_HV_SPEED: 30]
        road_traffic_data.each { it ->
            if (expectedFlow.get(it.key)) {
                assertEquals(expectedFlow.get(it.key), it.value)
            }
        }

        road_traffic_data = h2GIS.firstRow("select * from ${road_traffic} where road_type = 'Main roads' limit 1")

        expectedFlow = [ROAD_TYPE   : 'Main roads', SURFACE: 'asphalt', PAVEMENT: 'NL05', DIRECTION: 3, DAY_LV_HOUR: 475, DAY_HV_HOUR: 119, DAY_LV_SPEED: 50,
                        DAY_HV_SPEED: 50, NIGHT_LV_HOUR: 80, NIGHT_HV_HOUR: 9, NIGHT_LV_SPEED: 50, NIGHT_HV_SPEED: 50,
                        EV_LV_HOUR  : 227, EV_HV_HOUR: 40, EV_LV_SPEED: 50, EV_HV_SPEED: 50]
        road_traffic_data.each { it ->
            if (expectedFlow.get(it.key)) {
                assertEquals(expectedFlow.get(it.key), it.value)
            }
        }
        assertEquals(1, h2GIS.firstRow("select count(*) as count from ${road_traffic} where PAVEMENT = 'NL08'").count)

    }

    @Test
    void extractSeaLandTest() {
        def epsg = 32629
        def osmBbox = [52.08484801362273, -10.75003575696209, 52.001518013622736, -10.66670575696209]
        def geom = org.orbisgis.geoclimate.osmtools.OSMTools.Utilities.geometryFromNominatim(osmBbox)
        Map extractData = OSM.InputDataLoading.createGISLayers(h2GIS, new File(this.class.getResource("sea_land_data.osm").toURI()).getAbsolutePath(), epsg)

        def zoneEnvelopeTableName = "zone_envelope_sea_land"
        h2GIS.execute("""drop table if exists $zoneEnvelopeTableName;
         create table $zoneEnvelopeTableName as select st_transform(st_geomfromtext('$geom', ${geom.getSRID()}), $epsg) as the_geom""".toString())

        //Test coastline
        assertEquals(3, h2GIS.getTable(extractData.coastline).getRowCount())

        //Sea/Land mask
        String inputSeaLandTableName = OSM.InputDataFormatting.formatSeaLandMask(h2GIS, extractData.coastline, zoneEnvelopeTableName)
        assertEquals(2, h2GIS.getTable(inputSeaLandTableName).getRowCount())
        assertTrue h2GIS.firstRow("select count(*) as count from ${inputSeaLandTableName} where type='land'").count == 1
        h2GIS.getTable(inputSeaLandTableName).save(new File(folder, "osm_sea_land.geojson").getAbsolutePath(), true)
    }

    @Test
    void osmFileGISBuildingCheckHeight2() {
        //OSM URL https://www.openstreetmap.org/way/79083537
        //negative building:levels
        def epsg = 2154
        Map extractData = OSM.InputDataLoading.createGISLayers(h2GIS, new File(this.class.getResource("osmBuildingCheckHeigh.osm").toURI()).getAbsolutePath(), epsg)

        //Buildings
        Map buildingLayers = OSM.InputDataFormatting.formatBuildingLayer(h2GIS, extractData.building, extractData.zone_Envelope)
        String format = buildingLayers.building
        assertTrue h2GIS.firstRow("select count(*) as count from ${format} where 1=1").count > 0
        assertTrue h2GIS.firstRow("select count(*) as count from ${format} where NB_LEV is null").count == 0
        assertTrue h2GIS.firstRow("select count(*) as count from ${format} where NB_LEV<0").count == 0
        assertTrue h2GIS.firstRow("select count(*) as count from ${format} where HEIGHT_WALL is null").count == 0
        assertTrue h2GIS.firstRow("select count(*) as count from ${format} where HEIGHT_WALL<0").count == 0
        assertTrue h2GIS.firstRow("select count(*) as count from ${format} where HEIGHT_ROOF is null").count == 0
        assertTrue h2GIS.firstRow("select count(*) as count from ${format} where HEIGHT_ROOF<0").count == 0
    }

    @Test
    void formattingGISBuildingLayer() {
        def epsg = 2154
        Map extractData = OSM.InputDataLoading.createGISLayers(h2GIS, new File(this.class.getResource("redon.osm").toURI()).getAbsolutePath(), epsg)

        assertEquals 1038, h2GIS.getTable(extractData.building).rowCount
        assertEquals 211, h2GIS.getTable(extractData.road).rowCount
        assertEquals 44, h2GIS.getTable(extractData.rail).rowCount
        assertEquals 136, h2GIS.getTable(extractData.vegetation).rowCount
        assertEquals 10, h2GIS.getTable(extractData.water).rowCount
        assertEquals 47, h2GIS.getTable(extractData.impervious).rowCount

        //Buildings with estimation state
        Map buildingLayers = OSM.InputDataFormatting.formatBuildingLayer(h2GIS, extractData.building)
        String buildingLayer = buildingLayers.building
        assertNotNull h2GIS.getTable(buildingLayer).save(new File(folder, "osm_building_formated.shp").absolutePath, true)
        assertEquals 1038, h2GIS.getTable(buildingLayer).rowCount
        assertTrue h2GIS.firstRow("select count(*) as count from ${buildingLayer} where NB_LEV is null").count == 0
        assertTrue h2GIS.firstRow("select count(*) as count from ${buildingLayer} where NB_LEV<0").count == 0
        assertTrue h2GIS.firstRow("select count(*) as count from ${buildingLayer} where NB_LEV=0").count == 0
        assertTrue h2GIS.firstRow("select count(*) as count from ${buildingLayer} where HEIGHT_WALL is null").count == 0
        assertTrue h2GIS.firstRow("select count(*) as count from ${buildingLayer} where HEIGHT_WALL<0").count == 0
        assertTrue h2GIS.firstRow("select count(*) as count from ${buildingLayer} where HEIGHT_ROOF is null").count == 0
        assertTrue h2GIS.firstRow("select count(*) as count from ${buildingLayer} where HEIGHT_ROOF<0").count == 0
        assertEquals 1033, h2GIS.getTable(buildingLayers.building_estimated).rowCount
        assertTrue h2GIS.firstRow("select count(*) as count from ${buildingLayers.building} join ${buildingLayers.building_estimated} using (id_build, id_source) where 1=1").count == 1033

        //Buildings without estimation state
        buildingLayers = OSM.InputDataFormatting.formatBuildingLayer(h2GIS, extractData.building)
        assertEquals 1038, h2GIS.getTable(buildingLayers.building).rowCount
        assertEquals 1033, h2GIS.getTable(buildingLayers.building_estimated).rowCount
    }


    @Disabled
    @Test
    //enable it to test data extraction from the overpass api
    void extractCreateFormatGISLayers() {

        def directory = "/tmp/geoclimate"

        File file = new File(directory)
        if (!file.exists()) {
            file.mkdir()
        }

        def h2GIS = H2GIS.open("${file.absolutePath + File.separator}osm_gislayers;AUTO_SERVER=TRUE".toString())

<<<<<<< HEAD
        //def zoneToExtract ="Shanghai, Chine"
        def zoneToExtract = "École Lycée Joliot-Curie,Rennes"
        zoneToExtract = "New York"
        zoneToExtract = "Québec, Québec (Agglomération), Capitale-Nationale, Québec, Canada"
        //zoneToExtract = "Bucarest"
        zoneToExtract = "Helsinki"
        //zoneToExtract ="Göteborgs Stad"
        //zoneToExtract = "Londres, Grand Londres, Angleterre, Royaume-Uni"
        zoneToExtract = "Vannes"
        //zoneToExtract="rezé"
        //zoneToExtract = "Brest"

        //river Göta älv
        zoneToExtract = [57.6753, 11.7982, 57.6955, 11.8656]
        //Taal Crater Lake
        //zoneToExtract =[13.4203,120.2165,14.5969 , 122.0293]
        //Le Havre
        zoneToExtract = [49.4370, -0.0230, 49.5359, 0.2053,]
        //aeroway Toulouse https://www.openstreetmap.org/way/739797641#map=14/43.6316/1.3590
        zoneToExtract = [43.610539, 1.334152, 43.648808, 1.392689]

        zoneToExtract = "Göteborgs Stad"

        zoneToExtract = "Riantec"
        zoneToExtract =[50, 8.6, 50.2, 8.8]

       //zoneToExtract="Sassenage"

        zoneToExtract=[47.4, -4.8, 47.6, -4.6]
=======
        def zoneToExtract = "Redon"
>>>>>>> 304a0be2

        Map extractData = OSM.InputDataLoading.extractAndCreateGISLayers(h2GIS, zoneToExtract)

        String formatedPlaceName = zoneToExtract.join("-").trim().split("\\s*(,|\\s)\\s*").join("_");

        if(!formatedPlaceName){
            formatedPlaceName=zoneToExtract
        }

        if (extractData.zone != null) {
            //Zone
            def epsg = h2GIS.getSpatialTable(extractData.zone).srid
            h2GIS.getTable(extractData.zone).save("${file.absolutePath + File.separator}osm_zone_${formatedPlaceName}.geojson", true)

            //Zone envelope
            h2GIS.getTable(extractData.zone_envelope).save("${file.absolutePath + File.separator}osm_zone_envelope_${formatedPlaceName}.geojson", true)

            //Urban Areas
            def inputUrbanAreas = OSM.InputDataFormatting.formatUrbanAreas(h2GIS,
                    extractData.urban_areas,extractData.zone)
            h2GIS.save(inputUrbanAreas,"${file.absolutePath + File.separator}osm_urban_areas_${formatedPlaceName}.geojson", true)

            //Buildings
            h2GIS.save(extractData.building,"${file.absolutePath + File.separator}building_${formatedPlaceName}.geojson", true)
            def inputBuildings = OSM.InputDataFormatting.formatBuildingLayer(h2GIS,
                     extractData.building,extractData.zone,inputUrbanAreas)
            h2GIS.save(inputBuildings.building,"${file.absolutePath + File.separator}osm_building_${formatedPlaceName}.geojson", true)


            //Roads
            def inputRoadTableName = OSM.InputDataFormatting.formatRoadLayer( h2GIS,extractData.road, extractData.zone_envelope)
            h2GIS.save(inputRoadTableName,"${file.absolutePath + File.separator}osm_road_${formatedPlaceName}.geojson", true)

            //Rails
            def inputRailTableName = OSM.InputDataFormatting.formatRailsLayer( h2GIS,extractData.rail, extractData.zone_envelope)
            h2GIS.save(inputRailTableName,"${file.absolutePath + File.separator}osm_rail_${formatedPlaceName}.geojson", true)


            //Vegetation
            def inputVegetationTableName = OSM.InputDataFormatting.formatVegetationLayer(
                    h2GIS,extractData.vegetation,extractData.zone_envelope)
            h2GIS.save(inputVegetationTableName,"${file.absolutePath + File.separator}osm_vegetation_${formatedPlaceName}.geojson", true)


            //Hydrography
            def inputWaterTableName = OSM.InputDataFormatting.formatWaterLayer(h2GIS, extractData.water, extractData.zone_envelope)

            //Impervious
            String imperviousTable = OSM.InputDataFormatting.formatImperviousLayer(h2GIS, extractData.impervious,
                    extractData.zone_envelope)
            h2GIS.save(imperviousTable,"${file.absolutePath + File.separator}osm_impervious_${formatedPlaceName}.geojson", true)

            //Save coastlines to debug
            h2GIS.save(extractData.coastline,"${file.absolutePath + File.separator}osm_coastlines_${formatedPlaceName}.geojson", true)


            //Sea/Land mask
            def inputSeaLandTableName = OSM.InputDataFormatting.formatSeaLandMask(h2GIS, extractData.coastline,
                    extractData.zone_envelope, inputWaterTableName)
            h2GIS.save(inputSeaLandTableName,"${file.absolutePath + File.separator}osm_sea_land_${formatedPlaceName}.geojson", true)

            //Save it after sea/land mask because the water table can be modified
            h2GIS.save(inputWaterTableName,"${file.absolutePath + File.separator}osm_water_${formatedPlaceName}.geojson", true)

        } else {
            assertTrue(false)
        }
    }

    //This test is used for debug purpose
    @Test
    @Disabled
    void createGISFormatLayersTestIntegration() {
        Map gISLayers = OSM.InputDataLoading.createGISLayers(h2GIS, "/tmp/map.osm", 2154)

        //Format Roads
        def road = OSM.InputDataFormatting.formatRoadLayer(h2GIS, gISLayers.road)
        h2GIS.getTable(road).save("/tmp/formated_osm_road.shp", true)
    }
}<|MERGE_RESOLUTION|>--- conflicted
+++ resolved
@@ -287,40 +287,7 @@
         }
 
         def h2GIS = H2GIS.open("${file.absolutePath + File.separator}osm_gislayers;AUTO_SERVER=TRUE".toString())
-
-<<<<<<< HEAD
-        //def zoneToExtract ="Shanghai, Chine"
-        def zoneToExtract = "École Lycée Joliot-Curie,Rennes"
-        zoneToExtract = "New York"
-        zoneToExtract = "Québec, Québec (Agglomération), Capitale-Nationale, Québec, Canada"
-        //zoneToExtract = "Bucarest"
-        zoneToExtract = "Helsinki"
-        //zoneToExtract ="Göteborgs Stad"
-        //zoneToExtract = "Londres, Grand Londres, Angleterre, Royaume-Uni"
-        zoneToExtract = "Vannes"
-        //zoneToExtract="rezé"
-        //zoneToExtract = "Brest"
-
-        //river Göta älv
-        zoneToExtract = [57.6753, 11.7982, 57.6955, 11.8656]
-        //Taal Crater Lake
-        //zoneToExtract =[13.4203,120.2165,14.5969 , 122.0293]
-        //Le Havre
-        zoneToExtract = [49.4370, -0.0230, 49.5359, 0.2053,]
-        //aeroway Toulouse https://www.openstreetmap.org/way/739797641#map=14/43.6316/1.3590
-        zoneToExtract = [43.610539, 1.334152, 43.648808, 1.392689]
-
-        zoneToExtract = "Göteborgs Stad"
-
-        zoneToExtract = "Riantec"
-        zoneToExtract =[50, 8.6, 50.2, 8.8]
-
-       //zoneToExtract="Sassenage"
-
-        zoneToExtract=[47.4, -4.8, 47.6, -4.6]
-=======
         def zoneToExtract = "Redon"
->>>>>>> 304a0be2
 
         Map extractData = OSM.InputDataLoading.extractAndCreateGISLayers(h2GIS, zoneToExtract)
 
