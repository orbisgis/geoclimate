/**
 * GeoClimate is a geospatial processing toolbox for environmental and climate studies
 * <a href="https://github.com/orbisgis/geoclimate">https://github.com/orbisgis/geoclimate</a>.
 *
 * This code is part of the GeoClimate project. GeoClimate is free software;
 * you can redistribute it and/or modify it under the terms of the GNU
 * Lesser General Public License as published by the Free Software Foundation;
 * version 3.0 of the License.
 *
 * GeoClimate is distributed in the hope that it will be useful, but
 * WITHOUT ANY WARRANTY; without even the implied warranty of MERCHANTABILITY or
 * FITNESS FOR A PARTICULAR PURPOSE. See the GNU Lesser General Public License
 * for more details <http://www.gnu.org/licenses/>.
 *
 *
 * For more information, please consult:
 * <a href="https://github.com/orbisgis/geoclimate">https://github.com/orbisgis/geoclimate</a>
 *
 */
package org.orbisgis.geoclimate.osm

import org.junit.jupiter.api.BeforeAll
import org.junit.jupiter.api.Disabled
import org.junit.jupiter.api.Test
import org.junit.jupiter.api.io.TempDir
import org.orbisgis.data.H2GIS
import org.orbisgis.geoclimate.Geoindicators

import java.util.regex.Pattern

import static org.junit.jupiter.api.Assertions.*

class InputDataFormattingTest {

    @TempDir
    static File folder

    static H2GIS h2GIS

    @BeforeAll
    static void loadDb() {
        h2GIS = H2GIS.open(folder.getAbsolutePath() + File.separator + "osm_inputDataFormattingTest;AUTO_SERVER=TRUE;")
    }

    @Test
    void formatHeightRoof() {
        def heightPattern = Pattern.compile("((?:\\d+\\/|(?:\\d+|^|\\s)\\.)?\\d+)\\s*([^\\s\\d+\\-.,:;^\\/]+(?:\\^\\d+(?:\$|(?=[\\s:;\\/])))?(?:\\/[^\\s\\d+\\-.,:;^\\/]+(?:\\^\\d+(?:\$|(?=[\\s:;\\/])))?)*)?", Pattern.CASE_INSENSITIVE)
        assertEquals(6, InputDataFormatting.getHeightRoof("6", heightPattern))
        assertEquals(6, InputDataFormatting.getHeightRoof("6 m", heightPattern))
        assertEquals(6, InputDataFormatting.getHeightRoof("6m", heightPattern))
        assertEquals(3.3528f, InputDataFormatting.getHeightRoof("11'", heightPattern))
        assertEquals(3.4544f, InputDataFormatting.getHeightRoof("11'4''", heightPattern))
        assertEquals(3.4544f, InputDataFormatting.getHeightRoof("11 '4''", heightPattern))
        assertEquals(3.4544f, InputDataFormatting.getHeightRoof("11 '4 ''", heightPattern))
        assertEquals(0.1016f, InputDataFormatting.getHeightRoof("4''", heightPattern))
    }

    @Test
    void formattingGISLayers() {
        def epsg = 2154
        Map extractData = OSM.InputDataLoading.createGISLayers(
                h2GIS, new File(this.class.getResource("redon.osm").toURI()).getAbsolutePath(), epsg)

        assertEquals 1038, h2GIS.getTable(extractData.building).rowCount
        assertEquals 211, h2GIS.getTable(extractData.road).rowCount
        assertEquals 44, h2GIS.getTable(extractData.rail).rowCount
        assertEquals 136, h2GIS.getTable(extractData.vegetation).rowCount
        assertEquals 10, h2GIS.getTable(extractData.water).rowCount
        assertEquals 47, h2GIS.getTable(extractData.impervious).rowCount
        assertEquals 11, h2GIS.getTable(extractData.urban_areas).rowCount
        assertEquals 0, h2GIS.getTable(extractData.coastline).rowCount

        //Buildings
        Map buildingLayers = OSM.InputDataFormatting.formatBuildingLayer(h2GIS, extractData.building)
        String building = buildingLayers.building
        assertNotNull h2GIS.getTable(building).save(new File(folder, "osm_building_formated.shp").absolutePath, true)
        assertEquals 1038, h2GIS.getTable(building).rowCount
        assertTrue h2GIS.firstRow("select count(*) as count from ${building} where NB_LEV is null".toString()).count == 0
        assertTrue h2GIS.firstRow("select count(*) as count from ${building} where NB_LEV<0".toString()).count == 0
        assertTrue h2GIS.firstRow("select count(*) as count from ${building} where HEIGHT_WALL is null".toString()).count == 0
        assertTrue h2GIS.firstRow("select count(*) as count from ${building} where HEIGHT_WALL<0".toString()).count == 0
        assertTrue h2GIS.firstRow("select count(*) as count from ${building} where HEIGHT_ROOF is null".toString()).count == 0
        assertTrue h2GIS.firstRow("select count(*) as count from ${building} where HEIGHT_ROOF<0".toString()).count == 0

        //Format urban areas
        String urbanAreas = OSM.InputDataFormatting.formatUrbanAreas(h2GIS, extractData.urban_areas)
        assertNotNull h2GIS.getTable(urbanAreas).save(new File(folder, "osm_urban_areas.shp").absolutePath, true)

        //Improve building type
        buildingLayers = OSM.InputDataFormatting.formatBuildingLayer(h2GIS, extractData.building, null, urbanAreas)
        String buiding_imp = buildingLayers.building
        assertNotNull h2GIS.getTable(buiding_imp).save(new File(folder, "osm_building_formated_type.shp").absolutePath, true)
        def rows = h2GIS.rows("select type from ${buiding_imp} where id_build=158 or id_build=982".toString())
        assertEquals(2, rows.size())
        assertTrue(rows.type == ['residential', 'residential'])

        rows = h2GIS.rows("select type from ${buiding_imp} where id_build=881 or id_build=484 or id_build=610".toString())
        assertEquals(3, rows.size())
        assertTrue(rows.type == ['light_industry', 'light_industry', 'light_industry'])


        //Roads
        String road = OSM.InputDataFormatting.formatRoadLayer(h2GIS, extractData.road)
        assertNotNull h2GIS.getTable(road).save(new File(folder, "osm_road_formated.shp").absolutePath, true)
        assertEquals 145, h2GIS.getTable(road).rowCount
        assertTrue h2GIS.firstRow("select count(*) as count from ${road} where WIDTH is null".toString()).count == 0
        assertTrue h2GIS.firstRow("select count(*) as count from ${road} where WIDTH<=0".toString()).count == 0
        assertTrue h2GIS.firstRow("select count(*) as count from ${road} where CROSSING IS NOT NULL".toString()).count == 7

        //Rails
        String rails = OSM.InputDataFormatting.formatRailsLayer(h2GIS, extractData.rail)
        assertNotNull h2GIS.getTable(rails).save(new File(folder, "osm_rails_formated.shp").absolutePath, true)
        assertEquals 41, h2GIS.getTable(rails).rowCount
        assertTrue h2GIS.firstRow("select count(*) as count from ${rails} where CROSSING IS NOT NULL".toString()).count == 8

        //Vegetation
        String vegetation = OSM.InputDataFormatting.formatVegetationLayer(h2GIS, extractData.vegetation)
        assertNotNull h2GIS.getTable(vegetation).save(new File(folder, "osm_vegetation_formated.shp").absolutePath, true)
        assertEquals 140, h2GIS.getTable(vegetation).rowCount
        assertTrue h2GIS.firstRow("select count(*) as count from ${vegetation} where type is null".toString()).count == 0
        assertTrue h2GIS.firstRow("select count(*) as count from ${vegetation} where HEIGHT_CLASS is null".toString()).count == 0

        //Hydrography
        String water = OSM.InputDataFormatting.formatWaterLayer(h2GIS, extractData.water)
        assertNotNull h2GIS.getTable(water).save(new File(folder, "osm_hydro_formated.shp").absolutePath, true)
        assertEquals 10, h2GIS.getTable(water).rowCount
        assertTrue h2GIS.firstRow("select count(*) as count from ${water} where type = 'sea'").count == 0

        //Impervious surfaces
        String impervious = OSM.InputDataFormatting.formatImperviousLayer(h2GIS, extractData.impervious)
        assertNotNull h2GIS.getTable(impervious).save(new File(folder, "osm_impervious_formated.shp").absolutePath, true)
        assertEquals 45, h2GIS.getTable(impervious).rowCount

        //Sea/Land mask
        String sea_land_mask = OSM.InputDataFormatting.formatSeaLandMask(h2GIS, extractData.coastline)
        assertEquals(0, h2GIS.getTable(sea_land_mask).getRowCount())

        //Build traffic data
        String road_traffic = Geoindicators.RoadIndicators.build_road_traffic(h2GIS, road)

        assertNotNull h2GIS.getTable(road_traffic).save(new File(folder, "osm_road_traffic.shp").absolutePath, true)
        assertEquals 138, h2GIS.getTable(road_traffic).rowCount
        assertTrue h2GIS.firstRow("select count(*) as count from ${road_traffic} where road_type is not null").count == 138

        def road_traffic_data = h2GIS.firstRow("select * from ${road_traffic} where road_type = 'Collecting roads' and direction =3 limit 1")

        def expectedFlow = [ROAD_TYPE   : 'Collecting roads', SURFACE: 'asphalt', PAVEMENT: 'NL05', DIRECTION: 3, DAY_LV_HOUR: 53, DAY_HV_HOUR: 6, DAY_LV_SPEED: 50,
                            DAY_HV_SPEED: 50, NIGHT_LV_HOUR: 12, NIGHT_HV_HOUR: 0, NIGHT_LV_SPEED: 50, NIGHT_HV_SPEED: 50,
                            EV_LV_HOUR  : 47, EV_HV_HOUR: 3, EV_LV_SPEED: 50, EV_HV_SPEED: 50]
        road_traffic_data.each { it ->
            if (expectedFlow.get(it.key)) {
                assertEquals(expectedFlow.get(it.key), it.value)
            }
        }

        road_traffic_data = h2GIS.firstRow("select * from ${road_traffic} where road_type = 'Dead-end roads' and direction = 1 limit 1")

        expectedFlow = [ROAD_TYPE   : 'Dead-end roads', SURFACE: null, PAVEMENT: 'NL05', DIRECTION: 1, DAY_LV_HOUR: 7, DAY_HV_HOUR: 0, DAY_LV_SPEED: 30,
                        DAY_HV_SPEED: 30, NIGHT_LV_HOUR: 2, NIGHT_HV_HOUR: 0, NIGHT_LV_SPEED: 30, NIGHT_HV_SPEED: 30,
                        EV_LV_HOUR  : 6, EV_HV_HOUR: 0, EV_LV_SPEED: 30, EV_HV_SPEED: 30]
        road_traffic_data.each { it ->
            if (expectedFlow.get(it.key)) {
                assertEquals(expectedFlow.get(it.key), it.value)
            }
        }

        road_traffic_data = h2GIS.firstRow("select * from ${road_traffic} where road_type = 'Service roads' limit 1")

        expectedFlow = [ROAD_TYPE   : 'Service roads', SURFACE: 'asphalt', PAVEMENT: 'NL05', DIRECTION: 3, DAY_LV_HOUR: 28, DAY_HV_HOUR: 1, DAY_LV_SPEED: 50,
                        DAY_HV_SPEED: 50, NIGHT_LV_HOUR: 6, NIGHT_HV_HOUR: 0, NIGHT_LV_SPEED: 50, NIGHT_HV_SPEED: 50,
                        EV_LV_HOUR  : 25, EV_HV_HOUR: 1, EV_LV_SPEED: 50, EV_HV_SPEED: 50]
        road_traffic_data.each { it ->
            if (expectedFlow.get(it.key)) {
                assertEquals(expectedFlow.get(it.key), it.value)
            }
        }

        road_traffic_data = h2GIS.firstRow("select * from ${road_traffic} where road_type = 'Small main roads' limit 1")

        expectedFlow = [ROAD_TYPE   : 'Small main roads', SURFACE: 'asphalt', PAVEMENT: 'NL05', DIRECTION: 3, DAY_LV_HOUR: 99, DAY_HV_HOUR: 18, DAY_LV_SPEED: 30,
                        DAY_HV_SPEED: 30, NIGHT_LV_HOUR: 24, NIGHT_HV_HOUR: 1, NIGHT_LV_SPEED: 30, NIGHT_HV_SPEED: 30,
                        EV_LV_HOUR  : 90, EV_HV_HOUR: 10, EV_LV_SPEED: 30, EV_HV_SPEED: 30]
        road_traffic_data.each { it ->
            if (expectedFlow.get(it.key)) {
                assertEquals(expectedFlow.get(it.key), it.value)
            }
        }

        road_traffic_data = h2GIS.firstRow("select * from ${road_traffic} where road_type = 'Main roads' limit 1")

        expectedFlow = [ROAD_TYPE   : 'Main roads', SURFACE: 'asphalt', PAVEMENT: 'NL05', DIRECTION: 3, DAY_LV_HOUR: 475, DAY_HV_HOUR: 119, DAY_LV_SPEED: 50,
                        DAY_HV_SPEED: 50, NIGHT_LV_HOUR: 80, NIGHT_HV_HOUR: 9, NIGHT_LV_SPEED: 50, NIGHT_HV_SPEED: 50,
                        EV_LV_HOUR  : 227, EV_HV_HOUR: 40, EV_LV_SPEED: 50, EV_HV_SPEED: 50]
        road_traffic_data.each { it ->
            if (expectedFlow.get(it.key)) {
                assertEquals(expectedFlow.get(it.key), it.value)
            }
        }
        assertEquals(1, h2GIS.firstRow("select count(*) as count from ${road_traffic} where PAVEMENT = 'NL08'").count)

    }

    @Test
    void extractSeaLandTest() {
        def epsg = 32629
        def osmBbox = [52.08484801362273, -10.75003575696209, 52.001518013622736, -10.66670575696209]
        def geom = org.orbisgis.geoclimate.osmtools.OSMTools.Utilities.geometryFromNominatim(osmBbox)
        Map extractData = OSM.InputDataLoading.createGISLayers(h2GIS, new File(this.class.getResource("sea_land_data.osm").toURI()).getAbsolutePath(), epsg)

        def zoneEnvelopeTableName = "zone_envelope_sea_land"
        h2GIS.execute("""drop table if exists $zoneEnvelopeTableName;
         create table $zoneEnvelopeTableName as select st_transform(st_geomfromtext('$geom', ${geom.getSRID()}), $epsg) as the_geom""".toString())

        //Test coastline
        assertEquals(3, h2GIS.getTable(extractData.coastline).getRowCount())

        //Sea/Land mask
        String inputSeaLandTableName = OSM.InputDataFormatting.formatSeaLandMask(h2GIS, extractData.coastline, zoneEnvelopeTableName)
        assertEquals(2, h2GIS.getTable(inputSeaLandTableName).getRowCount())
        assertTrue h2GIS.firstRow("select count(*) as count from ${inputSeaLandTableName} where type='land'").count == 1
        h2GIS.getTable(inputSeaLandTableName).save(new File(folder, "osm_sea_land.geojson").getAbsolutePath(), true)
    }

    @Test
    void osmFileGISBuildingCheckHeight2() {
        //OSM URL https://www.openstreetmap.org/way/79083537
        //negative building:levels
        def epsg = 2154
        Map extractData = OSM.InputDataLoading.createGISLayers(h2GIS, new File(this.class.getResource("osmBuildingCheckHeigh.osm").toURI()).getAbsolutePath(), epsg)

        //Buildings
        Map buildingLayers = OSM.InputDataFormatting.formatBuildingLayer(h2GIS, extractData.building, extractData.zone_Envelope)
        String format = buildingLayers.building
        assertTrue h2GIS.firstRow("select count(*) as count from ${format} where 1=1").count > 0
        assertTrue h2GIS.firstRow("select count(*) as count from ${format} where NB_LEV is null").count == 0
        assertTrue h2GIS.firstRow("select count(*) as count from ${format} where NB_LEV<0").count == 0
        assertTrue h2GIS.firstRow("select count(*) as count from ${format} where HEIGHT_WALL is null").count == 0
        assertTrue h2GIS.firstRow("select count(*) as count from ${format} where HEIGHT_WALL<0").count == 0
        assertTrue h2GIS.firstRow("select count(*) as count from ${format} where HEIGHT_ROOF is null").count == 0
        assertTrue h2GIS.firstRow("select count(*) as count from ${format} where HEIGHT_ROOF<0").count == 0
    }

    @Test
    void formattingGISBuildingLayer() {
        def epsg = 2154
        Map extractData = OSM.InputDataLoading.createGISLayers(h2GIS, new File(this.class.getResource("redon.osm").toURI()).getAbsolutePath(), epsg)

        assertEquals 1038, h2GIS.getTable(extractData.building).rowCount
        assertEquals 211, h2GIS.getTable(extractData.road).rowCount
        assertEquals 44, h2GIS.getTable(extractData.rail).rowCount
        assertEquals 136, h2GIS.getTable(extractData.vegetation).rowCount
        assertEquals 10, h2GIS.getTable(extractData.water).rowCount
        assertEquals 47, h2GIS.getTable(extractData.impervious).rowCount

        //Buildings with estimation state
        Map buildingLayers = OSM.InputDataFormatting.formatBuildingLayer(h2GIS, extractData.building)
        String buildingLayer = buildingLayers.building
        assertNotNull h2GIS.getTable(buildingLayer).save(new File(folder, "osm_building_formated.shp").absolutePath, true)
        assertEquals 1038, h2GIS.getTable(buildingLayer).rowCount
        assertTrue h2GIS.firstRow("select count(*) as count from ${buildingLayer} where NB_LEV is null").count == 0
        assertTrue h2GIS.firstRow("select count(*) as count from ${buildingLayer} where NB_LEV<0").count == 0
        assertTrue h2GIS.firstRow("select count(*) as count from ${buildingLayer} where HEIGHT_WALL is null").count == 0
        assertTrue h2GIS.firstRow("select count(*) as count from ${buildingLayer} where HEIGHT_WALL<0").count == 0
        assertTrue h2GIS.firstRow("select count(*) as count from ${buildingLayer} where HEIGHT_ROOF is null").count == 0
        assertTrue h2GIS.firstRow("select count(*) as count from ${buildingLayer} where HEIGHT_ROOF<0").count == 0
        assertEquals 1038, h2GIS.getTable(buildingLayers.building_estimated).rowCount
        assertTrue h2GIS.firstRow("select count(*) as count from ${buildingLayers.building_estimated} where ESTIMATED = false").count == 4
        assertTrue h2GIS.firstRow("select count(*) as count from ${buildingLayers.building} join ${buildingLayers.building_estimated} using (id_build, id_source) where 1=1").count == 1038

        //Buildings without estimation state
        buildingLayers = OSM.InputDataFormatting.formatBuildingLayer(h2GIS, extractData.building)
        assertEquals 1038, h2GIS.getTable(buildingLayers.building).rowCount
        assertEquals 1038, h2GIS.getTable(buildingLayers.building_estimated).rowCount
    }


    @Disabled
    @Test
    //enable it to test data extraction from the overpass api
    void extractCreateFormatGISLayers() {

        def directory = "/tmp/geoclimate"

        File file = new File(directory)
        if (!file.exists()) {
            file.mkdir()
        }

        def h2GIS = H2GIS.open("${file.absolutePath + File.separator}osm_gislayers;AUTO_SERVER=TRUE".toString())

        //def zoneToExtract ="Shanghai, Chine"
        def zoneToExtract = "École Lycée Joliot-Curie,Rennes"
        zoneToExtract = "New York"
        zoneToExtract = "Québec, Québec (Agglomération), Capitale-Nationale, Québec, Canada"
        //zoneToExtract = "Bucarest"
        zoneToExtract = "Helsinki"
        //zoneToExtract ="Göteborgs Stad"
        //zoneToExtract = "Londres, Grand Londres, Angleterre, Royaume-Uni"
        zoneToExtract = "Vannes"
        //zoneToExtract="rezé"
        //zoneToExtract = "Brest"

        //river Göta älv
        zoneToExtract = [57.6753, 11.7982, 57.6955, 11.8656]
        //Taal Crater Lake
        //zoneToExtract =[13.4203,120.2165,14.5969 , 122.0293]
        //Le Havre
        zoneToExtract = [49.4370, -0.0230, 49.5359, 0.2053,]
        //aeroway Toulouse https://www.openstreetmap.org/way/739797641#map=14/43.6316/1.3590
        zoneToExtract = [43.610539, 1.334152, 43.648808, 1.392689]

        zoneToExtract = "Göteborgs Stad"

        zoneToExtract = "Riantec"
        zoneToExtract =[50, 8.6, 50.2, 8.8]

<<<<<<< HEAD
       //zoneToExtract="Sassenage"
=======
        zoneToExtract=[50, 8.6, 50.2, 8.8]
>>>>>>> a62146eb

        Map extractData = OSM.InputDataLoading.extractAndCreateGISLayers(h2GIS, zoneToExtract)

        String formatedPlaceName = zoneToExtract.join("-").trim().split("\\s*(,|\\s)\\s*").join("_");

        if(!formatedPlaceName){
            formatedPlaceName=zoneToExtract
        }

        if (extractData.zone != null) {
            //Zone
            def epsg = h2GIS.getSpatialTable(extractData.zone).srid
            h2GIS.getTable(extractData.zone).save("${file.absolutePath + File.separator}osm_zone_${formatedPlaceName}.geojson", true)

            //Zone envelope
            h2GIS.getTable(extractData.zone_envelope).save("${file.absolutePath + File.separator}osm_zone_envelope_${formatedPlaceName}.geojson", true)

            //Urban Areas
            def inputUrbanAreas = OSM.InputDataFormatting.formatUrbanAreas(h2GIS,
                    extractData.urban_areas,extractData.zone)
            h2GIS.save(inputUrbanAreas,"${file.absolutePath + File.separator}osm_urban_areas_${formatedPlaceName}.geojson", true)

            //Buildings
            h2GIS.save(extractData.building,"${file.absolutePath + File.separator}building_${formatedPlaceName}.geojson", true)
            def inputBuildings = OSM.InputDataFormatting.formatBuildingLayer(h2GIS,
                     extractData.building,extractData.zone,inputUrbanAreas)
            h2GIS.save(inputBuildings.building,"${file.absolutePath + File.separator}osm_building_${formatedPlaceName}.geojson", true)


            //Roads

            def inputRoadTableName = OSM.InputDataFormatting.formatRoadLayer( h2GIS,extractData.road, extractData.zone_envelope)
            h2GIS.save(inputRoadTableName,"${file.absolutePath + File.separator}osm_road_${formatedPlaceName}.geojson", true)

            //Rails
            /*format = OSM.InputDataFormatting.formatRailsLayer()
            format.execute([
                    datasource                : h2GIS,
                    inputTableName            : extractData.results.railTableName,
                    inputZoneEnvelopeTableName: extractData.results.zoneEnvelopeTableName,
                    epsg                      : epsg])
            h2GIS.getTable(format.results.outputTableName).save("./target/osm_rails_${formatedPlaceName}.geojson", true)
        */

            //Vegetation
            def inputVegetationTableName = OSM.InputDataFormatting.formatVegetationLayer(
                    h2GIS,extractData.vegetation,extractData.zone_envelope)
            h2GIS.save(inputVegetationTableName,"${file.absolutePath + File.separator}osm_vegetation_${formatedPlaceName}.geojson", true)


            //Hydrography
            def inputWaterTableName = OSM.InputDataFormatting.formatWaterLayer(h2GIS, extractData.water, extractData.zone_envelope)
            h2GIS.save(inputWaterTableName,"${file.absolutePath + File.separator}osm_water_${formatedPlaceName}.geojson", true)

            //Impervious
            String imperviousTable = OSM.InputDataFormatting.formatImperviousLayer(h2GIS, extractData.impervious,
                    extractData.zone_envelope)
            h2GIS.save(imperviousTable,"${file.absolutePath + File.separator}osm_impervious_${formatedPlaceName}.geojson", true)

            //Save coastlines to debug
            h2GIS.save(extractData.coastline,"${file.absolutePath + File.separator}osm_coastlines_${formatedPlaceName}.geojson", true)


            //Sea/Land mask
            def inputSeaLandTableName = OSM.InputDataFormatting.formatSeaLandMask(h2GIS, extractData.coastline,
                    extractData.zone_envelope, inputWaterTableName)
            h2GIS.save(inputSeaLandTableName,"${file.absolutePath + File.separator}osm_sea_land_${formatedPlaceName}.geojson", true)

        } else {
            assertTrue(false)
        }
    }

    //This test is used for debug purpose
    @Test
    @Disabled
    void createGISFormatLayersTestIntegration() {
        Map gISLayers = OSM.InputDataLoading.createGISLayers(h2GIS, "/tmp/map.osm", 2154)

        //Format Roads
        def road = OSM.InputDataFormatting.formatRoadLayer(h2GIS, gISLayers.road)
        h2GIS.getTable(road).save("/tmp/formated_osm_road.shp", true)
    }
}<|MERGE_RESOLUTION|>--- conflicted
+++ resolved
@@ -314,11 +314,9 @@
         zoneToExtract = "Riantec"
         zoneToExtract =[50, 8.6, 50.2, 8.8]
 
-<<<<<<< HEAD
        //zoneToExtract="Sassenage"
-=======
+
         zoneToExtract=[50, 8.6, 50.2, 8.8]
->>>>>>> a62146eb
 
         Map extractData = OSM.InputDataLoading.extractAndCreateGISLayers(h2GIS, zoneToExtract)
 
