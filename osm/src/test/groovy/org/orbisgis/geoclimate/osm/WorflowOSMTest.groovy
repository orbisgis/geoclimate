--- conflicted
+++ resolved
@@ -652,18 +652,12 @@
         def location = "Villeurbanne"
         def nominatim = org.orbisgis.geoclimate.osmtools.OSMTools.Utilities.getNominatimData(location)
         def grid_size = 250
-<<<<<<< HEAD
         location = nominatim.bbox
         //location=[46.178404,6.095524,46.222959,6.190109]
-       /* location =[ 48.84017284026897,
+        /* location =[ 48.84017284026897,
                     2.3061887733275785,
                     48.878115442982086,
                     2.36742047202511]*/
-=======
-        //location = nominatim.bbox
-         //location=[46.178404,6.095524,46.222959,6.190109]
-        //location =[47.693558, -3.5087318, 47.814945, -3.284718]
->>>>>>> 54b00f25
         def osm_parmeters = [
                 "description" : "Example of configuration file to run the OSM workflow and store the result in a folder",
                 "geoclimatedb": [
