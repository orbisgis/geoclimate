--- conflicted
+++ resolved
@@ -159,7 +159,8 @@
                                                 SIDE_WALK VARCHAR,
                                                 MAXSPEED INTEGER,
                                                 DIRECTION INTEGER,
-                                                ZINDEX INTEGER)"""
+                                                ZINDEX INTEGER,
+                                                TUNNEL INTEGER)"""
         datasource """DROP TABLE IF EXISTS $railTableName;
                     CREATE TABLE $railTableName(THE_GEOM GEOMETRY,
                                                 ID_RAIL INTEGER,
@@ -508,8 +509,8 @@
         def tableNames = process.values()
         def gridTable = tableNames.grid_indicators[0]
         H2GIS h2gis = H2GIS.open("${directory + File.separator}geoclimate_chain_db;AUTO_SERVER=TRUE")
-        assertTrue h2gis.firstRow("select count(*) as count from $gridTable where water_fraction>0").count > 0
-        def grid_file = new File("${directory + File.separator}osm_Pont-de-Veyle${File.separator}grid_indicators_water_fraction.asc")
+        assertTrue h2gis.firstRow("select count(*) as count from $gridTable where water_permanent_fraction + water_intermittent_fraction>0").count > 0
+        def grid_file = new File("${directory + File.separator}osm_Pont-de-Veyle${File.separator}grid_indicators_water_permanent_fraction.asc")
         h2gis.execute("DROP TABLE IF EXISTS water_grid; CALL ASCREAD('${grid_file.getAbsolutePath()}', 'water_grid')")
         assertTrue h2gis.firstRow("select count(*) as count from water_grid").count == 6
         assertEquals(6, h2gis.firstRow("select count(*) as count from $gridTable where LCZ_PRIMARY is not null").count)
@@ -616,7 +617,7 @@
         dirFile.delete()
         dirFile.mkdir()
         def osm_parmeters = [
-                "description" : "Compute the targuet land input",
+                "description" : "Compute the Target land input",
                 "geoclimatedb": [
                         "folder": dirFile.absolutePath,
                         "name"  : "geoclimate_chain_db",
@@ -730,6 +731,7 @@
         location =[40.70075,-74.03082,40.709732,-74.01897] //visual validation in a GIS
         location=[40.70075,-74.01897,40.709732,-74.00712] //visual validation in a GIS
         location=[53.242824,-9.103203,53.299902,-8.915749] //visual validation in a GIS
+        //location=[48.882799,2.221194,48.899165,2.259474]
 
         def osm_parmeters = [
                 "description" : "Example of configuration file to run the OSM workflow and store the result in a folder",
@@ -764,15 +766,10 @@
         File dirFile = new File(directory)
         dirFile.delete()
         dirFile.mkdir()
-<<<<<<< HEAD
-        def location = "Geneve"
-        location = [15.004311, 108.55263, 15.094142, 108.64575]
-=======
         def location = "Redon"
         location = [43.4, 1.4, 43.6, 1.6]
->>>>>>> 8bdaac59
         //def nominatim = OSMTools.Utilities.getNominatimData("Redon")
-        def grid_size = 4000
+        def grid_size = 100
         //location =[47.214976592711274,-1.6425595375815742,47.25814872718718,-1.5659501122281323]
         //location=[47.215334,-1.558058,47.216646,-1.556185]
         //location = [nominatim.bbox]
@@ -824,16 +821,11 @@
                          "rsu_indicators"       : [
                                  "indicatorUse": ["LCZ", "TEB"] //, "UTRF"]
 
-<<<<<<< HEAD
-                         ]
-                         /*, "grid_indicators"   : [
-=======
                          ]/*,
                           "grid_indicators"   : [
->>>>>>> 8bdaac59
                                 "x_size"    : grid_size,
                                 "y_size"    : grid_size,
-                                "rowCol": false,
+                                "rowCol": true,
                                 "output" : "geojson",
                                 "indicators": [
                                         "BUILDING_FRACTION", "BUILDING_HEIGHT", "BUILDING_POP",
@@ -841,11 +833,13 @@
                                         "ROAD_FRACTION", "IMPERVIOUS_FRACTION", "FREE_EXTERNAL_FACADE_DENSITY",
                                         "BUILDING_HEIGHT_WEIGHTED", "BUILDING_SURFACE_DENSITY",
                                         "SEA_LAND_FRACTION", "ASPECT_RATIO", "SVF",
-                                        "HEIGHT_OF_ROUGHNESS_ELEMENTS", "TERRAIN_ROUGHNESS_CLASS",
+                                        "HEIGHT_OF_ROUGHNESS_ELEMENTS", "TERRAIN_ROUGHNESS",
+                                        "PROJECTED_FACADE_DENSITY_DIR", "BUILDING_DIRECTION",
                                         "UTRF_AREA_FRACTION", "UTRF_FLOOR_AREA_FRACTION",
-                                        "LCZ_PRIMARY", "BUILDING_HEIGHT_DISTRIBUTION", "STREET_WIDTH"]
+                                        "LCZ_PRIMARY", "BUILDING_HEIGHT_DISTRIBUTION", "STREET_WIDTH",
+                                        "BUILDING_NUMBER"]
                                 //"lcz_lod":1
-                        ], "worldpop_indicators": true
+                        ],
                          /*
 
                          "road_traffic"                                         : true,
