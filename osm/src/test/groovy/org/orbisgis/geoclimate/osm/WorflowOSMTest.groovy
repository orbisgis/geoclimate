--- conflicted
+++ resolved
@@ -654,16 +654,10 @@
 
        //def nominatim = OSMTools.Utilities.getNominatimData("Nantes")
 
-<<<<<<< HEAD
         location=[47.2, -1.6, 47.4, -1.4]
        //location = nominatim.bbox
 
-=======
-       def nominatim = OSMTools.Utilities.getNominatimData("Redon")
-
-        location = nominatim.bbox
-        location = [33.8, 7.6, 34, 7.8]
->>>>>>> 760d6bd4
+
         def osm_parmeters = [
                 "description" : "Example of configuration file to run the OSM workflow and store the result in a folder",
                 "geoclimatedb": [
@@ -683,11 +677,9 @@
                 "parameters"  :
                         ["distance"                                             : 0,
                          "rsu_indicators"                                       : [
-<<<<<<< HEAD
-                                 "indicatorUse": ["LCZ", "UTRF", "TEB"]
-=======
+
                                  "indicatorUse": ["LCZ", "TEB"] //, "UTRF", "TEB"]
->>>>>>> 760d6bd4
+
                          ]/*,"grid_indicators": [
                                 "x_size": 200,
                                 "y_size": 200,
