package org.orbisgis.geoclimate.osm

import groovy.json.JsonOutput
import org.junit.jupiter.api.Disabled
import org.junit.jupiter.api.Test
import org.orbisgis.geoclimate.Geoindicators
import org.orbisgis.orbisdata.datamanager.jdbc.h2gis.H2GIS
import org.orbisgis.orbisdata.datamanager.jdbc.postgis.POSTGIS
import org.orbisgis.orbisdata.processmanager.api.IProcess

import static org.junit.jupiter.api.Assertions.*

class WorflowOSMTest extends WorkflowAbstractTest {

    @Test
    void osmToRSU() {
        String directory ="./target/osm_processchain_geoindicators_rsu"
        File dirFile = new File(directory)
        dirFile.delete()
        dirFile.mkdir()
        def h2GIS = H2GIS.open(dirFile.absolutePath+File.separator+'osm_chain_db;AUTO_SERVER=TRUE')
        def zoneToExtract = "Pont-de-Veyle"
        IProcess process = OSM.WorkflowOSM.buildGeoclimateLayers()

        process.execute([datasource: h2GIS, zoneToExtract :zoneToExtract, distance: 0])

        def prefixName  = "osm"

        // Create the RSU
        def prepareRSUData = Geoindicators.SpatialUnits.prepareTSUData()
        def createRSU = Geoindicators.SpatialUnits.createRSU()
        if (prepareRSUData([datasource        : h2GIS,
                             zoneTable         : process.getResults().outputZone,
                             roadTable         : process.getResults().outputRoad,
                             railTable         : process.getResults().outputRail,
                             vegetationTable   : process.getResults().outputVeget,
                             hydrographicTable : process.getResults().outputHydro,
                             prefixName        : prefixName])) {
            def saveTables = Geoindicators.DataUtils.saveTablesAsFiles()

            saveTables.execute( [inputTableNames: process.getResults().values(), delete:true
                                 , directory: directory, datasource: h2GIS])

            if (createRSU([datasource    : h2GIS,
                            inputTableName: prepareRSUData.results.outputTableName,
                            inputZoneTableName :process.getResults().outputZone,
                            prefixName    : prefixName])) {
                //TODO enable it for debug purpose
                // h2GIS.getTable(createRSU.results.outputTableName).save(dirFile.absolutePath+File.separator+"${prefixName}.geojson", true)
                assertTrue(h2GIS.getTable(createRSU.results.outputTableName).getRowCount()>0)
            }
        }
    }

    @Test
    void osmGeoIndicatorsFromTestFiles() {
        String urlBuilding = new File(getClass().getResource("BUILDING.geojson").toURI()).absolutePath
        String urlRoad= new File(getClass().getResource("ROAD.geojson").toURI()).absolutePath
        String urlRail = new File(getClass().getResource("RAIL.geojson").toURI()).absolutePath
        String urlVeget = new File(getClass().getResource("VEGET.geojson").toURI()).absolutePath
        String urlHydro = new File(getClass().getResource("HYDRO.geojson").toURI()).absolutePath
        String urlZone = new File(getClass().getResource("ZONE.geojson").toURI()).absolutePath

        //TODO enable it for debug purpose
        boolean saveResults = false
        String directory ="./target/osm_processchain_geoindicators_redon"
        def prefixName = ""
        def indicatorUse = ["UTRF", "LCZ", "TEB"]
        def svfSimplified = true

        File dirFile = new File(directory)
        dirFile.delete()
        dirFile.mkdir()

        H2GIS datasource = H2GIS.open(dirFile.absolutePath+File.separator+"osm_chain_db;AUTO_SERVER=TRUE")

        String zoneTableName="zone"
        String buildingTableName="building"
        String roadTableName="road"
        String railTableName="rails"
        String vegetationTableName="veget"
        String hydrographicTableName="hydro"


        datasource.load(urlBuilding, buildingTableName, true)
        datasource.load(urlRoad, roadTableName, true)
        datasource.load(urlRail, railTableName, true)
        datasource.load(urlVeget, vegetationTableName, true)
        datasource.load(urlHydro, hydrographicTableName, true)
        datasource.load(urlZone, zoneTableName, true)

        //Run tests
        geoIndicatorsCalc(dirFile.absolutePath+File, datasource, zoneTableName, buildingTableName,roadTableName,
                null,vegetationTableName, hydrographicTableName,saveResults, svfSimplified, indicatorUse, prefixName)

    }

    @Test
    void osmGeoIndicatorsFromApi() {
        String directory ="./target/osm_processchain_indicators"
        //TODO enable it for debug purpose
        boolean saveResults = false
        def prefixName = ""
        def svfSimplified = true
        File dirFile = new File(directory)
        dirFile.delete()
        dirFile.mkdir()

        H2GIS datasource = H2GIS.open(dirFile.absolutePath+File.separator+"osm_chain_db;AUTO_SERVER=TRUE")

        //Extract and transform OSM data
        def zoneToExtract = "Pont-de-Veyle"

        IProcess prepareOSMData = OSM.WorkflowOSM.buildGeoclimateLayers()

        prepareOSMData.execute([datasource: datasource, zoneToExtract :zoneToExtract, distance: 0])

        String buildingTableName = prepareOSMData.getResults().outputBuilding

        String roadTableName = prepareOSMData.getResults().outputRoad

        String railTableName = prepareOSMData.getResults().outputRail

        String hydrographicTableName = prepareOSMData.getResults().outputHydro

        String vegetationTableName = prepareOSMData.getResults().outputVeget

        String zoneTableName = prepareOSMData.getResults().outputZone

        if(saveResults){
            println("Saving OSM GIS layers")
            IProcess saveTables = Geoindicators.DataUtils.saveTablesAsFiles()
            saveTables.execute( [inputTableNames: [buildingTableName,roadTableName,railTableName,hydrographicTableName,
                                                   vegetationTableName,zoneTableName]
                                 , directory: dirFile.absolutePath, datasource: datasource])
        }

        def indicatorUse = ["TEB", "UTRF", "LCZ"]

        //Run tests
        geoIndicatorsCalc(dirFile.absolutePath, datasource, zoneTableName, buildingTableName,roadTableName,railTableName,vegetationTableName,
                hydrographicTableName,saveResults, svfSimplified,indicatorUse,  prefixName)

    }


    @Disabled
    @Test
    void osmLczFromTestFiles() {
        String urlBuilding = new File(getClass().getResource("BUILDING.geojson").toURI()).absolutePath
        String urlRoad= new File(getClass().getResource("ROAD.geojson").toURI()).absolutePath
        String urlRail = new File(getClass().getResource("RAIL.geojson").toURI()).absolutePath
        String urlVeget = new File(getClass().getResource("VEGET.geojson").toURI()).absolutePath
        String urlHydro = new File(getClass().getResource("HYDRO.geojson").toURI()).absolutePath
        String urlZone = new File(getClass().getResource("ZONE.geojson").toURI()).absolutePath

        //TODO enable it for debug purpose
        boolean saveResults = false
        String directory ="./target/osm_processchain_lcz"

        File dirFile = new File(directory)
        dirFile.delete()
        dirFile.mkdir()

        H2GIS datasource = H2GIS.open(dirFile.absolutePath+File.separator+"osmchain_lcz;AUTO_SERVER=TRUE")

        String zoneTableName="zone"
        String buildingTableName="building"
        String roadTableName="road"
        String railTableName="rails"
        String vegetationTableName="veget"
        String hydrographicTableName="hydro"

        datasource.load(urlBuilding, buildingTableName, true)
        datasource.load(urlRoad, roadTableName, true)
        datasource.load(urlRail, railTableName, true)
        datasource.load(urlVeget, vegetationTableName, true)
        datasource.load(urlHydro, hydrographicTableName, true)
        datasource.load(urlZone, zoneTableName, true)

        def mapOfWeights = ["sky_view_factor"             : 1, "aspect_ratio": 1, "building_surface_fraction": 1,
                            "impervious_surface_fraction" : 1, "pervious_surface_fraction": 1,
                            "height_of_roughness_elements": 1, "terrain_roughness_length": 1]

        IProcess geodindicators = Geoindicators.WorkflowGeoIndicators.computeAllGeoIndicators()
        assertTrue geodindicators.execute(datasource: datasource, zoneTable: zoneTableName,
                buildingTable: buildingTableName, roadTable: roadTableName,
                railTable: railTableName, vegetationTable: vegetationTableName,
                hydrographicTable: hydrographicTableName, indicatorUse: ["LCZ"],
                mapOfWeights: mapOfWeights,svfSimplified: true )
        assertTrue(datasource.getTable(geodindicators.results.outputTableBuildingIndicators).rowCount>0)
        assertNotNull(geodindicators.results.outputTableBlockIndicators)
        assertTrue(datasource.getTable(geodindicators.results.outputTableRsuIndicators).rowCount>0)
        assertTrue(datasource.getTable(geodindicators.results.outputTableRsuLcz).rowCount>0)
    }

    @Test
    void osmWorkflowToH2Database() {
        String directory ="./target/geoclimate_chain_db"
        File dirFile = new File(directory)
        dirFile.delete()
        dirFile.mkdir()
        def osm_parmeters = [
                "description" :"Example of configuration file to run the OSM workflow and store the result into a database",
                "geoclimatedb" : [
                        "folder" : dirFile.absolutePath,
                        "name" : "geoclimate_chain_db;AUTO_SERVER=TRUE",
                        "delete" :false
                ],
                "input" : [
                        "locations" : ["Pont-de-Veyle"]],
                "output" :[
                        "database" :
                                ["user" : "sa",
                                "password":"",
                                 "url": "jdbc:h2://"+dirFile.absolutePath+File.separator+"geoclimate_chain_db_output;AUTO_SERVER=TRUE",
                                 "tables": [
                                          "rsu_indicators":"rsu_indicators",
                                          "rsu_lcz":"rsu_lcz" ]]],
                "parameters":
                        ["distance" : 0,
                         rsu_indicators: ["indicatorUse": ["LCZ"],
                                          "svfSimplified": true]
                        ]
        ]
        IProcess process = OSM.WorkflowOSM.workflow()
        assertTrue(process.execute(input: osm_parmeters))
        H2GIS outputdb = H2GIS.open(dirFile.absolutePath+File.separator+"geoclimate_chain_db_output;AUTO_SERVER=TRUE")
        def rsu_indicatorsTable = outputdb.getTable("rsu_indicators")
        assertNotNull(rsu_indicatorsTable)
        assertTrue(rsu_indicatorsTable.getRowCount()>0)
        def rsu_lczTable = outputdb.getTable("rsu_lcz")
        assertNotNull(rsu_lczTable)
        assertTrue(rsu_lczTable.getRowCount()>0)
    }

    @Test
    void osmWorkflowToPostGISDatabase() {
        String directory ="./target/geoclimate_chain_postgis"
        File dirFile = new File(directory)
        dirFile.delete()
        dirFile.mkdir()
        def osm_parmeters = [
                "description" :"Example of configuration file to run the OSM workflow and store the result in a folder",
                "geoclimatedb" : [
                        "folder" : dirFile.absolutePath,
                        "name" : "geoclimate_chain_db;AUTO_SERVER=TRUE",
                        "delete" :false
                ],
                "input" : [
                        "locations" : ["Pont-de-Veyle"]],
                "output" :[
                        "database" :
                                ["user" : "orbisgis",
                                 "password":"orbisgis",
                                 "url": "jdbc:postgresql://localhost:5432/orbisgis_db",
                                 "tables": [
                                            "rsu_indicators":"rsu_indicators",
                                            "rsu_lcz":"rsu_lcz",
                                            "zones":"zones" ,
                                            "grid_indicators":"grid_indicators",
                                            "building_height_missing":"building_height_missing"]]],
                "parameters":
                        ["distance" : 0,
                         rsu_indicators: ["indicatorUse": ["LCZ"],
                                          "svfSimplified": true] ,
                        "grid_indicators": [
                        "x_size": 1000,
                        "y_size": 1000,
                        "indicators": ["ROAD_FRACTION"]
                        ]
                        ]
        ]
        IProcess process = OSM.WorkflowOSM.workflow()
        assertTrue(process.execute(input: osm_parmeters))
        def postgis_dbProperties = [databaseName: 'orbisgis_db',
                                           user        : 'orbisgis',
                                           password    : 'orbisgis',
                                           url         : 'jdbc:postgresql://localhost:5432/'
        ]
        POSTGIS postgis = POSTGIS.open(postgis_dbProperties);
        if(postgis){
            def rsu_indicatorsTable = postgis.getTable("rsu_indicators")
            assertNotNull(rsu_indicatorsTable)
            assertTrue(rsu_indicatorsTable.getRowCount()>0)
            def rsu_lczTable = postgis.getTable("rsu_lcz")
            assertNotNull(rsu_lczTable)
            assertTrue(rsu_lczTable.getRowCount()>0)
            def zonesTable = postgis.getTable("zones")
            assertNotNull(zonesTable)
            assertTrue(zonesTable.getRowCount()>0)
            def gridTable = postgis.getTable("grid_indicators")
            assertNotNull(gridTable)
            assertTrue(gridTable.getRowCount()>0)
            def building_height_missing = postgis.getTable("building_height_missing")
            assertNotNull(building_height_missing)
            assertTrue(building_height_missing.getRowCount()>0)
        }
    }

    @Test
    void testOSMWorkflowFromPlaceNameWithSrid() {
        String directory ="./target/geoclimate_chain_srid"
        File dirFile = new File(directory)
        dirFile.delete()
        dirFile.mkdir()
        def osm_parmeters = [
                "description" :"Example of configuration file to run the OSM workflow and store the results in a folder",
                "geoclimatedb" : [
                        "folder" : dirFile.absolutePath,
                        "name" : "geoclimate_chain_db;AUTO_SERVER=TRUE",
                        "delete" :false
                ],
                "input" : [
                        "locations" : ["Pont-de-Veyle"]],
                "output" :[
                        "folder" : directory,
                        "srid":4326],
                "parameters":
                        ["distance" : 0,
                         rsu_indicators: ["indicatorUse": ["LCZ"],
                                          "svfSimplified": true]
                        ]
        ]
        IProcess process = OSM.WorkflowOSM.workflow()
        assertTrue(process.execute(input: osm_parmeters))
        //Test the SRID of all output files
        def geoFiles = []
        def  folder = new File("${directory+File.separator}osm_Pont-de-Veyle")
        folder.eachFileRecurse groovy.io.FileType.FILES,  { file ->
            if (file.name.toLowerCase().endsWith(".geojson")) {
                geoFiles << file.getAbsolutePath()
            }
        }
        H2GIS h2gis = H2GIS.open("${directory+File.separator}geoclimate_chain_db;AUTO_SERVER=TRUE")
        geoFiles.eachWithIndex { geoFile , index->
            def tableName = h2gis.load(geoFile, true)
            assertEquals(4326, h2gis.getSpatialTable(tableName).srid)
        }
    }

    @Test
    void testOSMWorkflowFromPlaceName() {
        String directory ="./target/geoclimate_chain"
        File dirFile = new File(directory)
        dirFile.delete()
        dirFile.mkdir()
        def osm_parmeters = [
                "description" :"Example of configuration file to run the OSM workflow and store the resultst in a folder",
                "geoclimatedb" : [
                        "folder" : dirFile.absolutePath,
                        "name" : "geoclimate_chain_db;AUTO_SERVER=TRUE",
                        "delete" :true
                ],
                "input" : [
                        "locations" : ["Pont-de-Veyle"]],
                "output" :[
                        "folder" : directory],
                "parameters":
                        [rsu_indicators: ["indicatorUse": ["LCZ"],
                                          "svfSimplified": true]
                        ]
        ]
        IProcess process = OSM.WorkflowOSM.workflow()
        assertTrue(process.execute(input: createOSMConfigFile(osm_parmeters, directory)))

    }

    @Disabled
    @Test
    void testOSMWorkflowFromBboxDeleteDBFalse() {
        String directory ="./target/geoclimate_chain"
        File dirFile = new File(directory)
        dirFile.delete()
        dirFile.mkdir()
        def osm_parmeters = [
                "description" :"Example of configuration file to run the OSM workflow and store the result in a folder",
                "geoclimatedb" : [
                        "folder" : dirFile.absolutePath,
                        "name" : "geoclimate_chain_db;AUTO_SERVER=TRUE",
                        "delete" :true
                ],
                "input" : [
                        "locations" : [[38.89557963573336,-77.03930318355559,38.89944983078282,-77.03364372253417]]],
                "output" :[
                        "folder" : directory]
        ]
        IProcess process = OSM.WorkflowOSM.workflow()
        assertTrue(process.execute(input: osm_parmeters))
    }

    @Test
    void testOSMWorkflowFromBbox() {
        String directory ="./target/geoclimate_chain"
        File dirFile = new File(directory)
        dirFile.delete()
        dirFile.mkdir()
        def osm_parmeters = [
                "description" :"Example of configuration file to run the OSM workflow and store the resultst in a folder",
                "geoclimatedb" : [
                        "folder" : dirFile.absolutePath,
                        "name" : "geoclimate_chain_db;AUTO_SERVER=TRUE",
                        "delete" :true
                ],
                "input" : [
                        "locations" : [[38.89557963573336,-77.03930318355559,38.89944983078282,-77.03364372253417]]],
                "output" :[
                        "folder" : directory]
        ]
        IProcess process = OSM.WorkflowOSM.workflow()
        assertTrue(process.execute(input: createOSMConfigFile(osm_parmeters, directory)))
    }

    @Test
    void testOSMWorkflowBadOSMFilters() {
        String directory ="./target/geoclimate_chain"
        File dirFile = new File(directory)
        dirFile.delete()
        dirFile.mkdir()
        def osm_parmeters = [
                "description" :"Example of configuration file to run the OSM workflow and store the resultst in a folder",
                "geoclimatedb" : [
                        "folder" : dirFile.absolutePath,
                        "name" : "geoclimate_chain_db;AUTO_SERVER=TRUE",
                        "delete" :true
                ],
                "input" : [
                        "locations" : ["", [-3.0961382389068604, -3.1055688858032227,48.77155634881654,]]],
                "output" :[
                        "folder" : directory]
        ]
        IProcess process = OSM.WorkflowOSM.workflow()
        assertTrue(process.execute(input: osm_parmeters))
    }

    @Test
    void workflowWrongMapOfWeights() {
        String directory ="./target/bdtopo_workflow"
        File dirFile = new File(directory)
        dirFile.delete()
        dirFile.mkdir()
        def osm_parmeters = [
                "description" :"Example of configuration file to run the OSM workflow and store the resultst in a folder",
                "geoclimatedb" : [
                        "folder" : dirFile.absolutePath,
                        "name" : "geoclimate_chain_db;AUTO_SERVER=TRUE",
                        "delete" :true
                ],
                "input" : [
                        "locations" : ["Pont-de-Veyle"]],
                "output" :[
                        "folder" : directory],
                "parameters":
                        ["distance" : 100,
                         "hLevMin": 3,
                         "hLevMax": 15,
                         "hThresholdLev2": 10,
                         rsu_indicators: ["indicatorUse": ["LCZ"],
                                          "svfSimplified": true,
                         "mapOfWeights":
                                 ["sky_view_factor": 1,
                                  "aspect_ratio": 1,
                                  "building_surface_fraction": 1,
                                  "impervious_surface_fraction" : 1,
                                  "pervious_surface_fraction": 1,
                                  "height_of_roughness_elements": 1,
                                  "terrain_roughness_length": 1 ,
                                  "terrain_roughness_class": 1 ]]
                        ]
        ]
        IProcess process = OSM.WorkflowOSM.workflow()
        assertFalse(process.execute(input: osm_parmeters))
    }

    @Disabled
    @Test
    void testOSMEstimatedHeight() {
        String directory ="./target/geoclimate_chain_estimated_height"
        File dirFile = new File(directory)
        dirFile.delete()
        dirFile.mkdir()
        def osm_parmeters = [
                "description" :"Example of configuration file to run the OSM workflow and store the results in a folder",
                "geoclimatedb" : [
                        "folder" : dirFile.absolutePath,
                        "name" : "geoclimate_chain_db;AUTO_SERVER=TRUE",
                        "delete" :true
                ],
                "input" : [
                        "locations" : ["Pont-de-Veyle"]],
                "output" :[
                        "folder" : directory],
                "parameters":
                        ["distance" : 0,
                         rsu_indicators: ["indicatorUse": ["LCZ", "UTRF"],
                         "svfSimplified": true,
                         "estimateHeight":true]
                        ]
        ]
        IProcess process = OSM.WorkflowOSM.workflow()
        assertTrue(process.execute(input: createOSMConfigFile(osm_parmeters, directory)))
    }

    @Test
    void testOnlyEstimateHeight() {
        String directory ="./target/geoclimate_chain_grid"
        File dirFile = new File(directory)
        dirFile.delete()
        dirFile.mkdir()
        def osm_parmeters = [
                "description" :"Example of configuration file to run only the estimated height model",
                "geoclimatedb" : [
                        "folder" : dirFile.absolutePath,
                        "name" : "geoclimate_chain_db;AUTO_SERVER=TRUE",
                        "delete" :false
                ],
                "input" : [
                        "locations" : ["Pont-de-Veyle"]],
                "output" :[
                        "folder" : ["path": directory,
                                    "tables": ["building"]]],
                "parameters":
                        ["distance" : 0,
                         "rsu_indicators": [
                                 "svfSimplified": true,
                                 "estimateHeight":true
                         ]
                        ]
        ]
        IProcess process = OSM.WorkflowOSM.workflow()
        assertTrue(process.execute(input: createOSMConfigFile(osm_parmeters, directory)))
        H2GIS h2gis = H2GIS.open("${directory+File.separator}geoclimate_chain_db;AUTO_SERVER=TRUE")
        assertTrue h2gis.firstRow("select count(*) as count from grid_indicators where water_fraction>0").count>0
    }

    @Test
    void testGrid_Indicators() {
        String directory ="./target/geoclimate_chain_grid"
        File dirFile = new File(directory)
        dirFile.delete()
        dirFile.mkdir()
        def osm_parmeters = [
                "description" :"Example of configuration file to run the grid indicators",
                "geoclimatedb" : [
                        "folder" : dirFile.absolutePath,
                        "name" : "geoclimate_chain_db;AUTO_SERVER=TRUE",
                        "delete" :false
                ],
                "input" : [
                        "locations" : ["Pont-de-Veyle"]],
                "output" :[
                "folder" : ["path": directory,
                    "tables": ["grid_indicators", "zones"]]],
                "parameters":
                        ["distance" : 0,
                         "grid_indicators": [
                             "x_size": 1000,
                             "y_size": 1000,
                             "indicators": ["WATER_FRACTION"],
                             "output":"asc"
                         ]
                        ]
        ]
        IProcess process = OSM.WorkflowOSM.workflow()
        assertTrue(process.execute(input: createOSMConfigFile(osm_parmeters, directory)))
        H2GIS h2gis = H2GIS.open("${directory+File.separator}geoclimate_chain_db;AUTO_SERVER=TRUE")
        assertTrue h2gis.firstRow("select count(*) as count from grid_indicators where water_fraction>0").count>0
        def  grid_file = new File("${directory+File.separator}osm_Pont-de-Veyle${File.separator}grid_indicators_water_fraction.asc")
        h2gis.execute("DROP TABLE IF EXISTS water_grid; CALL ASCREAD('${grid_file.getAbsolutePath()}', 'water_grid')")
        assertTrue h2gis.firstRow("select count(*) as count from water_grid").count==6
    }

    @Test
    void testGrid_LCZ_PRIMARY() {
        String directory ="./target/geoclimate_chain_grid_lcz_primary"
        File dirFile = new File(directory)
        dirFile.delete()
        dirFile.mkdir()
        def osm_parmeters = [
                "description" :"Example of configuration file to run the grid indicators",
                "geoclimatedb" : [
                        "folder" : dirFile.absolutePath,
                        "name" : "geoclimate_chain_db;AUTO_SERVER=TRUE",
                        "delete" :false
                ],
                "input" : [
                        "locations" : ["Pont-de-Veyle"]],
                "output" :[
                        "folder" : ["path": directory,
                                    "tables": ["grid_indicators", "zones", "rsu_lcz"]]],
                "parameters":
                        ["distance" : 0,
                         "grid_indicators": [
                                 "x_size": 1000,
                                 "y_size": 1000,
                                 "indicators": ["LCZ_PRIMARY"]
                         ]
                        ]
        ]
        IProcess process = OSM.WorkflowOSM.workflow()
        assertTrue(process.execute(input: createOSMConfigFile(osm_parmeters, directory)))
        H2GIS h2gis = H2GIS.open("${directory+File.separator}geoclimate_chain_db;AUTO_SERVER=TRUE")
        assertEquals(5, h2gis.firstRow("select count(*) as count from grid_indicators where LCZ_PRIMARY is not null").count)
        assertEquals(1,h2gis.firstRow("select count(*) as count from grid_indicators where LCZ_PRIMARY is null").count)
    }

    @Test
    void testLoggerZones() {
        String directory ="./target/geoclimate_chain_grid_logger"
        File dirFile = new File(directory)
        dirFile.delete()
        dirFile.mkdir()
        def osm_parmeters = [
                "description" :"Example of configuration file to run the grid indicators",
                "geoclimatedb" : [
                        "folder" : dirFile.absolutePath,
                        "name" : "geoclimate_chain_db;AUTO_SERVER=TRUE",
                        "delete" :false
                ],
                "input" : [
                        "locations" : [[48.49749,5.25349,48.58082,5.33682]],
                        "delete":true],
                "output" :[
                        "folder" : ["path": directory,
                                    "tables": ["grid_indicators", "zones"]]],
                "parameters":
                        ["distance" : 0,
                         "grid_indicators": [
                                 "x_size": 10,
                                 "y_size": 10,
                                  rowCol: true,
                                 "indicators": ["WATER_FRACTION"],
                                 "output":"asc"
                         ]
                        ]
        ]
        IProcess process = OSM.WorkflowOSM.workflow()
        assertTrue(process.execute(input: createOSMConfigFile(osm_parmeters, directory)))
    }

    @Disabled //Use it for debug
    @Test
    void testIntegration() {
        String directory ="/tmp/geoclimate"
        File dirFile = new File(directory)
        dirFile.delete()
        dirFile.mkdir()
        def osm_parmeters = [
                "description" :"Example of configuration file to run the OSM workflow and store the result in a folder",
                "geoclimatedb" : [
                        "folder" : dirFile.absolutePath,
                        "name" : "geoclimate_test_integration;AUTO_SERVER=TRUE;",
                        "delete" :false
                ],
                "input" : [
<<<<<<< HEAD
                        "osm" : ["Allaire"]],
=======
                        "locations" : ["Pont-de-Veyle"]],
>>>>>>> 978ef9bd
                "output" :[
                        "folder" :directory]
                ,
                "parameters":
                        ["distance" : 0,
                         "rsu_indicators":[
                                 "indicatorUse": ["LCZ"],
                                 "svfSimplified": true,
                                 "estimateHeight":true
                         ],"grid_indicators": [
                                "x_size": 100,
                                "y_size": 100,
                                "rowCol": true,
                                "output" : "geojson",
                                "indicators": ["BUILDING_FRACTION","BUILDING_HEIGHT","BUILDING_POP", "WATER_FRACTION","VEGETATION_FRACTION",
                                               "ROAD_FRACTION", "IMPERVIOUS_FRACTION", "LCZ_FRACTION"]
                        ],    "worldpop_indicators" : true
                        ]
        ]
        IProcess process = OSM.WorkflowOSM.workflow()
        assertTrue(process.execute(input: createOSMConfigFile(osm_parmeters, directory)))
    }


    @Disabled //Use it for debug SLIM copernicus
    @Test
    void testIntegrationSlim() {
        String directory ="./target/geoclimate_slim_integration"
        File dirFile = new File(directory)
        dirFile.delete()
        dirFile.mkdir()
        def osm_parmeters = [
                "description" :"Example of configuration file to run the OSM workflow and store the resultst in a folder",
                "geoclimatedb" : [
                        "folder" : dirFile.absolutePath,
                        "name" : "geoclimate_chain_db;AUTO_SERVER=TRUE",
                        "delete" :false
                ],
                "input" : [
                        "locations" : [[
                                         53.83061, 9.83664, 53.91394, 9.91997
                                 ]]],
                "output" :["folder" : directory,srid: 4326]
                ,
                "parameters":
                        ["distance" : 0,
                         "rsu_indicators":[
                                 "indicatorUse": ["LCZ"],
                                 "svfSimplified": true,
                                 "estimateHeight":true
                         ],
                         "grid_indicators": [
                                 "x_size": 10,
                                 "y_size": 10,
                                 "rowCol": true,
                                 "output" : "asc",
                                 "indicators": ["BUILDING_FRACTION","BUILDING_HEIGHT", "BUILDING_TYPE_FRACTION","WATER_FRACTION","VEGETATION_FRACTION",
                                                "ROAD_FRACTION", "IMPERVIOUS_FRACTION", "LCZ_FRACTION"]
                         ]
                        ]
        ]

        IProcess process = OSM.WorkflowOSM.workflow()
        assertTrue(process.execute(input: createOSMConfigFile(osm_parmeters, directory)))
    }


    @Test
    void testOSMTEB() {
        String directory ="./target/geoclimate_chain"
        File dirFile = new File(directory)
        dirFile.delete()
        dirFile.mkdir()
        def osm_parmeters = [
                "description" :"Example of configuration file to run the OSM workflow and store the result in a folder",
                "geoclimatedb" : [
                        "folder" : dirFile.absolutePath,
                        "name" : "geoclimate_chain_db;AUTO_SERVER=TRUE",
                        "delete" :true
                ],
                "input" : [
                        "locations" : ["Pont-de-Veyle"]],
                "output" :[
                        "folder" : directory],
                "parameters":
                        [
                                rsu_indicators:[
                                        "unit" :  "GRID",
                                        "indicatorUse": ["TEB"],
                                        "svfSimplified": true
                                ]
                        ]
        ]
        IProcess process = OSM.WorkflowOSM.workflow()
        assertTrue(process.execute(input: createOSMConfigFile(osm_parmeters, directory)))
    }


    @Test
    void testRoad_traffic() {
        String directory ="./target/geoclimate_chain_grid"
        File dirFile = new File(directory)
        dirFile.delete()
        dirFile.mkdir()
        def osm_parmeters = [
                "description" :"Example of configuration file to run only the road traffic estimation",
                "geoclimatedb" : [
                        "folder" : dirFile.absolutePath,
                        "name" : "geoclimate_chain_db;AUTO_SERVER=TRUE",
                        "delete" :false
                ],
                "input" : [
                        "locations" : ["Pont-de-Veyle"]],
                "output" :[
                        "folder" : ["path": directory,
                                    "tables": ["road_traffic"]]],
                "parameters":
                        ["road_traffic" : true]
        ]
        IProcess process = OSM.WorkflowOSM.workflow()
        assertTrue(process.execute(input: createOSMConfigFile(osm_parmeters, directory)))
        assertEquals(3,  process.getResults().output["Pont-de-Veyle"].size())
        H2GIS h2gis = H2GIS.open("${directory+File.separator}geoclimate_chain_db;AUTO_SERVER=TRUE")
        assertTrue h2gis.firstRow("select count(*) as count from road_traffic where road_type is not null").count>0
    }


    @Test
    void testPopulation_Indicators() {
        String directory ="./target/geoclimate_population"
        File dirFile = new File(directory)
        dirFile.delete()
        dirFile.mkdir()
        def osm_parmeters = [
                "description" :"Example of configuration file to run only the road traffic estimation",
                "geoclimatedb" : [
                        "folder" : dirFile.absolutePath,
                        "name" : "geoclimate_chain_db;AUTO_SERVER=TRUE",
                        "delete" :false
                ],
                "input" : [
                        "osm" : ["Pont-de-Veyle"]],
                "output" :[
                        "folder" : ["path": directory,
                                    "tables": ["building", "population"]]],
                "parameters":
                        ["worldpop_indicators" : true]
        ]
        IProcess process = OSM.WorkflowOSM.workflow()
        assertTrue(process.execute(input: osm_parmeters))
        assertEquals(10,  process.getResults().output["Pont-de-Veyle"].size())
        H2GIS h2gis = H2GIS.open("${directory+File.separator}geoclimate_chain_db;AUTO_SERVER=TRUE")
        assertTrue h2gis.firstRow("select count(*) as count from ${process.results.output["Pont-de-Veyle"].populationTableName} where pop is not null").count>0
    }


    @Test
    void osmWrongAreaSize() {
        String directory ="./target/geoclimate_chain_db"
        File dirFile = new File(directory)
        dirFile.delete()
        dirFile.mkdir()
        def osm_parmeters = [
                "description" :"Example of configuration file to run the OSM workflow and store the result into a database",
                "geoclimatedb" : [
                        "folder" : dirFile.absolutePath,
                        "name" : "geoclimate_chain_db;AUTO_SERVER=TRUE",
                        "delete" :false
                ],
                "input" : [
                        "locations" : ["Pont-de-Veyle"],
                        "area" : -1],
                "output" :[
                        "database" :
                                ["user" : "sa",
                                 "password":"",
                                 "url": "jdbc:h2://"+dirFile.absolutePath+File.separator+"geoclimate_chain_db_output;AUTO_SERVER=TRUE",
                                 "tables": [
                                         "rsu_indicators":"rsu_indicators",
                                         "rsu_lcz":"rsu_lcz" ]]],
                "parameters":
                        ["distance" : 0,
                         rsu_indicators: ["indicatorUse": ["LCZ"],
                                          "svfSimplified": true]
                        ]
        ]
        IProcess process = OSM.WorkflowOSM.workflow()
        assertFalse(process.execute(input: osm_parmeters))
    }

    /**
     * Create a configuration file
     * @param osmParameters
     * @param directory
     * @return
     */
    def createOSMConfigFile(def osmParameters, def directory){
        def json = JsonOutput.toJson(osmParameters)
        def configFilePath =  directory+File.separator+"osmConfigFile.json"
        File configFile = new File(configFilePath)
        if(configFile.exists()){
            configFile.delete()
        }
        configFile.write(json)
        return configFile.absolutePath
    }

    @Test //Integration tests
    @Disabled
    void testOSMConfigurationFile() {
        def configFile = getClass().getResource("config/osm_workflow_placename_folderoutput.json").toURI()
        //configFile =getClass().getResource("config/osm_workflow_envelope_folderoutput.json").toURI()
        IProcess process = OSM.WorkflowOSM.workflow()
        assertTrue(process.execute(input: configFile))
    }
}<|MERGE_RESOLUTION|>--- conflicted
+++ resolved
@@ -653,11 +653,7 @@
                         "delete" :false
                 ],
                 "input" : [
-<<<<<<< HEAD
-                        "osm" : ["Allaire"]],
-=======
-                        "locations" : ["Pont-de-Veyle"]],
->>>>>>> 978ef9bd
+                        "locations" : ["Pont-de-Veyle"]],
                 "output" :[
                         "folder" :directory]
                 ,
