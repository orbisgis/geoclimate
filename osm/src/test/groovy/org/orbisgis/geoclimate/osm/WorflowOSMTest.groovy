/**
 * GeoClimate is a geospatial processing toolbox for environmental and climate studies
 * <a href="https://github.com/orbisgis/geoclimate">https://github.com/orbisgis/geoclimate</a>.
 *
 * This code is part of the GeoClimate project. GeoClimate is free software;
 * you can redistribute it and/or modify it under the terms of the GNU
 * Lesser General Public License as published by the Free Software Foundation;
 * version 3.0 of the License.
 *
 * GeoClimate is distributed in the hope that it will be useful, but
 * WITHOUT ANY WARRANTY; without even the implied warranty of MERCHANTABILITY or
 * FITNESS FOR A PARTICULAR PURPOSE. See the GNU Lesser General Public License
 * for more details <http://www.gnu.org/licenses/>.
 *
 *
 * For more information, please consult:
 * <a href="https://github.com/orbisgis/geoclimate">https://github.com/orbisgis/geoclimate</a>
 *
 */
package org.orbisgis.geoclimate.osm

import groovy.json.JsonOutput
import org.apache.commons.io.FileUtils
import org.h2gis.utilities.GeographyUtilities
import org.junit.jupiter.api.BeforeAll
import org.junit.jupiter.api.Disabled
import org.junit.jupiter.api.Test
import org.junit.jupiter.api.io.CleanupMode
import org.junit.jupiter.api.io.TempDir
import org.locationtech.jts.geom.Geometry
import org.orbisgis.data.H2GIS
import org.orbisgis.data.POSTGIS
import org.orbisgis.geoclimate.Geoindicators
import org.orbisgis.geoclimate.osmtools.OSMTools

import static org.junit.jupiter.api.Assertions.*

class WorflowOSMTest extends WorkflowAbstractTest {

    @TempDir(cleanup = CleanupMode.ON_SUCCESS)
    static File folder

    /**
     * This method is used to copy resources from the jar the tmp folder in order to limit
     * the overpass access
     */
    @BeforeAll
    static void copyOSMFiles() {
        //Here we copy osm files stored in resources to avoid overpass query
        def overpass_file_pont_de_veyle = new File(WorflowOSMTest.class.getResource("overpass_pont_de_veyle.osm").toURI())
        //The sha encoding used to set a name to the file by OSMTools
        def pont_de_veyle_query_sha = "4e8e5b748c6b5b571ebac46714aaaeba112045e541facef8623a1fc233004255"
        def copy_pont_de_veyle = new File(System.getProperty("java.io.tmpdir") + File.separator + pont_de_veyle_query_sha + ".osm")
        FileUtils.copyFile(overpass_file_pont_de_veyle, copy_pont_de_veyle)
        def overpass_file_bbox = new File(WorflowOSMTest.class.getResource("overpass_bbox.osm").toURI())
        //The sha encoding used to set a name to the file by OSMTools
        def bbox_query_sha = "5c4099c626089c4dd6f612b77ce6c4c0b7f4ddbd81d1dd2e36598601c972e5da"
        def copy_bbox = new File(System.getProperty("java.io.tmpdir") + File.separator + bbox_query_sha + ".osm")
        FileUtils.copyFile(overpass_file_bbox, copy_bbox)
        def overpass_file_bbox_logger = new File(WorflowOSMTest.class.getResource("overpass_bbox_logger.osm").toURI())
        //The sha encoding used to set a name to the file by OSMTools
        def bbox_logger_query_sha = "7da2d1cd63290068a75fb5f94510c8461e65f5790f9f8c6b97aab8204ef4699e"
        def copy_bbox_logger = new File(System.getProperty("java.io.tmpdir") + File.separator + bbox_logger_query_sha + ".osm")
        FileUtils.copyFile(overpass_file_bbox_logger, copy_bbox_logger)

    }

    @Test
    void osmGeoIndicatorsFromTestFiles() {
        String urlBuilding = new File(getClass().getResource("BUILDING.geojson").toURI()).absolutePath
        String urlRoad = new File(getClass().getResource("ROAD.geojson").toURI()).absolutePath
        String urlRail = new File(getClass().getResource("RAIL.geojson").toURI()).absolutePath
        String urlVeget = new File(getClass().getResource("VEGET.geojson").toURI()).absolutePath
        String urlHydro = new File(getClass().getResource("HYDRO.geojson").toURI()).absolutePath
        String urlZone = new File(getClass().getResource("ZONE.geojson").toURI()).absolutePath

        //TODO enable it for debug purpose
        boolean saveResults = false
        String directory = folder.absolutePath + File.separator + "osm_processchain_geoindicators_redon"
        def prefixName = ""
        def indicatorUse = ["UTRF", "LCZ", "TEB"]
        def svfSimplified = true

        File dirFile = new File(directory)
        dirFile.delete()
        dirFile.mkdir()

        H2GIS datasource = H2GIS.open(dirFile.absolutePath + File.separator + "osm_chain_db;AUTO_SERVER=TRUE")

        String zone = "zone"
        String buildingTableName = "building"
        String roadTableName = "road"
        String railTableName = "rails"
        String vegetationTableName = "veget"
        String hydrographicTableName = "hydro"


        datasource.load(urlBuilding, buildingTableName, true)
        datasource.load(urlRoad, roadTableName, true)
        datasource.load(urlRail, railTableName, true)
        datasource.load(urlVeget, vegetationTableName, true)
        datasource.load(urlHydro, hydrographicTableName, true)
        datasource.load(urlZone, zone, true)
        //Run tests
        geoIndicatorsCalc(dirFile.absolutePath, datasource, zone, buildingTableName, roadTableName,
                railTableName, vegetationTableName, hydrographicTableName, "", "", "",
                saveResults, svfSimplified, indicatorUse, prefixName, false)
    }

    @Test
    void osmGeoIndicatorsFromTestFilesWhenOnlySea() {

        String urlZone = new File(getClass().getResource("ZONE_ONLY_SEA.geojson").toURI()).absolutePath

        //TODO enable it for debug purpose
        boolean saveResults = false
        String directory = folder.absolutePath + File.separator + "osm_processchain_geoindicators_onlysea"
        def prefixName = ""
        def indicatorUse = ["UTRF", "LCZ", "TEB"]
        def svfSimplified = true

        File dirFile = new File(directory)
        dirFile.delete()
        dirFile.mkdir()

        H2GIS datasource = H2GIS.open(dirFile.absolutePath + File.separator + "osm_chain_db;AUTO_SERVER=TRUE")

        String zone = "zone"
        String buildingTableName = "buildings"
        String roadTableName = "road"
        String railTableName = "rails"
        String vegetationTableName = "veget"
        String hydrographicTableName = "hydro"
        String urbanTableName = "urban"
        String sealandTableName = "sealand"
        String imperviousTableName = "impervious"


        datasource.load(urlZone, zone, true)
        datasource """DROP TABLE IF EXISTS $buildingTableName;
                    CREATE TABLE $buildingTableName(THE_GEOM GEOMETRY,
                                                    ID_BUILD INTEGER,
                                                    ID_SOURCE VARCHAR,
                                                    HEIGHT_WALL DOUBLE,
                                                    HEIGHT_ROOF DOUBLE,
                                                    NB_LEV INTEGER,
                                                    TYPE VARCHAR,
                                                    MAIN_USE VARCHAR,
                                                    ZINDEX INTEGER,
                                                    ROOF_SHAPE VARCHAR)"""
        datasource """DROP TABLE IF EXISTS $roadTableName;
                    CREATE TABLE $roadTableName(THE_GEOM GEOMETRY,
                                                ID_ROAD INTEGER,
                                                ID_SOURCE VARCHAR,
                                                WIDTH DOUBLE,
                                                TYPE VARCHAR,
                                                CROSSING VARCHAR,
                                                SURFACE VARCHAR,
                                                SIDE_WALK VARCHAR,
                                                MAXSPEED INTEGER,
                                                DIRECTION INTEGER,
                                                ZINDEX INTEGER,
                                                TUNNEL INTEGER)"""
        datasource """DROP TABLE IF EXISTS $railTableName;
                    CREATE TABLE $railTableName(THE_GEOM GEOMETRY,
                                                ID_RAIL INTEGER,
                                                ID_SOURCE VARCHAR,
                                                WIDTH DOUBLE,
                                                TYPE VARCHAR,
                                                CROSSING VARCHAR,
                                                USAGE VARCHAR,
                                                ZINDEX INTEGER)"""
        datasource """DROP TABLE IF EXISTS $vegetationTableName;
                    CREATE TABLE $vegetationTableName(THE_GEOM GEOMETRY,
                                                    ID_VEGET INTEGER,
                                                    ID_SOURCE VARCHAR,
                                                    HEIGHT_CLASS VARCHAR,
                                                    ZINDEX INTEGER)"""
        datasource """DROP TABLE IF EXISTS $hydrographicTableName;
                    CREATE TABLE $hydrographicTableName(THE_GEOM GEOMETRY,
                                                    ID_WATER INTEGER,
                                                    ID_SOURCE VARCHAR,
                                                    TYPE VARCHAR,
                                                    ZINDEX INTEGER)"""
        datasource """DROP TABLE IF EXISTS $urbanTableName;
                    CREATE TABLE $urbanTableName(THE_GEOM GEOMETRY,
                                                ID_URBAN INTEGER,
                                                ID_SOURCE VARCHAR,
                                                TYPE VARCHAR,
                                                MAIN_USE VARCHAR)"""
        datasource """DROP TABLE IF EXISTS $sealandTableName;
                    CREATE TABLE $sealandTableName(THE_GEOM GEOMETRY,
                                                ID INTEGER,
                                                TYPE VARCHAR)"""
        datasource """DROP TABLE IF EXISTS $imperviousTableName;
                    CREATE TABLE $imperviousTableName(THE_GEOM GEOMETRY,
                                                ID_IMPERVIOUS INTEGER,
                                                TYPE VARCHAR)"""

        //Run tests
        geoIndicatorsCalc(dirFile.absolutePath, datasource, zone, buildingTableName, roadTableName,
                railTableName, vegetationTableName, hydrographicTableName, imperviousTableName, sealandTableName, "",
                saveResults, svfSimplified, indicatorUse, prefixName, true)
    }

    /**
     * Save the geoclimate result to an H2GIS database
     */
    @Test
    void osmWorkflowToH2Database() {
        String directory = folder.absolutePath + File.separator + "osmWorkflowToH2Database"
        File dirFile = new File(directory)
        dirFile.delete()
        dirFile.mkdir()
        def osm_parmeters = [
                "description" : "Example of configuration file to run the OSM workflow and store the result into a database",
                "geoclimatedb": [
                        "folder": dirFile.absolutePath,
                        "name"  : "geoclimate_chain_db;AUTO_SERVER=TRUE",
                        "delete": false
                ],
                "input"       : [
                        "locations": ["Pont-de-Veyle"]],
                "output"      : [
                        "database":
                                ["user"    : "sa",
                                 "password": "",
                                 "url"     : "h2://" + dirFile.absolutePath + File.separator + "geoclimate_chain_db_output;AUTO_SERVER=TRUE",
                                 "tables"  : [
                                         "rsu_indicators": "rsu_indicators",
                                         "rsu_lcz"       : "rsu_lcz"]]],
                "parameters"  :
                        ["distance"    : 0,
                         rsu_indicators: ["indicatorUse" : ["LCZ"],
                                          "svfSimplified": true]
                        ]
        ]
        OSM.workflow(osm_parmeters)
        H2GIS outputdb = H2GIS.open(dirFile.absolutePath + File.separator + "geoclimate_chain_db_output;AUTO_SERVER=TRUE")
        def rsu_indicatorsTable = outputdb.getTable("rsu_indicators")
        assertNotNull(rsu_indicatorsTable)
        assertTrue(rsu_indicatorsTable.getRowCount() > 0)
        def rsu_lczTable = outputdb.getTable("rsu_lcz")
        assertNotNull(rsu_lczTable)
        assertTrue(rsu_lczTable.getRowCount() > 0)
    }

    /**
     * Save the geoclimate result to a PostGIS database
     */
    @Test
    void osmWorkflowToPostGISDatabase() {
        String directory = folder.absolutePath + File.separator + "osmWorkflowToPostGISDatabase"
        File dirFile = new File(directory)
        dirFile.delete()
        dirFile.mkdir()
        def osm_parmeters = [
                "description" : "Example of configuration file to run the OSM workflow and store the result in a folder",
                "geoclimatedb": [
                        "folder": dirFile.absolutePath,
                        "name"  : "geoclimate_chain_db;AUTO_SERVER=TRUE",
                        "delete": false
                ],
                "input"       : [
                        "locations": ["Pont-de-Veyle"]],
                "output"      : [
                        "database":
                                ["user"    : "orbisgis",
                                 "password": "orbisgis",
                                 "url"     : "postgis://localhost:5432/orbisgis_db",
                                 "tables"  : [
                                         "rsu_indicators"         : "rsu_indicators",
                                         "rsu_lcz"                : "rsu_lcz",
                                         "zone"                   : "zone",
                                         "grid_indicators"        : "grid_indicators",
                                         "building_updated": "building_updated"]]],
                "parameters"  :
                        ["distance"       : 0,
                         rsu_indicators   : ["indicatorUse" : ["LCZ"],
                                             "svfSimplified": true],
                         "grid_indicators": [
                                 "x_size"    : 1000,
                                 "y_size"    : 1000,
                                 "indicators": ["ROAD_FRACTION"]
                         ]
                        ]
        ]
        OSM.workflow(osm_parmeters)
        def postgis_dbProperties = [databaseName: 'orbisgis_db',
                                    user        : 'orbisgis',
                                    password    : 'orbisgis',
                                    url         : 'jdbc:postgresql://localhost:5432/'
        ]
        POSTGIS postgis = POSTGIS.open(postgis_dbProperties);
        if (postgis) {
            def rsu_indicatorsTable = postgis.getTable("rsu_indicators")
            assertNotNull(rsu_indicatorsTable)
            assertTrue(rsu_indicatorsTable.getRowCount() > 0)
            def rsu_lczTable = postgis.getTable("rsu_lcz")
            assertNotNull(rsu_lczTable)
            assertTrue(rsu_lczTable.getRowCount() > 0)
            def zonesTable = postgis.getTable("zone")
            assertNotNull(zonesTable)
            assertTrue(zonesTable.getRowCount() > 0)
            def gridTable = postgis.getTable("grid_indicators")
            assertNotNull(gridTable)
            assertTrue(gridTable.getRowCount() > 0)
            def building_updated = postgis.getTable("building_updated")
            assertNotNull(building_updated)
            assertTrue(building_updated.getRowCount() > 0)
        }
    }

    @Test
    void testOSMWorkflowFromPlaceNameWithSrid() {
        String directory = folder.absolutePath + File.separator + "testOSMWorkflowFromPlaceNameWithSrid"
        File dirFile = new File(directory)
        dirFile.delete()
        dirFile.mkdir()
        def osm_parmeters = [
                "description" : "Example of configuration file to run the OSM workflow and store the results in a folder",
                "geoclimatedb": [
                        "folder": dirFile.absolutePath,
                        "name"  : "geoclimate_chain_db;AUTO_SERVER=TRUE",
                        "delete": false
                ],
                "input"       : [
                        "locations": ["Pont-de-Veyle"]],
                "output"      : [
                        "folder": directory,
                        "srid"  : 4326],
                "parameters"  :
                        ["distance"    : 0,
                         rsu_indicators: ["indicatorUse" : ["LCZ"],
                                          "svfSimplified": true]
                        ]
        ]
        OSM.workflow(osm_parmeters)
        //Test the SRID of all output files
        def geoFiles = []
        def folder = new File("${directory + File.separator}osm_Pont-de-Veyle")
        folder.eachFileRecurse groovy.io.FileType.FILES, { file ->
            if (file.name.toLowerCase().endsWith(".fgb")) {
                geoFiles << file.getAbsolutePath()
            }
        }
        H2GIS h2gis = H2GIS.open("${directory + File.separator}geoclimate_chain_db;AUTO_SERVER=TRUE")
        geoFiles.eachWithIndex { geoFile, index ->
            def tableName = h2gis.load(geoFile, true)
            if(h2gis.getRowCount(tableName)>0) {
                assertEquals(4326, h2gis.getSpatialTable(tableName).srid)
            }
        }
    }

    @Test
    void testOSMWorkflowFromBbox() {
        String directory = folder.absolutePath + File.separator + "testOSMWorkflowFromBbox"
        File dirFile = new File(directory)
        dirFile.delete()
        dirFile.mkdir()
        def bbox = [38.89557963573336, -77.03930318355559, 38.89944983078282, -77.03364372253417]
        def osm_parmeters = [
                "description" : "Example of configuration file to run the OSM workflow and store the result in a folder",
                "geoclimatedb": [
                        "folder": dirFile.absolutePath,
                        "name"  : "geoclimate_chain_db;AUTO_SERVER=TRUE",
                        "delete": true
                ],
                "input"       : [
                        "locations": [bbox]],
                "output"      : [
                        "folder": directory]
        ]
        OSM.WorkflowOSM.workflow(osm_parmeters)
        def folder = new File(directory + File.separator + "osm_" + bbox.join("_"))
        def countFiles = 0;
        folder.eachFileRecurse groovy.io.FileType.FILES, { file ->
            if (file.name.toLowerCase().endsWith(".fgb")) {
                countFiles++
            }
        }
        assertEquals(10, countFiles)
    }

    @Disabled
    @Test
    void testOSMWorkflowFromPoint() {
        String directory = folder.absolutePath + File.separator + "testOSMWorkflowFromPoint"
        File dirFile = new File(directory)
        dirFile.delete()
        dirFile.mkdir()
        def bbox = OSM.bbox(48.78146, -3.01115, 100)
        def osm_parmeters = [
                "description" : "Example of configuration file to run the OSM workflow and store the result in a folder",
                "geoclimatedb": [
                        "folder": dirFile.absolutePath,
                        "name"  : "geoclimate_chain_db;AUTO_SERVER=TRUE",
                        "delete": true
                ],
                "input"       : [
                        "locations": [bbox]],
                "output"      : [
                        "folder": directory]
        ]
        OSM.WorkflowOSM.workflow(osm_parmeters)
        def folder = new File(directory + File.separator + "osm_" + bbox.join("_"))
        def resultFiles = []
        folder.eachFileRecurse groovy.io.FileType.FILES, { file ->
            if (file.name.toLowerCase().endsWith(".fgb")) {
                resultFiles << file.getAbsolutePath()
            }
        }
        assertTrue(resultFiles.size() == 1)
        assertTrue(resultFiles.get(0) == folder.absolutePath + File.separator + "zone.fgb")
    }

    @Test
    void testOSMWorkflowBadOSMFilters() {
        String directory = folder.absolutePath + File.separator + "testOSMWorkflowBadOSMFilters"
        File dirFile = new File(directory)
        dirFile.delete()
        dirFile.mkdir()
        def osm_parmeters = [
                "description" : "Example of configuration file to run the OSM workflow and store the results in a folder",
                "geoclimatedb": [
                        "folder": dirFile.absolutePath,
                        "name"  : "geoclimate_chain_db;AUTO_SERVER=TRUE",
                        "delete": true
                ],
                "input"       : [
                        "locations": ["", [-3.0961382389068604, -3.1055688858032227,]]],
                "output"      : [
                        "folder": directory]
        ]
        OSM.workflow(osm_parmeters)
    }

    @Test
    void workflowWrongMapOfWeights() {
        String directory = folder.absolutePath + File.separator + "workflowWrongMapOfWeights"
        File dirFile = new File(directory)
        dirFile.delete()
        dirFile.mkdir()
        def osm_parmeters = [
                "description" : "Example of configuration file to run the OSM workflow and store the resultst in a folder",
                "geoclimatedb": [
                        "folder": dirFile.absolutePath,
                        "name"  : "geoclimate_chain_db;AUTO_SERVER=TRUE",
                        "delete": true
                ],
                "input"       : [
                        "locations": ["Pont-de-Veyle"]],
                "output"      : [
                        "folder": directory],
                "parameters"  :
                        ["distance"    : 100,
                         "hLevMin"     : 3,
                         rsu_indicators: ["indicatorUse" : ["LCZ"],
                                          "svfSimplified": true,
                                          "mapOfWeights" :
                                                  ["sky_view_factor"             : 1,
                                                   "aspect_ratio"                : 1,
                                                   "building_surface_fraction"   : 1,
                                                   "impervious_surface_fraction" : 1,
                                                   "pervious_surface_fraction"   : 1,
                                                   "height_of_roughness_elements": 1,
                                                   "terrain_roughness_length"    : 1,
                                                   "terrain_roughness_class"     : 1]]
                        ]
        ]
        assertThrows(Exception.class, () -> OSM.workflow(osm_parmeters))
    }

    @Test
    void testGrid_Indicators() {
        String directory = folder.absolutePath + File.separator + "testGrid_Indicators"
        File dirFile = new File(directory)
        dirFile.delete()
        dirFile.mkdir()
        def osm_parmeters = [
                "description" : "Example of configuration file to run the grid indicators",
                "geoclimatedb": [
                        "folder": dirFile.absolutePath,
                        "name"  : "geoclimate_chain_db;AUTO_SERVER=TRUE",
                        "delete": false
                ],
                "input"       : [
                        "locations": ["Pont-de-Veyle"]],
                "output"      : [
                        "folder": ["path"  : directory,
                                   "tables": ["grid_indicators", "zone"]]],
                "parameters"  :
                        ["distance"       : 0,
                         "grid_indicators": [
                                 "x_size"    : 1000,
                                 "y_size"    : 1000,
                                 "indicators": ["WATER_FRACTION", "LCZ_PRIMARY"],
                                 "output"    : "asc"
                         ]
                        ]
        ]
        Map process = OSM.WorkflowOSM.workflow(osm_parmeters)
        def tableNames = process.values()
        def gridTable = tableNames.grid_indicators[0]
        H2GIS h2gis = H2GIS.open("${directory + File.separator}geoclimate_chain_db;AUTO_SERVER=TRUE")
        assertTrue h2gis.firstRow("select count(*) as count from $gridTable where water_permanent_fraction + water_intermittent_fraction>0").count > 0
        def grid_file = new File("${directory + File.separator}osm_Pont-de-Veyle${File.separator}grid_indicators_water_permanent_fraction.asc")
        h2gis.execute("DROP TABLE IF EXISTS water_grid; CALL ASCREAD('${grid_file.getAbsolutePath()}', 'water_grid')")
        assertTrue h2gis.firstRow("select count(*) as count from water_grid").count == 6
        assertEquals(6, h2gis.firstRow("select count(*) as count from $gridTable where LCZ_PRIMARY is not null").count)
     }

    @Test
    void testLoggerZones() {
        String directory = folder.absolutePath + File.separator + "testLoggerZones"
        File dirFile = new File(directory)
        dirFile.delete()
        dirFile.mkdir()
        def osm_parmeters = [
                "description" : "Example of configuration file to run the grid indicators",
                "geoclimatedb": [
                        "folder": dirFile.absolutePath,
                        "name"  : "geoclimate_chain_db;AUTO_SERVER=TRUE",
                        "delete": false
                ],
                "input"       : [
                        "locations": [[48.49749, 5.25349, 48.58082, 5.33682]]],
                "output"      : [
                        "folder": ["path"  : directory,
                                   "tables": ["grid_indicators", "zone"]]],
                "parameters"  :
                        ["distance"       : 0,
                         "grid_indicators": [
                                 "x_size"    : 10,
                                 "y_size"    : 10,
                                 rowCol      : true,
                                 "indicators": ["WATER_FRACTION"],
                                 "output"    : "asc"
                         ]
                        ]
        ]
        OSM.workflow(osm_parmeters)
    }

    @Test
    void osmWrongAreaSize() {
        String directory = folder.absolutePath + File.separator + "osmWrongAreaSize"
        File dirFile = new File(directory)
        dirFile.delete()
        dirFile.mkdir()
        def osm_parmeters = [
                "description" : "Example of configuration file to run the OSM workflow and store the result into a database",
                "geoclimatedb": [
                        "folder": dirFile.absolutePath,
                        "name"  : "geoclimate_chain_db;AUTO_SERVER=TRUE",
                        "delete": false
                ],
                "input"       : [
                        "locations": ["Pont-de-Veyle"],
                        "area"     : -1],
                "output"      : [
                        "database":
                                ["user"    : "sa",
                                 "password": "",
                                 "url"     : "jdbc:h2://" + dirFile.absolutePath + File.separator + "geoclimate_chain_db_output;AUTO_SERVER=TRUE",
                                 "tables"  : [
                                         "rsu_indicators": "rsu_indicators",
                                         "rsu_lcz"       : "rsu_lcz"]]],
                "parameters"  :
                        ["distance"    : 0,
                         rsu_indicators: ["indicatorUse" : ["LCZ"],
                                          "svfSimplified": true]
                        ]
        ]
        assertThrows(Exception.class, () -> OSM.workflow(osm_parmeters))
    }


    @Test
    void testOSMTEB() {
        String directory = folder.absolutePath + File.separator + "testOSMTEB"
        File dirFile = new File(directory)
        dirFile.delete()
        dirFile.mkdir()
        def osm_parmeters = [
                "description" : "Example of configuration file to run the OSM workflow and store the result in a folder",
                "geoclimatedb": [
                        "folder": dirFile.absolutePath,
                        "name"  : "geoclimate_chain_db;AUTO_SERVER=TRUE",
                        "delete": true
                ],
                "input"       : [
                        "locations": ["Pont-de-Veyle"]],
                "output"      : [
                        "folder": directory],
                "parameters"  :
                        [
                                rsu_indicators: [
                                        "indicatorUse" : ["TEB"],
                                        "svfSimplified": true
                                ]
                        ]
        ]
        OSM.workflow(createOSMConfigFile(osm_parmeters, directory))
    }

    @Test
    void testTarget() {
        String directory = folder.absolutePath + File.separator + "testOSMTEB"
        File dirFile = new File(directory)
        dirFile.delete()
        dirFile.mkdir()
        def osm_parmeters = [
                "description" : "Compute the Target land input",
                "geoclimatedb": [
                        "folder": dirFile.absolutePath,
                        "name"  : "geoclimate_chain_db",
                        "delete": false
                ],
                "input"       : [
                        "locations": ["Pont-de-Veyle"]
                        ],
                "output"      : [
                        "folder": directory],
                "parameters"  :
                        [
                                rsu_indicators: [
                                        "indicatorUse" : ["target"]
                                ]
                        ]
        ]
        Map process = OSM.WorkflowOSM.workflow(osm_parmeters)
        def tableNames = process.values()
        def targetGrid = tableNames.grid_target[0]
        H2GIS h2gis = H2GIS.open("${directory + File.separator}geoclimate_chain_db")
        assertEquals(h2gis.getRowCount(targetGrid), h2gis.firstRow("""select count(*) as count from $targetGrid 
        where \"roof\"+ \"road\"+ \"watr\"+\"conc\"+\"Veg\" + \"dry\" + \"irr\" >=1""").count)
    }

    @Test
    void testTargetGridSize() {
        String directory = folder.absolutePath + File.separator + "testOSMTEB"
        File dirFile = new File(directory)
        dirFile.delete()
        dirFile.mkdir()
        def osm_parmeters = [
                "description" : "Compute the target land input",
                "geoclimatedb": [
                        "folder": dirFile.absolutePath,
                        "name"  : "geoclimate_chain_db",
                        "delete": false
                ],
                "input"       : [
                        "locations": ["Pont-de-Veyle"]],
                "output"      : [
                        "folder": directory],
                "parameters"  :
                        [
                                rsu_indicators: ["indicatorUse" : ["TARGET", "LCZ"]
                                ],"grid_indicators"   : [
                                "x_size"    : 200,
                                "y_size"    : 200,
                                "indicators": [
                                        "LCZ_PRIMARY"]
                        ]
                        ]
        ]
        Map process = OSM.WorkflowOSM.workflow(osm_parmeters)
        def tableNames = process.values()
        def targetGrid = tableNames.grid_target[0]
        H2GIS h2gis = H2GIS.open("${directory + File.separator}geoclimate_chain_db")
        assertEquals(h2gis.getRowCount(targetGrid), h2gis.firstRow("""select count(*) as count from $targetGrid 
        where \"roof\"+ \"road\"+ \"watr\"+\"conc\"+\"Veg\" + \"dry\" + \"irr\" >=1""").count)
        def gridIndicators = tableNames.grid_indicators[0]
        assertTrue(h2gis.getColumnNames(gridIndicators).contains("LCZ_PRIMARY"))
    }

    @Test
    void testRoadTrafficAndNoiseIndicators() {
        String directory = folder.absolutePath + File.separator + "testRoad_traffic"
        File dirFile = new File(directory)
        dirFile.delete()
        dirFile.mkdir()
        def osm_parmeters = [
                "description" : "Example of configuration file to run only the road traffic estimation",
                "geoclimatedb": [
                        "folder": dirFile.absolutePath,
                        "name"  : "geoclimate_chain_db;AUTO_SERVER=TRUE",
                        "delete": false
                ],
                "input"       : [
                        "locations": ["Pont-de-Veyle"]],
                "output"      : [
                        "folder": ["path"  : directory,
                                   "tables": ["road_traffic", "ground_acoustic"]]],
                "parameters"  :
                        ["road_traffic"    : true,
                         "noise_indicators": [
                                 "ground_acoustic": true
                         ]
                        ]
        ]
        Map process = OSM.WorkflowOSM.workflow(osm_parmeters)
        def roadTableName = process["Pont-de-Veyle"]["road_traffic"]
        assertNotNull(roadTableName)
        def ground_acoustic = process["Pont-de-Veyle"]["ground_acoustic"]
        assertNotNull(ground_acoustic)
        H2GIS h2gis = H2GIS.open("${directory + File.separator}geoclimate_chain_db;AUTO_SERVER=TRUE")
        assertTrue h2gis.firstRow("select count(*) as count from $roadTableName where road_type is not null".toString()).count > 0
        assertTrue h2gis.firstRow("select count(*) as count from $ground_acoustic where layer in ('road', 'building')".toString()).count == 0
        assertTrue h2gis.rows("select distinct(g) as g from $ground_acoustic where layer = 'water'".toString()).size() == 1
    }

    @Disabled
    //Use it to test a list of bboxs collect from various user feedback
    @Test
    void testLCZBBOXFeedback() {
        String directory = "/tmp/geoclimate"
        File dirFile = new File(directory)
        dirFile.delete()
        dirFile.mkdir()
        def location= [15.004311, 108.55263, 15.094142, 108.64575] //visual validation in a GIS
        location= [15.094142,108.73887,15.183973,108.83199] //visual validation in a GIS
        location = [62.027935,129.76294,62.045902,129.80127] //visual validation in a GIS
        location =[40.70075,-74.03082,40.709732,-74.01897] //visual validation in a GIS
        location=[40.70075,-74.01897,40.709732,-74.00712] //visual validation in a GIS
        location=[53.242824,-9.103203,53.299902,-8.915749] //visual validation in a GIS
        //location=[48.882799,2.221194,48.899165,2.259474]

        def osm_parmeters = [
                "description" : "Example of configuration file to run the OSM workflow and store the result in a folder",
                "geoclimatedb": [
                        "folder": dirFile.absolutePath,
                        "name"  : "geoclimate_test_bbox;",
                        "delete": false
                ],
                "input"       : [
                        "locations": [location],
                        "area"     : 2800],
                "output"      : [
                        "folder": directory]
                ,
                "parameters"  :
                        [
                         "rsu_indicators"       : [
                                 //"surface_urban_areas":0,
                                 //"surface_vegetation":1500,
                                 "indicatorUse": ["LCZ"]
                         ]
                        ]
        ]
        OSM.workflow(osm_parmeters)
    }

    @Disabled
    //Use it for debug
    @Test
    void testIntegration() {
        String directory = "/tmp/geoclimate"
        File dirFile = new File(directory)
        dirFile.delete()
        dirFile.mkdir()
        def location = "Redon"
<<<<<<< HEAD
        //location = [60.355744,5.254726,60.423343,5.396862]
=======
        //location = [53.242824,-9.103203,53.299902,-8.915749]
>>>>>>> 1520a208
        //def nominatim = OSMTools.Utilities.getNominatimData("Redon")
        def grid_size = 100
        //location =[47.214976592711274,-1.6425595375815742,47.25814872718718,-1.5659501122281323]
        //location=[47.215334,-1.558058,47.216646,-1.556185]
        //location = [nominatim.bbox]
        def location1= [47.642695,-2.777953,47.648651,-2.769413]
        def location2= [47.642723,-2.769456,47.648622,-2.761259]

        //Farm land pb
        location1  = [50.957075,1.946297,50.988314,2.027321]

        //location = [[47.504374,-0.479279,47.516621,-0.454495]]

        /* location =[ 48.84017284026897,
                    2.3061887733275785,
                    48.878115442982086,
                    2.36742047202511]*/

        // Disable this if you want to compute a grid of domains
        // location = computeDomains(location1, 500)
        def osm_parmeters = [
                "description" : "Example of configuration file to run the OSM workflow and store the result in a folder",
                "geoclimatedb": [
                        "folder": dirFile.absolutePath,
                        "name"  : "geoclimate_test_integration;",
                        "delete": false
                ],
                "input"       : [
                        "locations": [location],//["Pont-de-Veyle"],//[nominatim["bbox"]],//["Lorient"],
                        "area"     : 2800,
                        //"date":"2017-12-31T19:20:00Z",
                        /*"timeout":182,
                        "maxsize": 536870918,
                        "endpoint":"https://lz4.overpass-api.de/api"*/],
                "output"      : [
                        "folder": directory]
                        /*[
                        "database":
                                ["user"    : "orbisgis",
                                 "password": "orbisgis",
                                 "url"     : "postgis://localhost:5432/orbisgis_db",
                                 "tables"  : [
                                         "rsu_indicators"         : "rsu_indicators",
                                         "rsu_lcz"                : "rsu_lcz",
                                         "zone"                   : "zone"]]]*/
                ,
                "parameters"  :
                        [//"distance"             : 200,
                         "rsu_indicators"       : [
                                 "indicatorUse": ["LCZ"] //, "UTRF"]

<<<<<<< HEAD
                         ],
                          /**"grid_indicators"   : [
=======
                         ]/*,
                          "grid_indicators"   : [
>>>>>>> 1520a208
                                "x_size"    : grid_size,
                                "y_size"    : grid_size,
                                "rowCol": false,
                                "output" : "geojson",
                                "indicators": [
                                        "BUILDING_FRACTION", "BUILDING_HEIGHT", "BUILDING_POP",
                                        "BUILDING_TYPE_FRACTION", "WATER_FRACTION", "VEGETATION_FRACTION",
                                        "ROAD_FRACTION", "IMPERVIOUS_FRACTION", "FREE_EXTERNAL_FACADE_DENSITY",
                                        "BUILDING_HEIGHT_WEIGHTED", "BUILDING_SURFACE_DENSITY",
                                        "SEA_LAND_FRACTION", "ASPECT_RATIO", "SVF",
                                        "HEIGHT_OF_ROUGHNESS_ELEMENTS", "TERRAIN_ROUGHNESS",
                                        "PROJECTED_FACADE_DENSITY_DIR", "BUILDING_DIRECTION",
                                        "UTRF_AREA_FRACTION", "UTRF_FLOOR_AREA_FRACTION",
                                        "LCZ_PRIMARY", "BUILDING_HEIGHT_DISTRIBUTION", "STREET_WIDTH",
                                        "BUILDING_NUMBER"]
                                //"lcz_lod":1
                        ],*/
                         /*

                         "road_traffic"                                         : true,
                         "noise_indicators"                                     : [
                                 "ground_acoustic": true
                         ]*/
                        ]
        ]
         OSM.workflow(osm_parmeters)
    }

    /**
     * Method to compute a grid of domains
     * @param osm_zone
     * @param distance
     * @return
     */
    List computeDomains(def osm_zone, float distance){
        H2GIS db = H2GIS.open("/tmp/mydb")
       Geometry geom = OSMTools.Utilities.getArea(osm_zone)

       def lat_lon_bbox_extended = geom.getFactory().toGeometry(GeographyUtilities.expandEnvelopeByMeters(geom.getEnvelopeInternal(), distance))

       db.execute("""
           DROP TABLE IF EXISTS domains;
           CREATE TABLE domains as select * from st_makegrid(ST_GEOMFROMTEXT('$lat_lon_bbox_extended', 4326), 500,500)
       """)
       db.save("domains", "/tmp/domains.geojson", true)

       def location =[]
       db.eachRow("SELECT THE_GEOM from DOMAINS"){
           def env = it.the_geom.getEnvelopeInternal()
           location<<[ env.getMinY() as float,env.getMinX() as float,env.getMaxY() as float,env.getMaxX() as float]
       }
        return location
    }

    @Disabled
    //Use it for debug
    @Test
    void testwrf() {
        String directory = "/tmp/geoclimate"
        String geoclimate_init_dir = "/home/decide/Data/WRF/Data/output/osm_57.696809_11.918449_57.711667_11.947289"
        File dirFile = new File(directory)
        dirFile.delete()
        dirFile.mkdir()
        def test = "test"
        def wrf_indicators = ["BUILDING_FRACTION", "BUILDING_HEIGHT", "BUILDING_HEIGHT_WEIGHTED",
                              "BUILDING_TYPE_FRACTION", "WATER_FRACTION", "VEGETATION_FRACTION",
                              "ROAD_FRACTION", "IMPERVIOUS_FRACTION",
                              "FREE_EXTullERNAL_FACADE_DENSITY", "BUILDING_SURFACE_DENSITY",
                              "BUILDING_HEIGHT_DISTRIBUTION", "FRONTAL_AREA_INDEX", "SEA_LAND_FRACTION"]
        def databasePath = '/tmp/geoclimate_chain_dbtest;AUTO_SERVER=TRUE'
        def h2gis_properties = ["databaseName": databasePath, "user": "sa", "password": ""]
        def datasource = H2GIS.open(h2gis_properties)
        def srid_calc = 3007
        def x_size = 100
        def y_size = 100
        def prefixName = "UPDATED_HEIGHTTEST"
        def buildingUpdated = prefixName + "_BUILDING"

        def id_zone = [57.696809, 11.918449, 57.711667, 11.947289]
        def roadFile = "road"
        def vegetationFile = "vegetation"
        def waterFile = "water"
        def railFile = "rail"
        def imperviousFile = "impervious"
        def zoneFile = "zone"
        def sea_land_maskFile = "sea_land_mask"
        def filesToLoad = ["$roadFile"         : roadFile + test, "$vegetationFile": vegetationFile + test,
                           "$waterFile"        : waterFile + test, "$railFile": railFile + test,
                           "$imperviousFile"   : imperviousFile + test, "$zoneFile": zoneFile + test,
                           "$sea_land_maskFile": sea_land_maskFile + test]
        filesToLoad.each { file, tab ->
            datasource.load("$geoclimate_init_dir/${file}.geojson", tab, true)
        }

        def geomEnv = datasource.firstRow("SELECT ST_TRANSFORM(ST_EXTENT(the_geom), $srid_calc) AS geom FROM $zoneFile$test".toString()).geom
        def rasterizedIndicators
        def rsuLczUpdated = "UPDATED_HEIGHTTEST_RSU_LCZ"
        println(""" Grid indicators are calculated """)
        def gridProcess = Geoindicators.WorkflowGeoIndicators.createGrid(datasource, geomEnv,
                x_size, y_size, srid_calc, false)
        if (gridProcess) {
            def computeRasterizedIndicators = Geoindicators.WorkflowGeoIndicators.rasterizeIndicators(datasource,
                    gridProcess,
                    wrf_indicators,
                    null,
                    buildingUpdated,
                    roadFile + test,
                    vegetationFile + test,
                    waterFile + test,
                    imperviousFile + test,
                    rsuLczUpdated,
                    null,
                    null,
                    sea_land_maskFile + test,
                    prefixName)
            if (!computeRasterizedIndicators) {
                println("Could not rasterized indicators")
            }
            def reproject = false
            def deleteOutputData = true
            def outputFolder = new File('/home/decide/Data/WRF/Data/output/updated')
            def subFolder = new File(outputFolder.getAbsolutePath() + File.separator + "osm_" + id_zone)
            Geoindicators.WorkflowUtilities.saveToAscGrid(computeRasterizedIndicators, subFolder, "grid_indicators", datasource, 3007, reproject, deleteOutputData)
        }
    }

    @Test
    //Integration tests
    @Disabled
    void testOSMConfigurationFile() {
        def configFile = getClass().getResource("config/osm_workflow_placename_folderoutput.json").toURI()
        //configFile =getClass().getResource("config/osm_workflow_envelope_folderoutput.json").toURI()
        OSM.WorkflowOSM.workflow(configFile)
    }


    @Test
    void testEstimateBuildingWithAllInputHeight() {
        String directory = folder.absolutePath + File.separator + "test_building_height"
        File dirFile = new File(directory)
        dirFile.delete()
        dirFile.mkdir()
        def osm_parmeters = [
                "geoclimatedb": [
                        "folder": dirFile.absolutePath,
                        "name"  : "geoclimate_chain_db",
                        "delete": false
                ],
                "input"       : [
                        "locations": [[43.726898, 7.298452, 43.727677, 7.299632]]],
                "parameters"  :
                        ["distance"    : 100,
                         rsu_indicators: ["indicatorUse": ["LCZ"]]
                        ]
        ]
        Map process = OSM.WorkflowOSM.workflow(osm_parmeters)
        def tableNames = process.values()
        def building = tableNames.building[0]
        H2GIS h2gis = H2GIS.open("${directory + File.separator}geoclimate_chain_db;AUTO_SERVER=TRUE")
        assertTrue h2gis.firstRow("select count(*) as count from $building where HEIGHT_WALL>0 and HEIGHT_ROOF>0").count > 0
    }

    @Test
    void testEstimateBuildingWithAllInputHeightFromPoint() {
        String directory = folder.absolutePath + File.separator + "test_building_height"
        File dirFile = new File(directory)
        dirFile.delete()
        dirFile.mkdir()
        def osm_parmeters = [
                "geoclimatedb": [
                        "folder": dirFile.absolutePath,
                        "name"  : "geoclimate_chain_db",
                        "delete": false
                ],
                "input"       : [
                        "locations": [[43.726898, 7.298452, 100]]],
                "output"      : [
                        "folder": ["path"  : directory,
                                   "tables": ["building", "zone"]]],
                "parameters"  :
                        [
                                rsu_indicators: ["indicatorUse": ["LCZ"]]
                        ]
        ]
        Map process = OSM.WorkflowOSM.workflow(osm_parmeters)
        def tableNames = process.values()
        def building = tableNames.building[0]
        H2GIS h2gis = H2GIS.open("${directory + File.separator}geoclimate_chain_db;AUTO_SERVER=TRUE")
        assertTrue h2gis.firstRow("select count(*) as count from $building where HEIGHT_WALL>0 and HEIGHT_ROOF>0").count > 0
    }


    @Test
    void testCreateGISLayers() {
        String directory = folder.absolutePath + File.separator + "test_creategislayers"
        File dirFile = new File(directory)
        dirFile.delete()
        dirFile.mkdir()
        def osm_parmeters = [
                "geoclimatedb": [
                        "folder": dirFile.absolutePath,
                        "name"  : "geoclimate_chain_db",
                        "delete": false
                ],
                "input"       : [
                        "locations": [[43.726898, 7.298452, 100]]],
                "output"      : [
                        "folder": ["path"  : directory,
                                   "tables": ["building", "zone"]]]
        ]
        Map process = OSM.WorkflowOSM.workflow(osm_parmeters)
        def tableNames = process.values()
        def building = tableNames.building[0]
        def zone = tableNames.zone[0]
        H2GIS h2gis = H2GIS.open("${directory + File.separator}geoclimate_chain_db;AUTO_SERVER=TRUE")
        assertTrue h2gis.firstRow("select count(*) as count from $building where HEIGHT_WALL>0 and HEIGHT_ROOF>0").count > 0
        assertEquals(1, h2gis.firstRow("select count(*) as count from $zone").count)
    }

    @Test
    void testCreateGISLayersNoOutput() {
        String directory = folder.absolutePath + File.separator + "test_no_output"
        directory = "/tmp/db"
        File dirFile = new File(directory)
        dirFile.delete()
        dirFile.mkdir()
        def osm_parmeters = [
                "geoclimatedb": [
                        "folder": dirFile.absolutePath,
                        "name"  : "geoclimate_chain_db",
                        "delete": false
                ],
                "input"       : [
                        "locations": [[43.726898, 7.298452, 100]]]
        ]
        Map process = OSM.WorkflowOSM.workflow(osm_parmeters)
        def tableNames = process.values()[0]
        H2GIS h2gis = H2GIS.open("${directory + File.separator}geoclimate_chain_db")
        //All tables must exist in the database
        tableNames.each { it ->
            assertTrue(h2gis.hasTable(it.value))
        }
    }


    @Disabled
    //Because it takes some time to build the OSM query
    @Test
    void testEstimateBuildingWithAllInputHeightDate() {
        String directory = folder.absolutePath + File.separator + "test_building_height"
        File dirFile = new File(directory)
        dirFile.delete()
        dirFile.mkdir()
        def osm_parmeters = [
                "geoclimatedb": [
                        "folder": dirFile.absolutePath,
                        "name"  : "geoclimate_chain_db",
                        "delete": false
                ],
                "input"       : [
                        "locations": [[43.726898, 7.298452, 43.727677, 7.299632]],
                        "date"     : "2015-12-31T19:20:00Z"],
                "output"      : [
                        "folder": ["path"  : directory,
                                   "tables": ["building", "zone"]]],
                "parameters"  :
                        ["distance"    : 0,
                         rsu_indicators: ["indicatorUse": ["LCZ"]]
                        ]
        ]
        Map process = OSM.WorkflowOSM.workflow(osm_parmeters)
        def tableNames = process.values()
        def building = tableNames.building[0]
        H2GIS h2gis = H2GIS.open("${directory + File.separator}geoclimate_chain_db;AUTO_SERVER=TRUE")
        assertTrue h2gis.firstRow("select count(*) as count from $building where HEIGHT_WALL>0 and HEIGHT_ROOF>0").count > 0
    }

    @Disabled
    @Test
    //TODO : A fix on OSM must be done because Golfe de Gascogne is tagged as a river.
    //This geometry must be redesigned because according the International Hydrographic Organization
    // Golfe de Gascogne must be considered as bay where some main rivers  empty into it
    void testOneSeaLCZ() {
        String directory = folder.absolutePath + File.separator + "test_sea_lcz"
        File dirFile = new File(directory)
        dirFile.delete()
        dirFile.mkdir()
        def osm_parmeters = [
                "geoclimatedb": [
                        "folder": dirFile.absolutePath,
                        "name"  : "sea_lcz_db",
                        "delete": false
                ],
                "input"       : [
                        "locations": [[47.4, -4.8, 47.6, -4.6]]],
                "parameters"  :
                        ["distance"    : 0,
                         rsu_indicators: ["indicatorUse": ["LCZ"]]
                        ]
        ]
        Map process = OSM.WorkflowOSM.workflow(osm_parmeters)
        def tableNames = process.values()
        def lcz = tableNames.rsu_lcz[0]
        H2GIS h2gis = H2GIS.open("${directory + File.separator}sea_lcz_db;AUTO_SERVER=TRUE")
        h2gis.save(lcz, "/tmp/sea.geojson", true)
        def lcz_group = h2gis.firstRow("select  lcz_primary, count(*) as count from $lcz group by lcz_primary".toString())
        assertTrue(lcz_group.size() == 2)
        assertTrue(lcz_group.lcz_primary == 107)
        assertTrue(lcz_group.count == 1)
    }


    /**
     * Save the geoclimate result to a PostGIS database
     */
    @Test
    void osmWorkflowToPostGISExcludeColumns() {
        String directory = folder.absolutePath + File.separator + "osmWorkflowToPostGISDatabase"
        File dirFile = new File(directory)
        dirFile.delete()
        dirFile.mkdir()
        def osm_parmeters = [
                "description" : "Example of configuration file to run the OSM workflow and store the result in a folder",
                "geoclimatedb": [
                        "folder": dirFile.absolutePath,
                        "name"  : "geoclimate_chain_db;AUTO_SERVER=TRUE",
                        "delete": false
                ],
                "input"       : [
                        "locations": ["Pont-de-Veyle"]],
                "output"      : [
                        "database":
                                ["user"    : "orbisgis",
                                 "password": "orbisgis",
                                 "url"     : "postgis://localhost:5432/orbisgis_db",
                                 "tables"  : [
                                         "rsu_indicators"         : "rsu_indicators",
                                         "rsu_lcz"                : "rsu_lcz",
                                         "zone"                   : "zone",
                                         "building":"building"],
                                 "excluded_columns"  : [
                                         "rsu_indicators" : ["the_geom"],
                                         "rsu_lcz"         : ["the_geom"],
                                         "building_indicators"  : ["the_geom"]]]],
                "parameters"  :
                        ["distance"       : 0,
                         rsu_indicators   : ["indicatorUse" : ["LCZ"]]
                        ]
        ]
        OSM.workflow(osm_parmeters)
        def postgis_dbProperties = [databaseName: 'orbisgis_db',
                                    user        : 'orbisgis',
                                    password    : 'orbisgis',
                                    url         : 'jdbc:postgresql://localhost:5432/'
        ]
        POSTGIS postgis = POSTGIS.open(postgis_dbProperties);
        if (postgis) {
            def rsu_indicatorsTable = postgis.getTable("rsu_indicators")
            assertNotNull(rsu_indicatorsTable)
            assertTrue(rsu_indicatorsTable.getRowCount() > 0)
            def rsu_lczTable = postgis.getTable("rsu_lcz")
            assertNotNull(rsu_lczTable)
            assertTrue(rsu_lczTable.getRowCount() > 0)
            def zonesTable = postgis.getTable("zone")
            assertNotNull(zonesTable)
            assertTrue(zonesTable.getRowCount() > 0)
        }
    }

    /**
     * Create a configuration file
     * @param osmParameters
     * @param directory
     * @return
     */
    def createOSMConfigFile(def osmParameters, def directory) {
        def json = JsonOutput.toJson(osmParameters)
        def configFilePath = directory + File.separator + "osmConfigFile.json"
        File configFile = new File(configFilePath)
        if (configFile.exists()) {
            configFile.delete()
        }
        configFile.write(json)
        return configFile.absolutePath
    }

    @Disabled
    //Use it for debug
    @Test
    void testMergeRsu() {
        H2GIS h2GIS  = H2GIS.open("/tmp/database")

        List domains =["/tmp/geoclimate/osm_47.642695_-2.777953_47.648651_-2.769413/",
                       "/tmp/geoclimate/osm_47.642723_-2.769456_47.648622_-2.761259/"]

        h2GIS.load("/tmp/geoclimate/osm_47.642695_-2.777953_47.648651_-2.769413/zone.fgb", "zone_a", true)
        h2GIS.load("/tmp/geoclimate/osm_47.642695_-2.777953_47.648651_-2.769413/rsu_lcz.fgb", "rsu_a_in", true)
        h2GIS.load("/tmp/geoclimate/osm_47.642723_-2.769456_47.648622_-2.761259/zone.fgb", "zone_b", true)
        h2GIS.load("/tmp/geoclimate/osm_47.642723_-2.769456_47.648622_-2.761259/rsu_lcz.fgb", "rsu_b_in", true)

        h2GIS.createSpatialIndex("rsu_a_in")
        h2GIS.createSpatialIndex("rsu_b_in")

        h2GIS.execute("""
                DROP TABLE IF EXISTS rsu_a;
                create table rsu_a as 
                SELECT a.* FROM rsu_a_in as a, zone_a as b 
                where a.the_geom && b.the_geom and st_intersects(a.the_geom, b.the_geom);
                DROP TABLE IF EXISTS rsu_b;
                create table rsu_b as 
                SELECT a.* FROM rsu_b_in as a, zone_b as b 
                where a.the_geom && b.the_geom and st_intersects(a.the_geom, b.the_geom);""")

        h2GIS.createSpatialIndex("rsu_a")
        h2GIS.createSpatialIndex("rsu_b")

        h2GIS.execute("""
                DROP TABLE IF EXISTS diff_rsu;
                create table diff_rsu as 
                SELECT a.id_rsu as a_id_rsu, b.id_rsu as b_id_rsu, b.the_geom, b.lcz_primary FROM rsu_a as a, rsu_b as b 
                where a.the_geom && b.the_geom and st_intersects(st_pointonsurface(a.the_geom), b.the_geom);
                DELETE FROM RSU_A WHERE ID_RSU IN (SELECT a_id_rsu from diff_rsu );
                DELETE FROM RSU_B WHERE ID_RSU IN (SELECT b_id_rsu from diff_rsu );
                DROP TABLE IF EXISTS final_rsu;
                CREATE TABLE final_rsu as (select id_rsu, the_geom, lcz_primary from rsu_a) 
                union all (select id_rsu, the_geom, lcz_primary from rsu_b)
                union all (select b_id_rsu, the_geom, lcz_primary from diff_rsu)
                """)

        h2GIS.save("diff_rsu","/tmp/diff_rsu.fgb", true)
        h2GIS.save("final_rsu","/tmp/final_rsu.fgb", true)
    }

    @Test
    void testClip() {
        String directory = folder.absolutePath + File.separator + "test_building_height"
        File dirFile = new File(directory)
        dirFile.delete()
        dirFile.mkdir()
        def bbox = [43.726898, 7.298452, 43.727677, 7.299632]
        def osm_parmeters = [
                "geoclimatedb": [
                        "folder": dirFile.absolutePath,
                        "name"  : "geoclimate_chain_db",
                        "delete": false
                ],
                "input"       : [
                        "locations": [bbox]],
                "output"      : [
                        "folder": directory,
                        "domain":"zone",
                        "srid"  : 4326],
                "parameters"  :
                        ["distance"    : 100,
                         rsu_indicators: ["indicatorUse": ["LCZ"]],
                         "grid_indicators": [
                                 "domain": "zone_extended", //Compute the grid on the extended zone
                                "x_size"    : 100,
                                "y_size"    : 100,
                                "indicators": ["LCZ_PRIMARY"]
                        ]
                        ]
        ]
        OSM.WorkflowOSM.workflow(osm_parmeters)
        def folder_out = directory + File.separator + "osm_" + bbox.join("_")
        H2GIS h2gis = H2GIS.open("${directory + File.separator}geoclimate_chain_db;AUTO_SERVER=TRUE")

        def building = "building"
        def zone = "zone"
        h2gis.load(folder_out+File.separator+"building.fgb", building, true)
        h2gis.load(folder_out+File.separator+"zone.fgb", zone, true)
        assertTrue h2gis.firstRow("select count(*) as count from $building where HEIGHT_WALL>0 and HEIGHT_ROOF>0").count > 0
        h2gis.execute("""DROP TABLE IF EXISTS building_out;
        CREATE TABLE building_out as SELECT a.* FROM  $building a LEFT JOIN $zone b
                ON a.the_geom && b.the_geom and ST_INTERSECTS(a.the_geom, b.the_geom)
                WHERE b.the_geom IS NULL;""")
        assertEquals(0, h2gis.getRowCount("building_out"))
        def grid_indicators = "grid_indicators"
        h2gis.load(folder_out+File.separator+"grid_indicators.fgb", grid_indicators, true)
        h2gis.execute("""DROP TABLE IF EXISTS grid_out;
        CREATE TABLE grid_out as SELECT a.* FROM  $grid_indicators a LEFT JOIN $zone b
                ON a.the_geom && b.the_geom and ST_INTERSECTS(st_centroid(a.the_geom), b.the_geom)
                WHERE b.the_geom IS NULL;""")
        assertEquals(10, h2gis.getRowCount("grid_out"))

        h2gis.dropTable("building_out", "grid_out")
    }

    @Test
    void testClip2() {
        String directory = folder.absolutePath + File.separator + "test_building_height"
        File dirFile = new File(directory)
        dirFile.delete()
        dirFile.mkdir()
        def bbox = [43.726898, 7.298452, 43.727677, 7.299632]
        def osm_parmeters = [
                "geoclimatedb": [
                        "folder": dirFile.absolutePath,
                        "name"  : "geoclimate_chain_db",
                        "delete": false
                ],
                "input"       : [
                        "locations": [bbox]],
                "output"      : [
                        "folder": directory,
                        "domain":"zone_extended",
                        "srid"  : 4326],
                "parameters"  :
                        ["distance"    : 100,
                         rsu_indicators: ["indicatorUse": ["LCZ"]],
                         "grid_indicators": [
                                 "x_size"    : 100,
                                 "y_size"    : 100,
                                 "indicators": ["LCZ_PRIMARY"]
                         ]
                        ]
        ]
        OSM.WorkflowOSM.workflow(osm_parmeters)
        def folder_out = directory + File.separator + "osm_" + bbox.join("_")
        H2GIS h2gis = H2GIS.open("${directory + File.separator}geoclimate_chain_db;AUTO_SERVER=TRUE")

        def building = "building"
        def zone = "zone"
        h2gis.load(folder_out+File.separator+"building.fgb", building, true)
        h2gis.load(folder_out+File.separator+"zone.fgb", zone, true)
        assertTrue h2gis.firstRow("select count(*) as count from $building where HEIGHT_WALL>0 and HEIGHT_ROOF>0").count > 0
        h2gis.execute("""DROP TABLE IF EXISTS building_out;
        CREATE TABLE building_out as SELECT a.* FROM  $building a LEFT JOIN $zone b
                ON a.the_geom && b.the_geom and ST_INTERSECTS(a.the_geom, b.the_geom)
                WHERE b.the_geom IS NULL;""")
        assertEquals(14, h2gis.getRowCount("building_out"))
    }
}<|MERGE_RESOLUTION|>--- conflicted
+++ resolved
@@ -762,11 +762,8 @@
         dirFile.delete()
         dirFile.mkdir()
         def location = "Redon"
-<<<<<<< HEAD
         //location = [60.355744,5.254726,60.423343,5.396862]
-=======
         //location = [53.242824,-9.103203,53.299902,-8.915749]
->>>>>>> 1520a208
         //def nominatim = OSMTools.Utilities.getNominatimData("Redon")
         def grid_size = 100
         //location =[47.214976592711274,-1.6425595375815742,47.25814872718718,-1.5659501122281323]
@@ -818,13 +815,9 @@
                          "rsu_indicators"       : [
                                  "indicatorUse": ["LCZ"] //, "UTRF"]
 
-<<<<<<< HEAD
-                         ],
-                          /**"grid_indicators"   : [
-=======
+
                          ]/*,
                           "grid_indicators"   : [
->>>>>>> 1520a208
                                 "x_size"    : grid_size,
                                 "y_size"    : grid_size,
                                 "rowCol": false,
