--- conflicted
+++ resolved
@@ -611,7 +611,7 @@
         dirFile.delete()
         dirFile.mkdir()
         def osm_parmeters = [
-                "description" : "Compute the Target land input",
+                "description" : "Compute the targuet land input",
                 "geoclimatedb": [
                         "folder": dirFile.absolutePath,
                         "name"  : "geoclimate_chain_db",
@@ -759,14 +759,8 @@
         File dirFile = new File(directory)
         dirFile.delete()
         dirFile.mkdir()
-<<<<<<< HEAD
-        def location = "Redon"
-        //location = [60.355744,5.254726,60.423343,5.396862]
-        //location = [53.242824,-9.103203,53.299902,-8.915749]
-=======
         def location = "Geneve"
         location = [15.004311, 108.55263, 15.094142, 108.64575]
->>>>>>> 53478ad0
         //def nominatim = OSMTools.Utilities.getNominatimData("Redon")
         def grid_size = 4000
         //location =[47.214976592711274,-1.6425595375815742,47.25814872718718,-1.5659501122281323]
@@ -822,7 +816,7 @@
                          /*, "grid_indicators"   : [
                                 "x_size"    : grid_size,
                                 "y_size"    : grid_size,
-                                "rowCol": true,
+                                "rowCol": false,
                                 "output" : "geojson",
                                 "indicators": [
                                         "BUILDING_FRACTION", "BUILDING_HEIGHT", "BUILDING_POP",
@@ -834,12 +828,8 @@
                                         "UTRF_AREA_FRACTION", "UTRF_FLOOR_AREA_FRACTION",
                                         "LCZ_PRIMARY", "BUILDING_HEIGHT_DISTRIBUTION", "STREET_WIDTH"]
                                 //"lcz_lod":1
-<<<<<<< HEAD
-                        ]/*,                        
-=======
                         ], "worldpop_indicators": true
                          /*
->>>>>>> 53478ad0
 
                          "road_traffic"                                         : true,
                          "noise_indicators"                                     : [
