/**
 * GeoClimate is a geospatial processing toolbox for environmental and climate studies
 * <a href="https://github.com/orbisgis/geoclimate">https://github.com/orbisgis/geoclimate</a>.
 *
 * This code is part of the GeoClimate project. GeoClimate is free software;
 * you can redistribute it and/or modify it under the terms of the GNU
 * Lesser General Public License as published by the Free Software Foundation;
 * version 3.0 of the License.
 *
 * GeoClimate is distributed in the hope that it will be useful, but
 * WITHOUT ANY WARRANTY; without even the implied warranty of MERCHANTABILITY or
 * FITNESS FOR A PARTICULAR PURPOSE. See the GNU Lesser General Public License
 * for more details <http://www.gnu.org/licenses/>.
 *
 *
 * For more information, please consult:
 * <a href="https://github.com/orbisgis/geoclimate">https://github.com/orbisgis/geoclimate</a>
 *
 */
package org.orbisgis.geoclimate.osm

import groovy.json.JsonOutput
import org.apache.commons.io.FileUtils
import org.junit.jupiter.api.BeforeAll
import org.junit.jupiter.api.Disabled
import org.junit.jupiter.api.Test
import org.junit.jupiter.api.io.CleanupMode
import org.junit.jupiter.api.io.TempDir
import org.orbisgis.data.H2GIS
import org.orbisgis.data.POSTGIS
import org.orbisgis.geoclimate.Geoindicators

import static org.junit.jupiter.api.Assertions.*

class WorflowOSMTest extends WorkflowAbstractTest {

    @TempDir(cleanup = CleanupMode.ON_SUCCESS)
    static File folder

    /**
     * This method is used to copy resources from the jar the tmp folder in order to limit
     * the overpass access
     */
    @BeforeAll
    static void copyOSMFiles() {
        //Here we copy osm files stored in resources to avoid overpass query
        def overpass_file_pont_de_veyle = new File(WorflowOSMTest.class.getResource("overpass_pont_de_veyle.osm").toURI())
        //The sha encoding used to set a name to the file by OSMTools
        def pont_de_veyle_query_sha = "4e8e5b748c6b5b571ebac46714aaaeba112045e541facef8623a1fc233004255"
        def copy_pont_de_veyle = new File(System.getProperty("java.io.tmpdir") + File.separator + pont_de_veyle_query_sha + ".osm")
        FileUtils.copyFile(overpass_file_pont_de_veyle, copy_pont_de_veyle)
        def overpass_file_bbox = new File(WorflowOSMTest.class.getResource("overpass_bbox.osm").toURI())
        //The sha encoding used to set a name to the file by OSMTools
        def bbox_query_sha = "5c4099c626089c4dd6f612b77ce6c4c0b7f4ddbd81d1dd2e36598601c972e5da"
        def copy_bbox = new File(System.getProperty("java.io.tmpdir") + File.separator + bbox_query_sha + ".osm")
        FileUtils.copyFile(overpass_file_bbox, copy_bbox)
        def overpass_file_bbox_logger = new File(WorflowOSMTest.class.getResource("overpass_bbox_logger.osm").toURI())
        //The sha encoding used to set a name to the file by OSMTools
        def bbox_logger_query_sha = "7da2d1cd63290068a75fb5f94510c8461e65f5790f9f8c6b97aab8204ef4699e"
        def copy_bbox_logger = new File(System.getProperty("java.io.tmpdir") + File.separator + bbox_logger_query_sha + ".osm")
        FileUtils.copyFile(overpass_file_bbox_logger, copy_bbox_logger)

    }

    @Test
    void osmGeoIndicatorsFromTestFiles() {
        String urlBuilding = new File(getClass().getResource("BUILDING.geojson").toURI()).absolutePath
        String urlRoad = new File(getClass().getResource("ROAD.geojson").toURI()).absolutePath
        String urlRail = new File(getClass().getResource("RAIL.geojson").toURI()).absolutePath
        String urlVeget = new File(getClass().getResource("VEGET.geojson").toURI()).absolutePath
        String urlHydro = new File(getClass().getResource("HYDRO.geojson").toURI()).absolutePath
        String urlZone = new File(getClass().getResource("ZONE.geojson").toURI()).absolutePath

        //TODO enable it for debug purpose
        boolean saveResults = false
        String directory = folder.absolutePath + File.separator + "osm_processchain_geoindicators_redon"
        def prefixName = ""
        def indicatorUse = ["UTRF", "LCZ", "TEB"]
        def svfSimplified = true

        File dirFile = new File(directory)
        dirFile.delete()
        dirFile.mkdir()

        H2GIS datasource = H2GIS.open(dirFile.absolutePath + File.separator + "osm_chain_db;AUTO_SERVER=TRUE")

        String zone = "zone"
        String buildingTableName = "building"
        String roadTableName = "road"
        String railTableName = "rails"
        String vegetationTableName = "veget"
        String hydrographicTableName = "hydro"


        datasource.load(urlBuilding, buildingTableName, true)
        datasource.load(urlRoad, roadTableName, true)
        datasource.load(urlRail, railTableName, true)
        datasource.load(urlVeget, vegetationTableName, true)
        datasource.load(urlHydro, hydrographicTableName, true)
        datasource.load(urlZone, zone, true)
        //Run tests
        geoIndicatorsCalc(dirFile.absolutePath, datasource, zone, buildingTableName, roadTableName,
                railTableName, vegetationTableName, hydrographicTableName, "", "","",
                saveResults, svfSimplified, indicatorUse, prefixName, false)
    }

    @Test
    void osmGeoIndicatorsFromTestFilesWhenOnlySea() {

        String urlZone = new File(getClass().getResource("ZONE_ONLY_SEA.geojson").toURI()).absolutePath

        //TODO enable it for debug purpose
        boolean saveResults = false
        String directory = folder.absolutePath + File.separator + "osm_processchain_geoindicators_onlysea"
        def prefixName = ""
        def indicatorUse = ["UTRF", "LCZ", "TEB"]
        def svfSimplified = true

        File dirFile = new File(directory)
        dirFile.delete()
        dirFile.mkdir()

        H2GIS datasource = H2GIS.open(dirFile.absolutePath + File.separator + "osm_chain_db;AUTO_SERVER=TRUE")

        String zone = "zone"
        String buildingTableName = "buildings"
        String roadTableName = "road"
        String railTableName = "rails"
        String vegetationTableName = "veget"
        String hydrographicTableName = "hydro"
        String urbanTableName = "urban"
        String sealandTableName = "sealand"
        String imperviousTableName = "impervious"


        datasource.load(urlZone, zone, true)
        datasource """DROP TABLE IF EXISTS $buildingTableName;
                    CREATE TABLE $buildingTableName(THE_GEOM GEOMETRY,
                                                    ID_BUILD INTEGER,
                                                    ID_SOURCE VARCHAR,
                                                    HEIGHT_WALL DOUBLE,
                                                    HEIGHT_ROOF DOUBLE,
                                                    NB_LEV INTEGER,
                                                    TYPE VARCHAR,
                                                    MAIN_USE VARCHAR,
                                                    ZINDEX INTEGER,
                                                    ROOF_SHAPE VARCHAR)"""
        datasource """DROP TABLE IF EXISTS $roadTableName;
                    CREATE TABLE $roadTableName(THE_GEOM GEOMETRY,
                                                ID_ROAD INTEGER,
                                                ID_SOURCE VARCHAR,
                                                WIDTH DOUBLE,
                                                TYPE VARCHAR,
                                                CROSSING VARCHAR,
                                                SURFACE VARCHAR,
                                                SIDE_WALK VARCHAR,
                                                MAXSPEED INTEGER,
                                                DIRECTION INTEGER,
                                                ZINDEX INTEGER)"""
        datasource """DROP TABLE IF EXISTS $railTableName;
                    CREATE TABLE $railTableName(THE_GEOM GEOMETRY,
                                                ID_RAIL INTEGER,
                                                ID_SOURCE VARCHAR,
                                                WIDTH DOUBLE,
                                                TYPE VARCHAR,
                                                CROSSING VARCHAR,
                                                USAGE VARCHAR,
                                                ZINDEX INTEGER)"""
        datasource """DROP TABLE IF EXISTS $vegetationTableName;
                    CREATE TABLE $vegetationTableName(THE_GEOM GEOMETRY,
                                                    ID_VEGET INTEGER,
                                                    ID_SOURCE VARCHAR,
                                                    HEIGHT_CLASS VARCHAR,
                                                    ZINDEX INTEGER)"""
        datasource """DROP TABLE IF EXISTS $hydrographicTableName;
                    CREATE TABLE $hydrographicTableName(THE_GEOM GEOMETRY,
                                                    ID_WATER INTEGER,
                                                    ID_SOURCE VARCHAR,
                                                    TYPE VARCHAR,
                                                    ZINDEX INTEGER)"""
        datasource """DROP TABLE IF EXISTS $urbanTableName;
                    CREATE TABLE $urbanTableName(THE_GEOM GEOMETRY,
                                                ID_URBAN INTEGER,
                                                ID_SOURCE VARCHAR,
                                                TYPE VARCHAR,
                                                MAIN_USE VARCHAR)"""
        datasource """DROP TABLE IF EXISTS $sealandTableName;
                    CREATE TABLE $sealandTableName(THE_GEOM GEOMETRY,
                                                ID INTEGER,
                                                TYPE VARCHAR)"""
        datasource """DROP TABLE IF EXISTS $imperviousTableName;
                    CREATE TABLE $imperviousTableName(THE_GEOM GEOMETRY,
                                                ID_IMPERVIOUS INTEGER,
                                                TYPE VARCHAR)"""

        //Run tests
        geoIndicatorsCalc(dirFile.absolutePath, datasource, zone, buildingTableName, roadTableName,
                railTableName, vegetationTableName, hydrographicTableName, imperviousTableName, sealandTableName,"",
                saveResults, svfSimplified, indicatorUse, prefixName, true)
    }

    /**
     * Save the geoclimate result to an H2GIS database
     */
    @Test
    void osmWorkflowToH2Database() {
        String directory = folder.absolutePath + File.separator + "osmWorkflowToH2Database"
        File dirFile = new File(directory)
        dirFile.delete()
        dirFile.mkdir()
        def osm_parmeters = [
                "description" : "Example of configuration file to run the OSM workflow and store the result into a database",
                "geoclimatedb": [
                        "folder": dirFile.absolutePath,
                        "name"  : "geoclimate_chain_db;AUTO_SERVER=TRUE",
                        "delete": false
                ],
                "input"       : [
                        "locations": ["Pont-de-Veyle"]],
                "output"      : [
                        "database":
                                ["user"    : "sa",
                                 "password": "",
                                 "url"     : "jdbc:h2://" + dirFile.absolutePath + File.separator + "geoclimate_chain_db_output;AUTO_SERVER=TRUE",
                                 "tables"  : [
                                         "rsu_indicators": "rsu_indicators",
                                         "rsu_lcz"       : "rsu_lcz"]]],
                "parameters"  :
                        ["distance"    : 0,
                         rsu_indicators: ["indicatorUse" : ["LCZ"],
                                          "svfSimplified": true]
                        ]
        ]
        OSM.workflow(osm_parmeters)
        H2GIS outputdb = H2GIS.open(dirFile.absolutePath + File.separator + "geoclimate_chain_db_output;AUTO_SERVER=TRUE")
        def rsu_indicatorsTable = outputdb.getTable("rsu_indicators")
        assertNotNull(rsu_indicatorsTable)
        assertTrue(rsu_indicatorsTable.getRowCount() > 0)
        def rsu_lczTable = outputdb.getTable("rsu_lcz")
        assertNotNull(rsu_lczTable)
        assertTrue(rsu_lczTable.getRowCount() > 0)
    }

    /**
     * Save the geoclimate result to a PostGIS database
     */
    @Test
    void osmWorkflowToPostGISDatabase() {
        String directory = folder.absolutePath + File.separator + "osmWorkflowToPostGISDatabase"
        File dirFile = new File(directory)
        dirFile.delete()
        dirFile.mkdir()
        def osm_parmeters = [
                "description" : "Example of configuration file to run the OSM workflow and store the result in a folder",
                "geoclimatedb": [
                        "folder": dirFile.absolutePath,
                        "name"  : "geoclimate_chain_db;AUTO_SERVER=TRUE",
                        "delete": false
                ],
                "input"       : [
                        "locations": ["Pont-de-Veyle"]],
                "output"      : [
                        "database":
                                ["user"    : "orbisgis",
                                 "password": "orbisgis",
                                 "url"     : "jdbc:postgresql://localhost:5432/orbisgis_db",
                                 "tables"  : [
                                         "rsu_indicators"         : "rsu_indicators",
                                         "rsu_lcz"                : "rsu_lcz",
                                         "zone"                   : "zone",
                                         "grid_indicators"        : "grid_indicators",
                                         "building_height_missing": "building_height_missing"]]],
                "parameters"  :
                        ["distance"       : 0,
                         rsu_indicators   : ["indicatorUse" : ["LCZ"],
                                             "svfSimplified": true],
                         "grid_indicators": [
                                 "x_size"    : 1000,
                                 "y_size"    : 1000,
                                 "indicators": ["ROAD_FRACTION"]
                         ]
                        ]
        ]
        OSM.workflow(osm_parmeters)
        def postgis_dbProperties = [databaseName: 'orbisgis_db',
                                    user        : 'orbisgis',
                                    password    : 'orbisgis',
                                    url         : 'jdbc:postgresql://localhost:5432/'
        ]
        POSTGIS postgis = POSTGIS.open(postgis_dbProperties);
        if (postgis) {
            def rsu_indicatorsTable = postgis.getTable("rsu_indicators")
            assertNotNull(rsu_indicatorsTable)
            assertTrue(rsu_indicatorsTable.getRowCount() > 0)
            def rsu_lczTable = postgis.getTable("rsu_lcz")
            assertNotNull(rsu_lczTable)
            assertTrue(rsu_lczTable.getRowCount() > 0)
            def zonesTable = postgis.getTable("zone")
            assertNotNull(zonesTable)
            assertTrue(zonesTable.getRowCount() > 0)
            def gridTable = postgis.getTable("grid_indicators")
            assertNotNull(gridTable)
            assertTrue(gridTable.getRowCount() > 0)
            def building_height_missing = postgis.getTable("building_height_missing")
            assertNotNull(building_height_missing)
            assertTrue(building_height_missing.getRowCount() > 0)
        }
    }

    @Test
    void testOSMWorkflowFromPlaceNameWithSrid() {
        String directory = folder.absolutePath + File.separator + "testOSMWorkflowFromPlaceNameWithSrid"
        File dirFile = new File(directory)
        dirFile.delete()
        dirFile.mkdir()
        def osm_parmeters = [
                "description" : "Example of configuration file to run the OSM workflow and store the results in a folder",
                "geoclimatedb": [
                        "folder": dirFile.absolutePath,
                        "name"  : "geoclimate_chain_db;AUTO_SERVER=TRUE",
                        "delete": false
                ],
                "input"       : [
                        "locations": ["Pont-de-Veyle"]],
                "output"      : [
                        "folder": directory,
                        "srid"  : 4326],
                "parameters"  :
                        ["distance"    : 0,
                         rsu_indicators: ["indicatorUse" : ["LCZ"],
                                          "svfSimplified": true]
                        ]
        ]
        OSM.workflow(osm_parmeters)
        //Test the SRID of all output files
        def geoFiles = []
        def folder = new File("${directory + File.separator}osm_Pont-de-Veyle")
        folder.eachFileRecurse groovy.io.FileType.FILES, { file ->
            if (file.name.toLowerCase().endsWith(".geojson")) {
                geoFiles << file.getAbsolutePath()
            }
        }
        H2GIS h2gis = H2GIS.open("${directory + File.separator}geoclimate_chain_db;AUTO_SERVER=TRUE")
        geoFiles.eachWithIndex { geoFile, index ->
            def tableName = h2gis.load(geoFile, true)
            assertEquals(4326, h2gis.getSpatialTable(tableName).srid)
        }
    }

    @Test
    void testOSMWorkflowFromBbox() {
        String directory = folder.absolutePath + File.separator + "testOSMWorkflowFromBbox"
        File dirFile = new File(directory)
        dirFile.delete()
        dirFile.mkdir()
        def bbox = [38.89557963573336, -77.03930318355559, 38.89944983078282, -77.03364372253417]
        def osm_parmeters = [
                "description" : "Example of configuration file to run the OSM workflow and store the result in a folder",
                "geoclimatedb": [
                        "folder": dirFile.absolutePath,
                        "name"  : "geoclimate_chain_db;AUTO_SERVER=TRUE",
                        "delete": true
                ],
                "input"       : [
                        "locations": [bbox]],
                "output"      : [
                        "folder": directory]
        ]
        OSM.WorkflowOSM.workflow(osm_parmeters)
        def folder = new File(directory + File.separator + "osm_" + bbox.join("_"))
        def countFiles = 0;
        folder.eachFileRecurse groovy.io.FileType.FILES, { file ->
            if (file.name.toLowerCase().endsWith(".geojson")) {
                countFiles++
            }
        }
        assertEquals(9, countFiles)
    }

    @Disabled
    @Test
    void testOSMWorkflowFromPoint() {
        String directory = folder.absolutePath + File.separator + "testOSMWorkflowFromPoint"
        File dirFile = new File(directory)
        dirFile.delete()
        dirFile.mkdir()
        def bbox = OSM.bbox(48.78146, -3.01115, 100)
        def osm_parmeters = [
                "description" : "Example of configuration file to run the OSM workflow and store the result in a folder",
                "geoclimatedb": [
                        "folder": dirFile.absolutePath,
                        "name"  : "geoclimate_chain_db;AUTO_SERVER=TRUE",
                        "delete": true
                ],
                "input"       : [
                        "locations": [bbox]],
                "output"      : [
                        "folder": directory]
        ]
        println(osm_parmeters)
        OSM.WorkflowOSM.workflow(osm_parmeters)
        def folder = new File(directory + File.separator + "osm_" + bbox.join("_"))
        def resultFiles = []
        folder.eachFileRecurse groovy.io.FileType.FILES, { file ->
            if (file.name.toLowerCase().endsWith(".geojson")) {
                resultFiles << file.getAbsolutePath()
            }
        }
        assertTrue(resultFiles.size() == 1)
        assertTrue(resultFiles.get(0) == folder.absolutePath + File.separator + "zone.geojson")
    }

    @Test
    void testOSMWorkflowBadOSMFilters() {
        String directory = folder.absolutePath + File.separator + "testOSMWorkflowBadOSMFilters"
        File dirFile = new File(directory)
        dirFile.delete()
        dirFile.mkdir()
        def osm_parmeters = [
                "description" : "Example of configuration file to run the OSM workflow and store the results in a folder",
                "geoclimatedb": [
                        "folder": dirFile.absolutePath,
                        "name"  : "geoclimate_chain_db;AUTO_SERVER=TRUE",
                        "delete": true
                ],
                "input"       : [
                        "locations": ["", [-3.0961382389068604, -3.1055688858032227,]]],
                "output"      : [
                        "folder": directory]
        ]
        OSM.workflow(osm_parmeters)
    }

    @Test
    void workflowWrongMapOfWeights() {
        String directory = folder.absolutePath + File.separator + "workflowWrongMapOfWeights"
        File dirFile = new File(directory)
        dirFile.delete()
        dirFile.mkdir()
        def osm_parmeters = [
                "description" : "Example of configuration file to run the OSM workflow and store the resultst in a folder",
                "geoclimatedb": [
                        "folder": dirFile.absolutePath,
                        "name"  : "geoclimate_chain_db;AUTO_SERVER=TRUE",
                        "delete": true
                ],
                "input"       : [
                        "locations": ["Pont-de-Veyle"]],
                "output"      : [
                        "folder": directory],
                "parameters"  :
                        ["distance"    : 100,
                         "hLevMin"     : 3,
                         rsu_indicators: ["indicatorUse" : ["LCZ"],
                                          "svfSimplified": true,
                                          "mapOfWeights" :
                                                  ["sky_view_factor"             : 1,
                                                   "aspect_ratio"                : 1,
                                                   "building_surface_fraction"   : 1,
                                                   "impervious_surface_fraction" : 1,
                                                   "pervious_surface_fraction"   : 1,
                                                   "height_of_roughness_elements": 1,
                                                   "terrain_roughness_length"    : 1,
                                                   "terrain_roughness_class"     : 1]]
                        ]
        ]
        OSM.workflow(osm_parmeters)
    }

    @Test
    void testGrid_Indicators() {
        String directory = folder.absolutePath + File.separator + "testGrid_Indicators"
        File dirFile = new File(directory)
        dirFile.delete()
        dirFile.mkdir()
        def osm_parmeters = [
                "description" : "Example of configuration file to run the grid indicators",
                "geoclimatedb": [
                        "folder": dirFile.absolutePath,
                        "name"  : "geoclimate_chain_db;AUTO_SERVER=TRUE",
                        "delete": false
                ],
                "input"       : [
                        "locations": ["Pont-de-Veyle"]],
                "output"      : [
                        "folder": ["path"  : directory,
                                   "tables": ["grid_indicators", "zone"]]],
                "parameters"  :
                        ["distance"       : 0,
                         "grid_indicators": [
                                 "x_size"    : 1000,
                                 "y_size"    : 1000,
                                 "indicators": ["WATER_FRACTION", "LCZ_PRIMARY"],
                                 "output"    : "asc"
                         ]
                        ]
        ]
        Map process = OSM.WorkflowOSM.workflow(osm_parmeters)
        def tableNames = process.values()
        def gridTable = tableNames.grid_indicators[0]
        H2GIS h2gis = H2GIS.open("${directory + File.separator}geoclimate_chain_db;AUTO_SERVER=TRUE")
        assertTrue h2gis.firstRow("select count(*) as count from $gridTable where water_fraction>0").count > 0
        def grid_file = new File("${directory + File.separator}osm_Pont-de-Veyle${File.separator}grid_indicators_water_fraction.asc")
        h2gis.execute("DROP TABLE IF EXISTS water_grid; CALL ASCREAD('${grid_file.getAbsolutePath()}', 'water_grid')")
        assertTrue h2gis.firstRow("select count(*) as count from water_grid").count == 6

        assertEquals(5, h2gis.firstRow("select count(*) as count from $gridTable where LCZ_PRIMARY is not null").count)
        assertEquals(1, h2gis.firstRow("select count(*) as count from $gridTable where LCZ_PRIMARY is null").count)
    }

    @Test
    void testLoggerZones() {
        String directory = folder.absolutePath + File.separator + "testLoggerZones"
        File dirFile = new File(directory)
        dirFile.delete()
        dirFile.mkdir()
        def osm_parmeters = [
                "description" : "Example of configuration file to run the grid indicators",
                "geoclimatedb": [
                        "folder": dirFile.absolutePath,
                        "name"  : "geoclimate_chain_db;AUTO_SERVER=TRUE",
                        "delete": false
                ],
                "input"       : [
                        "locations": [[48.49749, 5.25349, 48.58082, 5.33682]]],
                "output"      : [
                        "folder": ["path"  : directory,
                                   "tables": ["grid_indicators", "zone"]]],
                "parameters"  :
                        ["distance"       : 0,
                         "grid_indicators": [
                                 "x_size"    : 10,
                                 "y_size"    : 10,
                                 rowCol      : true,
                                 "indicators": ["WATER_FRACTION"],
                                 "output"    : "asc"
                         ]
                        ]
        ]
        OSM.workflow(osm_parmeters)
    }

    @Test
    void osmWrongAreaSize() {
        String directory = folder.absolutePath + File.separator + "osmWrongAreaSize"
        File dirFile = new File(directory)
        dirFile.delete()
        dirFile.mkdir()
        def osm_parmeters = [
                "description" : "Example of configuration file to run the OSM workflow and store the result into a database",
                "geoclimatedb": [
                        "folder": dirFile.absolutePath,
                        "name"  : "geoclimate_chain_db;AUTO_SERVER=TRUE",
                        "delete": false
                ],
                "input"       : [
                        "locations": ["Pont-de-Veyle"],
                        "area"     : -1],
                "output"      : [
                        "database":
                                ["user"    : "sa",
                                 "password": "",
                                 "url"     : "jdbc:h2://" + dirFile.absolutePath + File.separator + "geoclimate_chain_db_output;AUTO_SERVER=TRUE",
                                 "tables"  : [
                                         "rsu_indicators": "rsu_indicators",
                                         "rsu_lcz"       : "rsu_lcz"]]],
                "parameters"  :
                        ["distance"    : 0,
                         rsu_indicators: ["indicatorUse" : ["LCZ"],
                                          "svfSimplified": true]
                        ]
        ]
        OSM.workflow(osm_parmeters)
    }


    @Test
    void testOSMTEB() {
        String directory = folder.absolutePath + File.separator + "testOSMTEB"
        File dirFile = new File(directory)
        dirFile.delete()
        dirFile.mkdir()
        def osm_parmeters = [
                "description" : "Example of configuration file to run the OSM workflow and store the result in a folder",
                "geoclimatedb": [
                        "folder": dirFile.absolutePath,
                        "name"  : "geoclimate_chain_db;AUTO_SERVER=TRUE",
                        "delete": true
                ],
                "input"       : [
                        "locations": ["Pont-de-Veyle"]],
                "output"      : [
                        "folder": directory],
                "parameters"  :
                        [
                                rsu_indicators: [
                                        "unit"         : "GRID",
                                        "indicatorUse" : ["TEB"],
                                        "svfSimplified": true
                                ]
                        ]
        ]
        OSM.workflow(createOSMConfigFile(osm_parmeters, directory))
    }

    @Test
    void testRoadTrafficAndNoiseIndicators() {
        String directory = folder.absolutePath + File.separator + "testRoad_traffic"
        File dirFile = new File(directory)
        dirFile.delete()
        dirFile.mkdir()

        def osm_parmeters = [
                "description" : "Example of configuration file to run only the road traffic estimation",
                "geoclimatedb": [
                        "folder": dirFile.absolutePath,
                        "name"  : "geoclimate_chain_db;AUTO_SERVER=TRUE",
                        "delete": false
                ],
                "input"       : [
                        "locations": ["Pont-de-Veyle"]],
                "output"      : [
                        "folder": ["path"  : directory,
                                   "tables": ["road_traffic", "ground_acoustic"]]],
                "parameters"  :
                        ["road_traffic"    : true,
                         "noise_indicators": [
                                 "ground_acoustic": true
                         ]
                        ]
        ]
        Map process = OSM.WorkflowOSM.workflow(osm_parmeters)
        def roadTableName = process["Pont-de-Veyle"]["road_traffic"]
        assertNotNull(roadTableName)
        def ground_acoustic = process["Pont-de-Veyle"]["ground_acoustic"]
        assertNotNull(ground_acoustic)
        H2GIS h2gis = H2GIS.open("${directory + File.separator}geoclimate_chain_db;AUTO_SERVER=TRUE")
        assertTrue h2gis.firstRow("select count(*) as count from $roadTableName where road_type is not null".toString()).count > 0
        assertTrue h2gis.firstRow("select count(*) as count from $ground_acoustic where layer in ('road', 'building')".toString()).count == 0
        assertTrue h2gis.rows("select distinct(g) as g from $ground_acoustic where layer = 'water'".toString()).size() == 1

    }

    @Disabled
    //Use it for debug
    @Test
    void testIntegration() {
        String directory = "/tmp/geoclimate"
        File dirFile = new File(directory)
        dirFile.delete()
        dirFile.mkdir()
        def location = "Redon"
       //def nominatim = org.orbisgis.geoclimate.osmtools.OSMTools.Utilities.getNominatimData("Redon")
       // location = nominatim.bbox

<<<<<<< HEAD
        //location=[47.4, -4.8, 47.6, -4.6]
=======
        //location=[43.725068,7.297883,43.727635,7.301284]
>>>>>>> 304a0be2

        def osm_parmeters = [
                "description" : "Example of configuration file to run the OSM workflow and store the result in a folder",
                "geoclimatedb": [
                        "folder": dirFile.absolutePath,
                        "name"  : "geoclimate_test_integration;AUTO_SERVER=TRUE;",
                        "delete": false
                ],
                "input"       : [
                        "locations": [location],//["Pont-de-Veyle"],//[nominatim["bbox"]],//["Lorient"],
                         "area": 2800,
                        /*"timeout":182,
                        "maxsize": 536870918,
                        "endpoint":"https://lz4.overpass-api.de/api"*/],
                "output"      : [
                        "folder": directory]
                ,
                "parameters"  :
                        ["distance"                                             : 0,
                         "rsu_indicators"                                       : [

                                 "indicatorUse": ["LCZ"] //, "UTRF", "TEB"]

                         ]/*,"grid_indicators": [
                                "x_size": 200,
                                "y_size": 200,
                                //"rowCol": true,
                                "indicators":  ["BUILDING_FRACTION","BUILDING_HEIGHT", "BUILDING_POP",
                                                //"BUILDING_TYPE_FRACTION",
                                                "WATER_FRACTION","VEGETATION_FRACTION",
                                                "ROAD_FRACTION", "IMPERVIOUS_FRACTION",
                                                "LCZ_PRIMARY",
                                                //"BUILDING_HEIGHT_WEIGHTED", //"BUILDING_SURFACE_DENSITY",  "SEA_LAND_FRACTION",
                                                "ASPECT_RATIO",//"SVF",
                                                "HEIGHT_OF_ROUGHNESS_ELEMENTS", "TERRAIN_ROUGHNESS_CLASS"]
                        ],    "worldpop_indicators": true,
                         "road_traffic"                                         : true,
                         "noise_indicators"                                     : [
                                 "ground_acoustic": true
                         ]*/
                        ]
        ]
        OSM.workflow(osm_parmeters)
    }

    @Disabled
    //Use it for debug
    @Test
    void testwrf() {
        String directory = "/tmp/geoclimate"
        String geoclimate_init_dir = "/home/decide/Data/WRF/Data/output/osm_57.696809_11.918449_57.711667_11.947289"
        File dirFile = new File(directory)
        dirFile.delete()
        dirFile.mkdir()
        def test = "test"
        def wrf_indicators = ["BUILDING_FRACTION", "BUILDING_HEIGHT", "BUILDING_HEIGHT_WEIGHTED",
                              "BUILDING_TYPE_FRACTION", "WATER_FRACTION", "VEGETATION_FRACTION",
                              "ROAD_FRACTION", "IMPERVIOUS_FRACTION",
                              "FREE_EXTullERNAL_FACADE_DENSITY", "BUILDING_SURFACE_DENSITY",
                              "BUILDING_HEIGHT_DIST", "FRONTAL_AREA_INDEX", "SEA_LAND_FRACTION"]
        def databasePath = '/home/decide/Data/WRF/Data/output/geoclimate_chain_dbtest;AUTO_SERVER=TRUE'
        def h2gis_properties = ["databaseName": databasePath, "user": "sa", "password": ""]
        def datasource = H2GIS.open(h2gis_properties)
        def srid_calc = 3007
        def x_size = 100
        def y_size = 100
        def prefixName = "UPDATED_HEIGHTTEST"
        def buildingUpdated = prefixName + "_BUILDING"

        def id_zone = [57.696809, 11.918449, 57.711667, 11.947289]
        def roadFile = "road"
        def vegetationFile = "vegetation"
        def waterFile = "water"
        def railFile = "rail"
        def imperviousFile = "impervious"
        def zoneFile = "zone"
        def sea_land_maskFile = "sea_land_mask"
        def filesToLoad = ["$roadFile"         : roadFile + test, "$vegetationFile": vegetationFile + test,
                           "$waterFile"        : waterFile + test, "$railFile": railFile + test,
                           "$imperviousFile"   : imperviousFile + test, "$zoneFile": zoneFile + test,
                           "$sea_land_maskFile": sea_land_maskFile + test]
        filesToLoad.each { file, tab ->
            println("$geoclimate_init_dir/${file}.geojson")
            datasource.load("$geoclimate_init_dir/${file}.geojson", tab, true)
        }

        def geomEnv = datasource.firstRow("SELECT ST_TRANSFORM(ST_EXTENT(the_geom), $srid_calc) AS geom FROM $zoneFile$test".toString()).geom
        def rasterizedIndicators
        def rsuLczUpdated = "UPDATED_HEIGHTTEST_RSU_LCZ"
        println(""" Grid indicators are calculated """)
        def gridProcess = Geoindicators.WorkflowGeoIndicators.createGrid()
        if (gridProcess.execute(datasource: datasource, envelope: geomEnv,
                x_size: x_size, y_size: y_size,
                srid: srid_calc, rowCol: false)) {
            def gridTableName = gridProcess.results.outputTableName
            def computeRasterizedIndicators = Geoindicators.WorkflowGeoIndicators.rasterizeIndicators()
            if (!computeRasterizedIndicators.execute(datasource: datasource,
                    grid: gridTableName,
                    list_indicators: wrf_indicators,
                    building: buildingUpdated,
                    rsu_lcz: rsuLczUpdated,
                    sea_land_mask: sea_land_maskFile + test,
                    vegetation: vegetationFile + test,
                    water: waterFile + test,
                    impervious: imperviousFile + test,
                    road: roadFile + test,
                    prefixName: prefixName)) {
                println("Could not rasterized indicators")
            }
            rasterizedIndicators = computeRasterizedIndicators.results.outputTableName
        }
        def reproject = false
        def deleteOutputData = true
        def outputFolder = new File('/home/decide/Data/WRF/Data/output/updated')
        def subFolder = new File(outputFolder.getAbsolutePath() + File.separator + "osm_" + id_zone)
        Geoindicators.WorkflowUtilities.saveToAscGrid("grid_indicators", subFolder, "grid_indicators", datasource, 3007, reproject, deleteOutputData)
    }

    @Test
    //Integration tests
    @Disabled
    void testOSMConfigurationFile() {
        def configFile = getClass().getResource("config/osm_workflow_placename_folderoutput.json").toURI()
        //configFile =getClass().getResource("config/osm_workflow_envelope_folderoutput.json").toURI()
        OSM.WorkflowOSM.workflow(configFile)
    }


    @Test
    void testEstimateBuildingWithAllInputHeight() {
        String directory = folder.absolutePath + File.separator + "test_building_height"
        File dirFile = new File(directory)
        dirFile.delete()
        dirFile.mkdir()
        def osm_parmeters = [
                "geoclimatedb": [
                        "folder": dirFile.absolutePath,
                        "name"  : "geoclimate_chain_db",
                        "delete": false
                ],
                "input"       : [
                        "locations": [[43.726898,7.298452,43.727677,7.299632]]],
                "output"      : [
                        "folder": ["path"  : directory,
                                   "tables": ["building", "zone"]]],
                "parameters"  :
                        ["distance"       : 0,
                         rsu_indicators: ["indicatorUse" : ["LCZ"]]
                        ]
        ]
        Map process = OSM.WorkflowOSM.workflow(osm_parmeters)
        def tableNames = process.values()
        def building = tableNames.building[0]
        H2GIS h2gis = H2GIS.open("${directory + File.separator}geoclimate_chain_db;AUTO_SERVER=TRUE")
        assertTrue h2gis.firstRow("select count(*) as count from $building where HEIGHT_WALL>0 and HEIGHT_ROOF>0").count > 0
    }

    @Test
    void testOneSeaLCZ() {
        String directory = folder.absolutePath + File.separator + "test_sea_lcz"
        File dirFile = new File(directory)
        dirFile.delete()
        dirFile.mkdir()
        def osm_parmeters = [
                "geoclimatedb": [
                        "folder": dirFile.absolutePath,
                        "name"  : "sea_lcz_db",
                        "delete": false
                ],
                "input"       : [
                        "locations": [[47.4, -4.8, 47.6, -4.6]]],
                "parameters"  :
                        ["distance"       : 0,
                         rsu_indicators: ["indicatorUse" : ["LCZ"]]
                        ]
        ]
        Map process = OSM.WorkflowOSM.workflow(osm_parmeters)
        def tableNames = process.values()
        def lcz = tableNames.rsu_lcz[0]
        H2GIS h2gis = H2GIS.open("${directory + File.separator}sea_lcz_db;AUTO_SERVER=TRUE")
        def lcz_group=  h2gis.firstRow("select  lcz_primary, count(*) as count from $lcz group by lcz_primary".toString())
        assertTrue(lcz_group.size()==2)
        assertTrue(lcz_group.lcz_primary==107)
        assertTrue(lcz_group.count==1)
    }

    /**
     * Create a configuration file
     * @param osmParameters
     * @param directory
     * @return
     */
    def createOSMConfigFile(def osmParameters, def directory) {
        def json = JsonOutput.toJson(osmParameters)
        def configFilePath = directory + File.separator + "osmConfigFile.json"
        File configFile = new File(configFilePath)
        if (configFile.exists()) {
            configFile.delete()
        }
        configFile.write(json)
        return configFile.absolutePath
    }
}<|MERGE_RESOLUTION|>--- conflicted
+++ resolved
@@ -652,13 +652,7 @@
         def location = "Redon"
        //def nominatim = org.orbisgis.geoclimate.osmtools.OSMTools.Utilities.getNominatimData("Redon")
        // location = nominatim.bbox
-
-<<<<<<< HEAD
         //location=[47.4, -4.8, 47.6, -4.6]
-=======
-        //location=[43.725068,7.297883,43.727635,7.301284]
->>>>>>> 304a0be2
-
         def osm_parmeters = [
                 "description" : "Example of configuration file to run the OSM workflow and store the result in a folder",
                 "geoclimatedb": [
