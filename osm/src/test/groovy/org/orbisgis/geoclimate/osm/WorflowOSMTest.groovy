/**
 * GeoClimate is a geospatial processing toolbox for environmental and climate studies
 * <a href="https://github.com/orbisgis/geoclimate">https://github.com/orbisgis/geoclimate</a>.
 *
 * This code is part of the GeoClimate project. GeoClimate is free software;
 * you can redistribute it and/or modify it under the terms of the GNU
 * Lesser General Public License as published by the Free Software Foundation;
 * version 3.0 of the License.
 *
 * GeoClimate is distributed in the hope that it will be useful, but
 * WITHOUT ANY WARRANTY; without even the implied warranty of MERCHANTABILITY or
 * FITNESS FOR A PARTICULAR PURPOSE. See the GNU Lesser General Public License
 * for more details <http://www.gnu.org/licenses/>.
 *
 *
 * For more information, please consult:
 * <a href="https://github.com/orbisgis/geoclimate">https://github.com/orbisgis/geoclimate</a>
 *
 */
package org.orbisgis.geoclimate.osm

import groovy.json.JsonOutput
import org.apache.commons.io.FileUtils
import org.h2gis.utilities.GeographyUtilities
import org.junit.jupiter.api.BeforeAll
import org.junit.jupiter.api.Disabled
import org.junit.jupiter.api.Test
import org.junit.jupiter.api.io.CleanupMode
import org.junit.jupiter.api.io.TempDir
import org.locationtech.jts.geom.Geometry
import org.orbisgis.data.H2GIS
import org.orbisgis.data.POSTGIS
import org.orbisgis.geoclimate.Geoindicators
import org.orbisgis.geoclimate.osmtools.OSMTools

import static org.junit.jupiter.api.Assertions.*

class WorflowOSMTest extends WorkflowAbstractTest {

    @TempDir(cleanup = CleanupMode.ON_SUCCESS)
    static File folder

    /**
     * This method is used to copy resources from the jar the tmp folder in order to limit
     * the overpass access
     */
    @BeforeAll
    static void copyOSMFiles() {
        //Here we copy osm files stored in resources to avoid overpass query
        def overpass_file_pont_de_veyle = new File(WorflowOSMTest.class.getResource("overpass_pont_de_veyle.osm").toURI())
        //The sha encoding used to set a name to the file by OSMTools
        def pont_de_veyle_query_sha = "4e8e5b748c6b5b571ebac46714aaaeba112045e541facef8623a1fc233004255"
        def copy_pont_de_veyle = new File(System.getProperty("java.io.tmpdir") + File.separator + pont_de_veyle_query_sha + ".osm")
        FileUtils.copyFile(overpass_file_pont_de_veyle, copy_pont_de_veyle)
        def overpass_file_bbox = new File(WorflowOSMTest.class.getResource("overpass_bbox.osm").toURI())
        //The sha encoding used to set a name to the file by OSMTools
        def bbox_query_sha = "5c4099c626089c4dd6f612b77ce6c4c0b7f4ddbd81d1dd2e36598601c972e5da"
        def copy_bbox = new File(System.getProperty("java.io.tmpdir") + File.separator + bbox_query_sha + ".osm")
        FileUtils.copyFile(overpass_file_bbox, copy_bbox)
        def overpass_file_bbox_logger = new File(WorflowOSMTest.class.getResource("overpass_bbox_logger.osm").toURI())
        //The sha encoding used to set a name to the file by OSMTools
        def bbox_logger_query_sha = "7da2d1cd63290068a75fb5f94510c8461e65f5790f9f8c6b97aab8204ef4699e"
        def copy_bbox_logger = new File(System.getProperty("java.io.tmpdir") + File.separator + bbox_logger_query_sha + ".osm")
        FileUtils.copyFile(overpass_file_bbox_logger, copy_bbox_logger)

    }

    @Test
    void osmGeoIndicatorsFromTestFiles() {
        String urlBuilding = new File(getClass().getResource("BUILDING.geojson").toURI()).absolutePath
        String urlRoad = new File(getClass().getResource("ROAD.geojson").toURI()).absolutePath
        String urlRail = new File(getClass().getResource("RAIL.geojson").toURI()).absolutePath
        String urlVeget = new File(getClass().getResource("VEGET.geojson").toURI()).absolutePath
        String urlHydro = new File(getClass().getResource("HYDRO.geojson").toURI()).absolutePath
        String urlZone = new File(getClass().getResource("ZONE.geojson").toURI()).absolutePath

        //TODO enable it for debug purpose
        boolean saveResults = false
        String directory = folder.absolutePath + File.separator + "osm_processchain_geoindicators_redon"
        def prefixName = ""
        def indicatorUse = ["UTRF", "LCZ", "TEB"]
        def svfSimplified = true

        File dirFile = new File(directory)
        dirFile.delete()
        dirFile.mkdir()

        H2GIS datasource = H2GIS.open(dirFile.absolutePath + File.separator + "osm_chain_db;AUTO_SERVER=TRUE")

        String zone = "zone"
        String buildingTableName = "building"
        String roadTableName = "road"
        String railTableName = "rails"
        String vegetationTableName = "veget"
        String hydrographicTableName = "hydro"


        datasource.load(urlBuilding, buildingTableName, true)
        datasource.load(urlRoad, roadTableName, true)
        datasource.load(urlRail, railTableName, true)
        datasource.load(urlVeget, vegetationTableName, true)
        datasource.load(urlHydro, hydrographicTableName, true)
        datasource.load(urlZone, zone, true)
        //Run tests
        geoIndicatorsCalc(dirFile.absolutePath, datasource, zone, buildingTableName, roadTableName,
                railTableName, vegetationTableName, hydrographicTableName, "", "", "",
                saveResults, svfSimplified, indicatorUse, prefixName, false)
    }

    @Test
    void osmGeoIndicatorsFromTestFilesWhenOnlySea() {

        String urlZone = new File(getClass().getResource("ZONE_ONLY_SEA.geojson").toURI()).absolutePath

        //TODO enable it for debug purpose
        boolean saveResults = false
        String directory = folder.absolutePath + File.separator + "osm_processchain_geoindicators_onlysea"
        def prefixName = ""
        def indicatorUse = ["UTRF", "LCZ", "TEB"]
        def svfSimplified = true

        File dirFile = new File(directory)
        dirFile.delete()
        dirFile.mkdir()

        H2GIS datasource = H2GIS.open(dirFile.absolutePath + File.separator + "osm_chain_db;AUTO_SERVER=TRUE")

        String zone = "zone"
        String buildingTableName = "buildings"
        String roadTableName = "road"
        String railTableName = "rails"
        String vegetationTableName = "veget"
        String hydrographicTableName = "hydro"
        String urbanTableName = "urban"
        String sealandTableName = "sealand"
        String imperviousTableName = "impervious"


        datasource.load(urlZone, zone, true)
        datasource """DROP TABLE IF EXISTS $buildingTableName;
                    CREATE TABLE $buildingTableName(THE_GEOM GEOMETRY,
                                                    ID_BUILD INTEGER,
                                                    ID_SOURCE VARCHAR,
                                                    HEIGHT_WALL DOUBLE,
                                                    HEIGHT_ROOF DOUBLE,
                                                    NB_LEV INTEGER,
                                                    TYPE VARCHAR,
                                                    MAIN_USE VARCHAR,
                                                    ZINDEX INTEGER,
                                                    ROOF_SHAPE VARCHAR)"""
        datasource """DROP TABLE IF EXISTS $roadTableName;
                    CREATE TABLE $roadTableName(THE_GEOM GEOMETRY,
                                                ID_ROAD INTEGER,
                                                ID_SOURCE VARCHAR,
                                                WIDTH DOUBLE,
                                                TYPE VARCHAR,
                                                CROSSING VARCHAR,
                                                SURFACE VARCHAR,
                                                SIDE_WALK VARCHAR,
                                                MAXSPEED INTEGER,
                                                DIRECTION INTEGER,
                                                ZINDEX INTEGER,
                                                TUNNEL INTEGER)"""
        datasource """DROP TABLE IF EXISTS $railTableName;
                    CREATE TABLE $railTableName(THE_GEOM GEOMETRY,
                                                ID_RAIL INTEGER,
                                                ID_SOURCE VARCHAR,
                                                WIDTH DOUBLE,
                                                TYPE VARCHAR,
                                                CROSSING VARCHAR,
                                                USAGE VARCHAR,
                                                ZINDEX INTEGER)"""
        datasource """DROP TABLE IF EXISTS $vegetationTableName;
                    CREATE TABLE $vegetationTableName(THE_GEOM GEOMETRY,
                                                    ID_VEGET INTEGER,
                                                    ID_SOURCE VARCHAR,
                                                    HEIGHT_CLASS VARCHAR,
                                                    ZINDEX INTEGER)"""
        datasource """DROP TABLE IF EXISTS $hydrographicTableName;
                    CREATE TABLE $hydrographicTableName(THE_GEOM GEOMETRY,
                                                    ID_WATER INTEGER,
                                                    ID_SOURCE VARCHAR,
                                                    TYPE VARCHAR,
                                                    ZINDEX INTEGER)"""
        datasource """DROP TABLE IF EXISTS $urbanTableName;
                    CREATE TABLE $urbanTableName(THE_GEOM GEOMETRY,
                                                ID_URBAN INTEGER,
                                                ID_SOURCE VARCHAR,
                                                TYPE VARCHAR,
                                                MAIN_USE VARCHAR)"""
        datasource """DROP TABLE IF EXISTS $sealandTableName;
                    CREATE TABLE $sealandTableName(THE_GEOM GEOMETRY,
                                                ID INTEGER,
                                                TYPE VARCHAR)"""
        datasource """DROP TABLE IF EXISTS $imperviousTableName;
                    CREATE TABLE $imperviousTableName(THE_GEOM GEOMETRY,
                                                ID_IMPERVIOUS INTEGER,
                                                TYPE VARCHAR)"""

        //Run tests
        geoIndicatorsCalc(dirFile.absolutePath, datasource, zone, buildingTableName, roadTableName,
                railTableName, vegetationTableName, hydrographicTableName, imperviousTableName, sealandTableName, "",
                saveResults, svfSimplified, indicatorUse, prefixName, true)
    }

    /**
     * Save the geoclimate result to an H2GIS database
     */
    @Test
    void osmWorkflowToH2Database() {
        String directory = folder.absolutePath + File.separator + "osmWorkflowToH2Database"
        File dirFile = new File(directory)
        dirFile.delete()
        dirFile.mkdir()
        def osm_parmeters = [
                "description" : "Example of configuration file to run the OSM workflow and store the result into a database",
                "geoclimatedb": [
                        "folder": dirFile.absolutePath,
                        "name"  : "geoclimate_chain_db;AUTO_SERVER=TRUE",
                        "delete": false
                ],
                "input"       : [
                        "locations": ["Pont-de-Veyle"]],
                "output"      : [
                        "database":
                                ["user"    : "sa",
                                 "password": "",
                                 "url"     : "h2://" + dirFile.absolutePath + File.separator + "geoclimate_chain_db_output;AUTO_SERVER=TRUE",
                                 "tables"  : [
                                         "rsu_indicators": "rsu_indicators",
                                         "rsu_lcz"       : "rsu_lcz",
                                         "building_updated": "building_updated"]]],
                "parameters"  :
                        ["distance"    : 0,
                         rsu_indicators: ["indicatorUse" : ["LCZ"],
                                          "svfSimplified": true]
                        ]
        ]
        OSM.workflow(osm_parmeters)
        H2GIS outputdb = H2GIS.open(dirFile.absolutePath + File.separator + "geoclimate_chain_db_output;AUTO_SERVER=TRUE")
        def rsu_indicatorsTable = outputdb.getTable("rsu_indicators")
        assertNotNull(rsu_indicatorsTable)
        assertTrue(rsu_indicatorsTable.getRowCount() > 0)
        def rsu_lczTable = outputdb.getTable("rsu_lcz")
        assertNotNull(rsu_lczTable)
        assertTrue(rsu_lczTable.getRowCount() > 0)
        def building_updated = outputdb.getTable("building_updated")
        assertNotNull(building_updated)
        assertTrue(building_updated.getRowCount() > 0)

    }

    /**
     * Save the geoclimate result to a PostGIS database
     */
    @Test
    void osmWorkflowToPostGISDatabase() {
        String directory = folder.absolutePath + File.separator + "osmWorkflowToPostGISDatabase"
        File dirFile = new File(directory)
        dirFile.delete()
        dirFile.mkdir()
        def osm_parmeters = [
                "description" : "Example of configuration file to run the OSM workflow and store the result in a folder",
                "geoclimatedb": [
                        "folder": dirFile.absolutePath,
                        "name"  : "geoclimate_chain_db;AUTO_SERVER=TRUE",
                        "delete": false
                ],
                "input"       : [
                        "locations": ["Pont-de-Veyle"]],
                "output"      : [
                        "database":
                                ["user"    : "orbisgis",
                                 "password": "orbisgis",
                                 "url"     : "postgis://localhost:5432/orbisgis_db",
                                 "tables"  : [
                                         "rsu_indicators"         : "rsu_indicators",
                                         "rsu_lcz"                : "rsu_lcz",
                                         "zone"                   : "zone",
                                         "grid_indicators"        : "grid_indicators",
                                         "building_updated": "building_updated"]]],
                "parameters"  :
                        ["distance"       : 0,
                         rsu_indicators   : ["indicatorUse" : ["LCZ"],
                                             "svfSimplified": true],
                         "grid_indicators": [
                                 "x_size"    : 1000,
                                 "y_size"    : 1000,
                                 "indicators": ["ROAD_FRACTION"]
                         ]
                        ]
        ]
        OSM.workflow(osm_parmeters)
        def postgis_dbProperties = [databaseName: 'orbisgis_db',
                                    user        : 'orbisgis',
                                    password    : 'orbisgis',
                                    url         : 'jdbc:postgresql://localhost:5432/'
        ]
        POSTGIS postgis = POSTGIS.open(postgis_dbProperties);
        if (postgis) {
            def rsu_indicatorsTable = postgis.getTable("rsu_indicators")
            assertNotNull(rsu_indicatorsTable)
            assertTrue(rsu_indicatorsTable.getRowCount() > 0)
            def rsu_lczTable = postgis.getTable("rsu_lcz")
            assertNotNull(rsu_lczTable)
            assertTrue(rsu_lczTable.getRowCount() > 0)
            def zonesTable = postgis.getTable("zone")
            assertNotNull(zonesTable)
            assertTrue(zonesTable.getRowCount() > 0)
            def gridTable = postgis.getTable("grid_indicators")
            assertNotNull(gridTable)
            assertTrue(gridTable.getRowCount() > 0)
            def building_updated = postgis.getTable("building_updated")
            assertNotNull(building_updated)
            assertTrue(building_updated.getRowCount() > 0)
        }
    }

    @Test
    void testOSMWorkflowFromPlaceNameWithSrid() {
        String directory = folder.absolutePath + File.separator + "testOSMWorkflowFromPlaceNameWithSrid"
        File dirFile = new File(directory)
        dirFile.delete()
        dirFile.mkdir()
        def osm_parmeters = [
                "description" : "Example of configuration file to run the OSM workflow and store the results in a folder",
                "geoclimatedb": [
                        "folder": dirFile.absolutePath,
                        "name"  : "geoclimate_chain_db;AUTO_SERVER=TRUE",
                        "delete": false
                ],
                "input"       : [
                        "locations": ["Pont-de-Veyle"]],
                "output"      : [
                        "folder": directory,
                        "srid"  : 4326],
                "parameters"  :
                        ["distance"    : 0,
                         rsu_indicators: ["indicatorUse" : ["LCZ"],
                                          "svfSimplified": true]
                        ]
        ]
        OSM.workflow(osm_parmeters)
        //Test the SRID of all output files
        def geoFiles = []
        def folder = new File("${directory + File.separator}osm_Pont-de-Veyle")
        folder.eachFileRecurse groovy.io.FileType.FILES, { file ->
            if (file.name.toLowerCase().endsWith(".fgb")) {
                geoFiles << file.getAbsolutePath()
            }
        }
        H2GIS h2gis = H2GIS.open("${directory + File.separator}geoclimate_chain_db;AUTO_SERVER=TRUE")
        geoFiles.eachWithIndex { geoFile, index ->
            def tableName = h2gis.load(geoFile, true)
            if(h2gis.getRowCount(tableName)>0) {
                assertEquals(4326, h2gis.getSpatialTable(tableName).srid)
            }
        }
    }

    @Test
    void testOSMWorkflowFromBbox() {
        String directory = folder.absolutePath + File.separator + "testOSMWorkflowFromBbox"
        File dirFile = new File(directory)
        dirFile.delete()
        dirFile.mkdir()
        def bbox = [38.89557963573336, -77.03930318355559, 38.89944983078282, -77.03364372253417]
        def osm_parmeters = [
                "description" : "Example of configuration file to run the OSM workflow and store the result in a folder",
                "geoclimatedb": [
                        "folder": dirFile.absolutePath,
                        "name"  : "geoclimate_chain_db;AUTO_SERVER=TRUE",
                        "delete": true
                ],
                "input"       : [
                        "locations": [bbox]],
                "output"      : [
                        "folder": directory]
        ]
        OSM.WorkflowOSM.workflow(osm_parmeters)
        def folder = new File(directory + File.separator + "osm_" + bbox.join("_"))
        def countFiles = 0;
        folder.eachFileRecurse groovy.io.FileType.FILES, { file ->
            if (file.name.toLowerCase().endsWith(".fgb")) {
                countFiles++
            }
        }
        assertEquals(10, countFiles)
    }

    @Disabled
    @Test
    void testOSMWorkflowFromPoint() {
        String directory = folder.absolutePath + File.separator + "testOSMWorkflowFromPoint"
        File dirFile = new File(directory)
        dirFile.delete()
        dirFile.mkdir()
        def bbox = OSM.bbox(48.78146, -3.01115, 100)
        def osm_parmeters = [
                "description" : "Example of configuration file to run the OSM workflow and store the result in a folder",
                "geoclimatedb": [
                        "folder": dirFile.absolutePath,
                        "name"  : "geoclimate_chain_db;AUTO_SERVER=TRUE",
                        "delete": true
                ],
                "input"       : [
                        "locations": [bbox]],
                "output"      : [
                        "folder": directory]
        ]
        OSM.WorkflowOSM.workflow(osm_parmeters)
        def folder = new File(directory + File.separator + "osm_" + bbox.join("_"))
        def resultFiles = []
        folder.eachFileRecurse groovy.io.FileType.FILES, { file ->
            if (file.name.toLowerCase().endsWith(".fgb")) {
                resultFiles << file.getAbsolutePath()
            }
        }
        assertTrue(resultFiles.size() == 1)
        assertTrue(resultFiles.get(0) == folder.absolutePath + File.separator + "zone.fgb")
    }

    @Test
    void testOSMWorkflowBadOSMFilters() {
        String directory = folder.absolutePath + File.separator + "testOSMWorkflowBadOSMFilters"
        File dirFile = new File(directory)
        dirFile.delete()
        dirFile.mkdir()
        def osm_parmeters = [
                "description" : "Example of configuration file to run the OSM workflow and store the results in a folder",
                "geoclimatedb": [
                        "folder": dirFile.absolutePath,
                        "name"  : "geoclimate_chain_db;AUTO_SERVER=TRUE",
                        "delete": true
                ],
                "input"       : [
                        "locations": ["", [-3.0961382389068604, -3.1055688858032227,]]],
                "output"      : [
                        "folder": directory]
        ]
        OSM.workflow(osm_parmeters)
    }

    @Test
    void workflowWrongMapOfWeights() {
        String directory = folder.absolutePath + File.separator + "workflowWrongMapOfWeights"
        File dirFile = new File(directory)
        dirFile.delete()
        dirFile.mkdir()
        def osm_parmeters = [
                "description" : "Example of configuration file to run the OSM workflow and store the resultst in a folder",
                "geoclimatedb": [
                        "folder": dirFile.absolutePath,
                        "name"  : "geoclimate_chain_db;AUTO_SERVER=TRUE",
                        "delete": true
                ],
                "input"       : [
                        "locations": ["Pont-de-Veyle"]],
                "output"      : [
                        "folder": directory],
                "parameters"  :
                        ["distance"    : 100,
                         "hLevMin"     : 3,
                         rsu_indicators: ["indicatorUse" : ["LCZ"],
                                          "svfSimplified": true,
                                          "mapOfWeights" :
                                                  ["sky_view_factor"             : 1,
                                                   "aspect_ratio"                : 1,
                                                   "building_surface_fraction"   : 1,
                                                   "impervious_surface_fraction" : 1,
                                                   "pervious_surface_fraction"   : 1,
                                                   "height_of_roughness_elements": 1,
                                                   "terrain_roughness_length"    : 1,
                                                   "terrain_roughness_class"     : 1]]
                        ]
        ]
        assertThrows(Exception.class, () -> OSM.workflow(osm_parmeters))
    }

    @Test
    void testGrid_Indicators() {
        String directory = folder.absolutePath + File.separator + "testGrid_Indicators"
        File dirFile = new File(directory)
        dirFile.delete()
        dirFile.mkdir()
        def osm_parmeters = [
                "description" : "Example of configuration file to run the grid indicators",
                "geoclimatedb": [
                        "folder": dirFile.absolutePath,
                        "name"  : "geoclimate_chain_db;AUTO_SERVER=TRUE",
                        "delete": false
                ],
                "input"       : [
                        "locations": ["Pont-de-Veyle"]],
                "output"      : [
                        "folder": ["path"  : directory,
                                   "tables": ["grid_indicators", "zone"]]],
                "parameters"  :
                        ["distance"       : 0,
                         "grid_indicators": [
                                 "x_size"    : 1000,
                                 "y_size"    : 1000,
                                 "indicators": ["WATER_FRACTION", "LCZ_PRIMARY"],
                                 "output"    : "asc"
                         ]
                        ]
        ]
        Map process = OSM.WorkflowOSM.workflow(osm_parmeters)
        def tableNames = process.values()
        def gridTable = tableNames.grid_indicators[0]
        H2GIS h2gis = H2GIS.open("${directory + File.separator}geoclimate_chain_db;AUTO_SERVER=TRUE")
        assertTrue h2gis.firstRow("select count(*) as count from $gridTable where water_permanent_fraction + water_intermittent_fraction>0").count > 0
        def grid_file = new File("${directory + File.separator}osm_Pont-de-Veyle${File.separator}grid_indicators_water_permanent_fraction.asc")
        h2gis.execute("DROP TABLE IF EXISTS water_grid; CALL ASCREAD('${grid_file.getAbsolutePath()}', 'water_grid')")
        assertTrue h2gis.firstRow("select count(*) as count from water_grid").count == 6
        assertEquals(6, h2gis.firstRow("select count(*) as count from $gridTable where LCZ_PRIMARY is not null").count)
     }

    @Test
    void testLoggerZones() {
        String directory = folder.absolutePath + File.separator + "testLoggerZones"
        File dirFile = new File(directory)
        dirFile.delete()
        dirFile.mkdir()
        def osm_parmeters = [
                "description" : "Example of configuration file to run the grid indicators",
                "geoclimatedb": [
                        "folder": dirFile.absolutePath,
                        "name"  : "geoclimate_chain_db;AUTO_SERVER=TRUE",
                        "delete": false
                ],
                "input"       : [
                        "locations": [[48.49749, 5.25349, 48.58082, 5.33682]]],
                "output"      : [
                        "folder": ["path"  : directory,
                                   "tables": ["grid_indicators", "zone"]]],
                "parameters"  :
                        ["distance"       : 0,
                         "grid_indicators": [
                                 "x_size"    : 10,
                                 "y_size"    : 10,
                                 rowCol      : true,
                                 "indicators": ["WATER_FRACTION"],
                                 "output"    : "asc"
                         ]
                        ]
        ]
        OSM.workflow(osm_parmeters)
    }

    @Test
    void osmWrongAreaSize() {
        String directory = folder.absolutePath + File.separator + "osmWrongAreaSize"
        File dirFile = new File(directory)
        dirFile.delete()
        dirFile.mkdir()
        def osm_parmeters = [
                "description" : "Example of configuration file to run the OSM workflow and store the result into a database",
                "geoclimatedb": [
                        "folder": dirFile.absolutePath,
                        "name"  : "geoclimate_chain_db;AUTO_SERVER=TRUE",
                        "delete": false
                ],
                "input"       : [
                        "locations": ["Pont-de-Veyle"],
                        "area"     : -1],
                "output"      : [
                        "database":
                                ["user"    : "sa",
                                 "password": "",
                                 "url"     : "h2://" + dirFile.absolutePath + File.separator + "geoclimate_chain_db_output;AUTO_SERVER=TRUE",
                                 "tables"  : [
                                         "rsu_indicators": "rsu_indicators",
                                         "rsu_lcz"       : "rsu_lcz"]]],
                "parameters"  :
                        ["distance"    : 0,
                         rsu_indicators: ["indicatorUse" : ["LCZ"],
                                          "svfSimplified": true]
                        ]
        ]
        assertThrows(Exception.class, () -> OSM.workflow(osm_parmeters))
    }


    @Test
    void testOSMTEB() {
        String directory = folder.absolutePath + File.separator + "testOSMTEB"
        File dirFile = new File(directory)
        dirFile.delete()
        dirFile.mkdir()
        def osm_parmeters = [
                "description" : "Example of configuration file to run the OSM workflow and store the result in a folder",
                "geoclimatedb": [
                        "folder": dirFile.absolutePath,
                        "name"  : "geoclimate_chain_db;AUTO_SERVER=TRUE",
                        "delete": true
                ],
                "input"       : [
                        "locations": ["Pont-de-Veyle"]],
                "output"      : [
                        "folder": directory],
                "parameters"  :
                        [
                                rsu_indicators: [
                                        "indicatorUse" : ["TEB"],
                                        "svfSimplified": true
                                ]
                        ]
        ]
        OSM.workflow(createOSMConfigFile(osm_parmeters, directory))
    }

    @Test
    void testTarget() {
        String directory = folder.absolutePath + File.separator + "testTarget"
        File dirFile = new File(directory)
        dirFile.delete()
        dirFile.mkdir()
        def osm_parmeters = [
                "description" : "Compute the Target land input",
                "geoclimatedb": [
                        "folder": dirFile.absolutePath,
                        "name"  : "geoclimate_chain_db",
                        "delete": false
                ],
                "input"       : [
                        "locations": ["Pont-de-Veyle"]
                        ],
                "output"      : [
                        "folder": directory],
                "parameters"  :
                        [
                                rsu_indicators: [
                                        "indicatorUse" : ["TARGET"]
                                ]
                        ]
        ]
        Map process = OSM.WorkflowOSM.workflow(osm_parmeters)
        def tableNames = process.values()
        def targetGrid = tableNames.grid_target[0]
        H2GIS h2gis = H2GIS.open("${directory + File.separator}geoclimate_chain_db")
        assertEquals(h2gis.getRowCount(targetGrid), h2gis.firstRow("""select count(*) as count from $targetGrid 
        where \"roof\"+ \"road\"+ \"watr\"+\"conc\"+\"Veg\" + \"dry\" + \"irr\" >=1""").count)
    }

    @Test
    void testTargetGridSize() {
        String directory = folder.absolutePath + File.separator + "testOSMTEB"
        File dirFile = new File(directory)
        dirFile.delete()
        dirFile.mkdir()
        def osm_parmeters = [
                "description" : "Compute the target land input",
                "geoclimatedb": [
                        "folder": dirFile.absolutePath,
                        "name"  : "geoclimate_chain_db",
                        "delete": false
                ],
                "input"       : [
                        "locations": ["Pont-de-Veyle"]],
                "output"      : [
                        "folder": directory],
                "parameters"  :
                        [
                                rsu_indicators: ["indicatorUse" : ["TARGET", "LCZ"]
                                ],"grid_indicators"   : [
                                "x_size"    : 200,
                                "y_size"    : 200,
                                "indicators": [
                                        "LCZ_PRIMARY"]
                        ]
                        ]
        ]
        Map process = OSM.WorkflowOSM.workflow(osm_parmeters)
        def tableNames = process.values()
        def targetGrid = tableNames.grid_target[0]
        H2GIS h2gis = H2GIS.open("${directory + File.separator}geoclimate_chain_db")
        assertEquals(h2gis.getRowCount(targetGrid), h2gis.firstRow("""select count(*) as count from $targetGrid 
        where \"roof\"+ \"road\"+ \"watr\"+\"conc\"+\"Veg\" + \"dry\" + \"irr\" >=1""").count)
        def gridIndicators = tableNames.grid_indicators[0]
        assertTrue(h2gis.getColumnNames(gridIndicators).contains("LCZ_PRIMARY"))
    }

    @Test
    void testRoadTrafficAndNoiseIndicators() {
        String directory = folder.absolutePath + File.separator + "testRoad_traffic"
        File dirFile = new File(directory)
        dirFile.delete()
        dirFile.mkdir()
        def osm_parmeters = [
                "description" : "Example of configuration file to run only the road traffic estimation",
                "geoclimatedb": [
                        "folder": dirFile.absolutePath,
                        "name"  : "geoclimate_chain_db;AUTO_SERVER=TRUE",
                        "delete": false
                ],
                "input"       : [
                        "locations": ["Pont-de-Veyle"]],
                "output"      : [
                        "folder": ["path"  : directory,
                                   "tables": ["road_traffic", "ground_acoustic"]]],
                "parameters"  :
                        ["road_traffic"    : true,
                         "noise_indicators": [
                                 "ground_acoustic": true
                         ]
                        ]
        ]
        Map process = OSM.WorkflowOSM.workflow(osm_parmeters)
        def roadTableName = process["Pont-de-Veyle"]["road_traffic"]
        assertNotNull(roadTableName)
        def ground_acoustic = process["Pont-de-Veyle"]["ground_acoustic"]
        assertNotNull(ground_acoustic)
        H2GIS h2gis = H2GIS.open("${directory + File.separator}geoclimate_chain_db;AUTO_SERVER=TRUE")
        assertTrue h2gis.firstRow("select count(*) as count from $roadTableName where road_type is not null".toString()).count > 0
        assertTrue h2gis.firstRow("select count(*) as count from $ground_acoustic where layer in ('road', 'building')".toString()).count == 0
        assertTrue h2gis.rows("select distinct(g) as g from $ground_acoustic where layer = 'water'".toString()).size() == 1
    }

    @Disabled
    //Use it to test a list of bboxs collect from various user feedback
    @Test
    void testLCZBBOXFeedback() {
        String directory = "/tmp/geoclimate"
        File dirFile = new File(directory)
        dirFile.delete()
        dirFile.mkdir()
        def location= [15.004311, 108.55263, 15.094142, 108.64575] //visual validation in a GIS
        location= [15.094142,108.73887,15.183973,108.83199] //visual validation in a GIS
        location = [62.027935,129.76294,62.045902,129.80127] //visual validation in a GIS
        location =[40.70075,-74.03082,40.709732,-74.01897] //visual validation in a GIS
        location=[40.70075,-74.01897,40.709732,-74.00712] //visual validation in a GIS
        location=[53.242824,-9.103203,53.299902,-8.915749] //visual validation in a GIS
        //location=[48.882799,2.221194,48.899165,2.259474]

        def osm_parmeters = [
                "description" : "Example of configuration file to run the OSM workflow and store the result in a folder",
                "geoclimatedb": [
                        "folder": dirFile.absolutePath,
                        "name"  : "geoclimate_test_bbox;",
                        "delete": false
                ],
                "input"       : [
                        "locations": [location],
                        "area"     : 2800],
                "output"      : [
                        "folder": directory]
                ,
                "parameters"  :
                        [
                         "rsu_indicators"       : [
                                 //"surface_urban_areas":0,
                                 //"surface_vegetation":1500,
                                 "indicatorUse": ["LCZ"]
                         ]
                        ]
        ]
        OSM.workflow(osm_parmeters)
    }

    @Disabled
    //Use it for debug
    @Test
    void testIntegration() {
        String directory = "/tmp/geoclimate"
        File dirFile = new File(directory)
        dirFile.delete()
        dirFile.mkdir()
        def location = "Redon"
<<<<<<< HEAD
        //location = [53.242824,-9.103203,53.299902,-8.915749]
=======
        location = [43.4, 1.4, 43.6, 1.6]
>>>>>>> 91f32397
        //def nominatim = OSMTools.Utilities.getNominatimData("Redon")
        def grid_size = 100
        //location =[47.214976592711274,-1.6425595375815742,47.25814872718718,-1.5659501122281323]
        //location=[47.215334,-1.558058,47.216646,-1.556185]
        //location = [nominatim.bbox]
        def location1= [47.642695,-2.777953,47.648651,-2.769413]
        def location2= [47.642723,-2.769456,47.648622,-2.761259]

        //Farm land pb
        location1  = [50.957075,1.946297,50.988314,2.027321]

        //location = [[47.504374,-0.479279,47.516621,-0.454495]]

        /* location =[ 48.84017284026897,
                    2.3061887733275785,
                    48.878115442982086,
                    2.36742047202511]*/

        // Disable this if you want to compute a grid of domains
        // location = computeDomains(location1, 500)
        def osm_parmeters = [
                "description" : "Example of configuration file to run the OSM workflow and store the result in a folder",
                "geoclimatedb": [
                        "folder": dirFile.absolutePath,
                        "name"  : "geoclimate_test_integration;",
                        "delete": false
                ],
                "input"       : [
                        "locations": [location],//["Pont-de-Veyle"],//[nominatim["bbox"]],//["Lorient"],
                        "area":100000,
                        "timeout":1800,
                        "maxsize":1036870912
                        //"date":"2017-12-31T19:20:00Z",
                        /*"timeout":182,
                        "maxsize": 536870918,
                        "endpoint":"https://lz4.overpass-api.de/api"*/],
                "output"      : [
                        "folder": directory]
                        /*[
                        "database":
                                ["user"    : "orbisgis",
                                 "password": "orbisgis",
                                 "url"     : "postgis://localhost:5432/orbisgis_db",
                                 "tables"  : [
                                         "rsu_indicators"         : "rsu_indicators",
                                         "rsu_lcz"                : "rsu_lcz",
                                         "zone"                   : "zone"]]]*/
                ,
                "parameters"  :
                        [//"distance"             : 200,
                         "rsu_indicators"       : [
                                 "indicatorUse": ["LCZ", "TEB"] //, "UTRF"]

                         ],
                          "grid_indicators"   : [
                                "x_size"    : grid_size,
                                "y_size"    : grid_size,
                                "rowCol": true,
                                "output" : "geojson",
                                "indicators": [
                                        "BUILDING_FRACTION", "BUILDING_HEIGHT", "BUILDING_POP",
                                        "BUILDING_TYPE_FRACTION", "WATER_FRACTION", "VEGETATION_FRACTION",
                                        "ROAD_FRACTION", "IMPERVIOUS_FRACTION", "FREE_EXTERNAL_FACADE_DENSITY",
                                        "BUILDING_HEIGHT_WEIGHTED", "BUILDING_SURFACE_DENSITY",
                                        "SEA_LAND_FRACTION", "ASPECT_RATIO", "SVF",
                                        "HEIGHT_OF_ROUGHNESS_ELEMENTS", "TERRAIN_ROUGHNESS",
                                        "PROJECTED_FACADE_DENSITY_DIR", "BUILDING_DIRECTION",
                                        "UTRF_AREA_FRACTION", "UTRF_FLOOR_AREA_FRACTION",
                                        "LCZ_PRIMARY", "BUILDING_HEIGHT_DISTRIBUTION", "STREET_WIDTH",
                                        "BUILDING_NUMBER"]
                                //"lcz_lod":1
                        ],
                         /*

                         "road_traffic"                                         : true,
                         "noise_indicators"                                     : [
                                 "ground_acoustic": true
                         ]*/
                        ]
        ]
         OSM.workflow(osm_parmeters)
    }

    /**
     * Method to compute a grid of domains
     * @param osm_zone
     * @param distance
     * @return
     */
    List computeDomains(def osm_zone, float distance){
        H2GIS db = H2GIS.open("/tmp/mydb")
       Geometry geom = OSMTools.Utilities.getArea(osm_zone)

       def lat_lon_bbox_extended = geom.getFactory().toGeometry(GeographyUtilities.expandEnvelopeByMeters(geom.getEnvelopeInternal(), distance))

       db.execute("""
           DROP TABLE IF EXISTS domains;
           CREATE TABLE domains as select * from st_makegrid(ST_GEOMFROMTEXT('$lat_lon_bbox_extended', 4326), 500,500)
       """)
       db.save("domains", "/tmp/domains.geojson", true)

       def location =[]
       db.eachRow("SELECT THE_GEOM from DOMAINS"){
           def env = it.the_geom.getEnvelopeInternal()
           location<<[ env.getMinY() as float,env.getMinX() as float,env.getMaxY() as float,env.getMaxX() as float]
       }
        return location
    }

    @Disabled
    //Use it for debug
    @Test
    void testwrf() {
        String directory = "/tmp/geoclimate"
        String geoclimate_init_dir = "/home/decide/Data/WRF/Data/output/osm_57.696809_11.918449_57.711667_11.947289"
        File dirFile = new File(directory)
        dirFile.delete()
        dirFile.mkdir()
        def test = "test"
        def wrf_indicators = ["BUILDING_FRACTION", "BUILDING_HEIGHT", "BUILDING_HEIGHT_WEIGHTED",
                              "BUILDING_TYPE_FRACTION", "WATER_FRACTION", "VEGETATION_FRACTION",
                              "ROAD_FRACTION", "IMPERVIOUS_FRACTION",
                              "FREE_EXTullERNAL_FACADE_DENSITY", "BUILDING_SURFACE_DENSITY",
                              "BUILDING_HEIGHT_DISTRIBUTION", "FRONTAL_AREA_INDEX", "SEA_LAND_FRACTION"]
        def databasePath = '/tmp/geoclimate_chain_dbtest;AUTO_SERVER=TRUE'
        def h2gis_properties = ["databaseName": databasePath, "user": "sa", "password": ""]
        def datasource = H2GIS.open(h2gis_properties)
        def srid_calc = 3007
        def x_size = 100
        def y_size = 100
        def prefixName = "UPDATED_HEIGHTTEST"
        def buildingUpdated = prefixName + "_BUILDING"

        def id_zone = [57.696809, 11.918449, 57.711667, 11.947289]
        def roadFile = "road"
        def vegetationFile = "vegetation"
        def waterFile = "water"
        def railFile = "rail"
        def imperviousFile = "impervious"
        def zoneFile = "zone"
        def sea_land_maskFile = "sea_land_mask"
        def filesToLoad = ["$roadFile"         : roadFile + test, "$vegetationFile": vegetationFile + test,
                           "$waterFile"        : waterFile + test, "$railFile": railFile + test,
                           "$imperviousFile"   : imperviousFile + test, "$zoneFile": zoneFile + test,
                           "$sea_land_maskFile": sea_land_maskFile + test]
        filesToLoad.each { file, tab ->
            datasource.load("$geoclimate_init_dir/${file}.geojson", tab, true)
        }

        def geomEnv = datasource.firstRow("SELECT ST_TRANSFORM(ST_EXTENT(the_geom), $srid_calc) AS geom FROM $zoneFile$test".toString()).geom
        def rasterizedIndicators
        def rsuLczUpdated = "UPDATED_HEIGHTTEST_RSU_LCZ"
        println(""" Grid indicators are calculated """)
        def gridProcess = Geoindicators.WorkflowGeoIndicators.createGrid(datasource, geomEnv,
                x_size, y_size, srid_calc, false)
        if (gridProcess) {
            def computeRasterizedIndicators = Geoindicators.WorkflowGeoIndicators.rasterizeIndicators(datasource,
                    gridProcess,
                    wrf_indicators,
                    null,
                    buildingUpdated,
                    roadFile + test,
                    vegetationFile + test,
                    waterFile + test,
                    imperviousFile + test,
                    rsuLczUpdated,
                    null,
                    null,
                    sea_land_maskFile + test,
                    prefixName)
            if (!computeRasterizedIndicators) {
                println("Could not rasterized indicators")
            }
            def reproject = false
            def deleteOutputData = true
            def outputFolder = new File('/home/decide/Data/WRF/Data/output/updated')
            def subFolder = new File(outputFolder.getAbsolutePath() + File.separator + "osm_" + id_zone)
            Geoindicators.WorkflowUtilities.saveToAscGrid(computeRasterizedIndicators, subFolder, "grid_indicators", datasource, 3007, reproject, deleteOutputData)
        }
    }

    @Test
    //Integration tests
    @Disabled
    void testOSMConfigurationFile() {
        def configFile = getClass().getResource("config/osm_workflow_placename_folderoutput.json").toURI()
        //configFile =getClass().getResource("config/osm_workflow_envelope_folderoutput.json").toURI()
        OSM.WorkflowOSM.workflow(configFile)
    }


    @Test
    void testEstimateBuildingWithAllInputHeight() {
        String directory = folder.absolutePath + File.separator + "test_building_height"
        File dirFile = new File(directory)
        dirFile.delete()
        dirFile.mkdir()
        def osm_parmeters = [
                "geoclimatedb": [
                        "folder": dirFile.absolutePath,
                        "name"  : "geoclimate_chain_db",
                        "delete": false
                ],
                "input"       : [
                        "locations": [[43.726898, 7.298452, 43.727677, 7.299632]]],
                "parameters"  :
                        ["distance"    : 100,
                         rsu_indicators: ["indicatorUse": ["LCZ"]]
                        ]
        ]
        Map process = OSM.WorkflowOSM.workflow(osm_parmeters)
        def tableNames = process.values()
        def building = tableNames.building[0]
        H2GIS h2gis = H2GIS.open("${directory + File.separator}geoclimate_chain_db;AUTO_SERVER=TRUE")
        assertTrue h2gis.firstRow("select count(*) as count from $building where HEIGHT_WALL>0 and HEIGHT_ROOF>0").count > 0
    }

    @Test
    void testEstimateBuildingWithAllInputHeightFromPoint() {
        String directory = folder.absolutePath + File.separator + "test_building_height"
        File dirFile = new File(directory)
        dirFile.delete()
        dirFile.mkdir()
        def osm_parmeters = [
                "geoclimatedb": [
                        "folder": dirFile.absolutePath,
                        "name"  : "geoclimate_chain_db",
                        "delete": false
                ],
                "input"       : [
                        "locations": [[43.726898, 7.298452, 100]]],
                "output"      : [
                        "folder": ["path"  : directory,
                                   "tables": ["building", "zone"]]],
                "parameters"  :
                        [
                                rsu_indicators: ["indicatorUse": ["LCZ"]]
                        ]
        ]
        Map process = OSM.WorkflowOSM.workflow(osm_parmeters)
        def tableNames = process.values()
        def building = tableNames.building[0]
        H2GIS h2gis = H2GIS.open("${directory + File.separator}geoclimate_chain_db;AUTO_SERVER=TRUE")
        assertTrue h2gis.firstRow("select count(*) as count from $building where HEIGHT_WALL>0 and HEIGHT_ROOF>0").count > 0
    }


    @Test
    void testCreateGISLayers() {
        String directory = folder.absolutePath + File.separator + "test_creategislayers"
        File dirFile = new File(directory)
        dirFile.delete()
        dirFile.mkdir()
        def osm_parmeters = [
                "geoclimatedb": [
                        "folder": dirFile.absolutePath,
                        "name"  : "geoclimate_chain_db",
                        "delete": false
                ],
                "input"       : [
                        "locations": [[43.726898, 7.298452, 100]]],
                "output"      : [
                        "folder": ["path"  : directory,
                                   "tables": ["building", "zone"]]]
        ]
        Map process = OSM.WorkflowOSM.workflow(osm_parmeters)
        def tableNames = process.values()
        def building = tableNames.building[0]
        def zone = tableNames.zone[0]
        H2GIS h2gis = H2GIS.open("${directory + File.separator}geoclimate_chain_db;AUTO_SERVER=TRUE")
        assertTrue h2gis.firstRow("select count(*) as count from $building where HEIGHT_WALL>0 and HEIGHT_ROOF>0").count > 0
        assertEquals(1, h2gis.firstRow("select count(*) as count from $zone").count)
    }

    @Test
    void testCreateGISLayersNoOutput() {
        String directory = folder.absolutePath + File.separator + "test_no_output"
        directory = "/tmp/db"
        File dirFile = new File(directory)
        dirFile.delete()
        dirFile.mkdir()
        def osm_parmeters = [
                "geoclimatedb": [
                        "folder": dirFile.absolutePath,
                        "name"  : "geoclimate_chain_db",
                        "delete": false
                ],
                "input"       : [
                        "locations": [[43.726898, 7.298452, 100]]]
        ]
        Map process = OSM.WorkflowOSM.workflow(osm_parmeters)
        def tableNames = process.values()[0]
        H2GIS h2gis = H2GIS.open("${directory + File.separator}geoclimate_chain_db")
        //All tables must exist in the database
        tableNames.each { it ->
            assertTrue(h2gis.hasTable(it.value))
        }
    }


    @Disabled
    //Because it takes some time to build the OSM query
    @Test
    void testEstimateBuildingWithAllInputHeightDate() {
        String directory = folder.absolutePath + File.separator + "test_building_height"
        File dirFile = new File(directory)
        dirFile.delete()
        dirFile.mkdir()
        def osm_parmeters = [
                "geoclimatedb": [
                        "folder": dirFile.absolutePath,
                        "name"  : "geoclimate_chain_db",
                        "delete": false
                ],
                "input"       : [
                        "locations": [[43.726898, 7.298452, 43.727677, 7.299632]],
                        "date"     : "2015-12-31T19:20:00Z"],
                "output"      : [
                        "folder": ["path"  : directory,
                                   "tables": ["building", "zone"]]],
                "parameters"  :
                        ["distance"    : 0,
                         rsu_indicators: ["indicatorUse": ["LCZ"]]
                        ]
        ]
        Map process = OSM.WorkflowOSM.workflow(osm_parmeters)
        def tableNames = process.values()
        def building = tableNames.building[0]
        H2GIS h2gis = H2GIS.open("${directory + File.separator}geoclimate_chain_db;AUTO_SERVER=TRUE")
        assertTrue h2gis.firstRow("select count(*) as count from $building where HEIGHT_WALL>0 and HEIGHT_ROOF>0").count > 0
    }

    @Disabled
    @Test
    //TODO : A fix on OSM must be done because Golfe de Gascogne is tagged as a river.
    //This geometry must be redesigned because according the International Hydrographic Organization
    // Golfe de Gascogne must be considered as bay where some main rivers  empty into it
    void testOneSeaLCZ() {
        String directory = folder.absolutePath + File.separator + "test_sea_lcz"
        File dirFile = new File(directory)
        dirFile.delete()
        dirFile.mkdir()
        def osm_parmeters = [
                "geoclimatedb": [
                        "folder": dirFile.absolutePath,
                        "name"  : "sea_lcz_db",
                        "delete": false
                ],
                "input"       : [
                        "locations": [[47.4, -4.8, 47.6, -4.6]]],
                "parameters"  :
                        ["distance"    : 0,
                         rsu_indicators: ["indicatorUse": ["LCZ"]]
                        ]
        ]
        Map process = OSM.WorkflowOSM.workflow(osm_parmeters)
        def tableNames = process.values()
        def lcz = tableNames.rsu_lcz[0]
        H2GIS h2gis = H2GIS.open("${directory + File.separator}sea_lcz_db;AUTO_SERVER=TRUE")
        h2gis.save(lcz, "/tmp/sea.geojson", true)
        def lcz_group = h2gis.firstRow("select  lcz_primary, count(*) as count from $lcz group by lcz_primary".toString())
        assertTrue(lcz_group.size() == 2)
        assertTrue(lcz_group.lcz_primary == 107)
        assertTrue(lcz_group.count == 1)
    }


    /**
     * Save the geoclimate result to a PostGIS database
     */
    @Test
    void osmWorkflowToPostGISExcludeColumns() {
        String directory = folder.absolutePath + File.separator + "osmWorkflowToPostGISDatabase"
        File dirFile = new File(directory)
        dirFile.delete()
        dirFile.mkdir()
        def osm_parmeters = [
                "description" : "Example of configuration file to run the OSM workflow and store the result in a folder",
                "geoclimatedb": [
                        "folder": dirFile.absolutePath,
                        "name"  : "geoclimate_chain_db;AUTO_SERVER=TRUE",
                        "delete": false
                ],
                "input"       : [
                        "locations": ["Pont-de-Veyle"]],
                "output"      : [
                        "database":
                                ["user"    : "orbisgis",
                                 "password": "orbisgis",
                                 "url"     : "postgis://localhost:5432/orbisgis_db",
                                 "tables"  : [
                                         "rsu_indicators"         : "rsu_indicators",
                                         "rsu_lcz"                : "rsu_lcz",
                                         "zone"                   : "zone",
                                         "building":"building"],
                                 "excluded_columns"  : [
                                         "rsu_indicators" : ["the_geom"],
                                         "rsu_lcz"         : ["the_geom"],
                                         "building_indicators"  : ["the_geom"]]]],
                "parameters"  :
                        ["distance"       : 0,
                         rsu_indicators   : ["indicatorUse" : ["LCZ"]]
                        ]
        ]
        OSM.workflow(osm_parmeters)
        def postgis_dbProperties = [databaseName: 'orbisgis_db',
                                    user        : 'orbisgis',
                                    password    : 'orbisgis',
                                    url         : 'jdbc:postgresql://localhost:5432/'
        ]
        POSTGIS postgis = POSTGIS.open(postgis_dbProperties);
        if (postgis) {
            def rsu_indicatorsTable = postgis.getTable("rsu_indicators")
            assertNotNull(rsu_indicatorsTable)
            assertTrue(rsu_indicatorsTable.getRowCount() > 0)
            def rsu_lczTable = postgis.getTable("rsu_lcz")
            assertNotNull(rsu_lczTable)
            assertTrue(rsu_lczTable.getRowCount() > 0)
            def zonesTable = postgis.getTable("zone")
            assertNotNull(zonesTable)
            assertTrue(zonesTable.getRowCount() > 0)
        }
    }

    /**
     * Create a configuration file
     * @param osmParameters
     * @param directory
     * @return
     */
    def createOSMConfigFile(def osmParameters, def directory) {
        def json = JsonOutput.toJson(osmParameters)
        def configFilePath = directory + File.separator + "osmConfigFile.json"
        File configFile = new File(configFilePath)
        if (configFile.exists()) {
            configFile.delete()
        }
        configFile.write(json)
        return configFile.absolutePath
    }

    @Disabled
    //Use it for debug
    @Test
    void testMergeRsu() {
        H2GIS h2GIS  = H2GIS.open("/tmp/database")

        List domains =["/tmp/geoclimate/osm_47.642695_-2.777953_47.648651_-2.769413/",
                       "/tmp/geoclimate/osm_47.642723_-2.769456_47.648622_-2.761259/"]

        h2GIS.load("/tmp/geoclimate/osm_47.642695_-2.777953_47.648651_-2.769413/zone.fgb", "zone_a", true)
        h2GIS.load("/tmp/geoclimate/osm_47.642695_-2.777953_47.648651_-2.769413/rsu_lcz.fgb", "rsu_a_in", true)
        h2GIS.load("/tmp/geoclimate/osm_47.642723_-2.769456_47.648622_-2.761259/zone.fgb", "zone_b", true)
        h2GIS.load("/tmp/geoclimate/osm_47.642723_-2.769456_47.648622_-2.761259/rsu_lcz.fgb", "rsu_b_in", true)

        h2GIS.createSpatialIndex("rsu_a_in")
        h2GIS.createSpatialIndex("rsu_b_in")

        h2GIS.execute("""
                DROP TABLE IF EXISTS rsu_a;
                create table rsu_a as 
                SELECT a.* FROM rsu_a_in as a, zone_a as b 
                where a.the_geom && b.the_geom and st_intersects(a.the_geom, b.the_geom);
                DROP TABLE IF EXISTS rsu_b;
                create table rsu_b as 
                SELECT a.* FROM rsu_b_in as a, zone_b as b 
                where a.the_geom && b.the_geom and st_intersects(a.the_geom, b.the_geom);""")

        h2GIS.createSpatialIndex("rsu_a")
        h2GIS.createSpatialIndex("rsu_b")

        h2GIS.execute("""
                DROP TABLE IF EXISTS diff_rsu;
                create table diff_rsu as 
                SELECT a.id_rsu as a_id_rsu, b.id_rsu as b_id_rsu, b.the_geom, b.lcz_primary FROM rsu_a as a, rsu_b as b 
                where a.the_geom && b.the_geom and st_intersects(st_pointonsurface(a.the_geom), b.the_geom);
                DELETE FROM RSU_A WHERE ID_RSU IN (SELECT a_id_rsu from diff_rsu );
                DELETE FROM RSU_B WHERE ID_RSU IN (SELECT b_id_rsu from diff_rsu );
                DROP TABLE IF EXISTS final_rsu;
                CREATE TABLE final_rsu as (select id_rsu, the_geom, lcz_primary from rsu_a) 
                union all (select id_rsu, the_geom, lcz_primary from rsu_b)
                union all (select b_id_rsu, the_geom, lcz_primary from diff_rsu)
                """)

        h2GIS.save("diff_rsu","/tmp/diff_rsu.fgb", true)
        h2GIS.save("final_rsu","/tmp/final_rsu.fgb", true)
    }

    @Test
    void testClip() {
        String directory = folder.absolutePath + File.separator + "test_building_height"
        File dirFile = new File(directory)
        dirFile.delete()
        dirFile.mkdir()
        def bbox = [43.726898, 7.298452, 43.727677, 7.299632]
        def osm_parmeters = [
                "geoclimatedb": [
                        "folder": dirFile.absolutePath,
                        "name"  : "geoclimate_chain_db",
                        "delete": false
                ],
                "input"       : [
                        "locations": [bbox]],
                "output"      : [
                        "folder": directory,
                        "domain":"zone",
                        "srid"  : 4326],
                "parameters"  :
                        ["distance"    : 100,
                         rsu_indicators: ["indicatorUse": ["LCZ"]],
                         "grid_indicators": [
                                 "domain": "zone_extended", //Compute the grid on the extended zone
                                "x_size"    : 100,
                                "y_size"    : 100,
                                "indicators": ["LCZ_PRIMARY"]
                        ]
                        ]
        ]
        OSM.WorkflowOSM.workflow(osm_parmeters)
        def folder_out = directory + File.separator + "osm_" + bbox.join("_")
        H2GIS h2gis = H2GIS.open("${directory + File.separator}geoclimate_chain_db;AUTO_SERVER=TRUE")

        def building = "building"
        def zone = "zone"
        h2gis.load(folder_out+File.separator+"building.fgb", building, true)
        h2gis.load(folder_out+File.separator+"zone.fgb", zone, true)
        assertTrue h2gis.firstRow("select count(*) as count from $building where HEIGHT_WALL>0 and HEIGHT_ROOF>0").count > 0
        h2gis.execute("""DROP TABLE IF EXISTS building_out;
        CREATE TABLE building_out as SELECT a.* FROM  $building a LEFT JOIN $zone b
                ON a.the_geom && b.the_geom and ST_INTERSECTS(a.the_geom, b.the_geom)
                WHERE b.the_geom IS NULL;""")
        assertEquals(0, h2gis.getRowCount("building_out"))
        def grid_indicators = "grid_indicators"
        h2gis.load(folder_out+File.separator+"grid_indicators.fgb", grid_indicators, true)
        h2gis.execute("""DROP TABLE IF EXISTS grid_out;
        CREATE TABLE grid_out as SELECT a.* FROM  $grid_indicators a LEFT JOIN $zone b
                ON a.the_geom && b.the_geom and ST_INTERSECTS(st_centroid(a.the_geom), b.the_geom)
                WHERE b.the_geom IS NULL;""")
        assertEquals(10, h2gis.getRowCount("grid_out"))

        h2gis.dropTable("building_out", "grid_out")
    }

    @Test
    void testClip2() {
        String directory = folder.absolutePath + File.separator + "test_building_height"
        File dirFile = new File(directory)
        dirFile.delete()
        dirFile.mkdir()
        def bbox = [43.726898, 7.298452, 43.727677, 7.299632]
        def osm_parmeters = [
                "geoclimatedb": [
                        "folder": dirFile.absolutePath,
                        "name"  : "geoclimate_chain_db",
                        "delete": false
                ],
                "input"       : [
                        "locations": [bbox]],
                "output"      : [
                        "folder": directory,
                        "domain":"zone_extended",
                        "srid"  : 4326],
                "parameters"  :
                        ["distance"    : 100,
                         rsu_indicators: ["indicatorUse": ["LCZ"]],
                         "grid_indicators": [
                                 "x_size"    : 100,
                                 "y_size"    : 100,
                                 "indicators": ["LCZ_PRIMARY"]
                         ]
                        ]
        ]
        OSM.WorkflowOSM.workflow(osm_parmeters)
        def folder_out = directory + File.separator + "osm_" + bbox.join("_")
        H2GIS h2gis = H2GIS.open("${directory + File.separator}geoclimate_chain_db;AUTO_SERVER=TRUE")

        def building = "building"
        def zone = "zone"
        h2gis.load(folder_out+File.separator+"building.fgb", building, true)
        h2gis.load(folder_out+File.separator+"zone.fgb", zone, true)
        assertTrue h2gis.firstRow("select count(*) as count from $building where HEIGHT_WALL>0 and HEIGHT_ROOF>0").count > 0
        h2gis.execute("""DROP TABLE IF EXISTS building_out;
        CREATE TABLE building_out as SELECT a.* FROM  $building a LEFT JOIN $zone b
                ON a.the_geom && b.the_geom and ST_INTERSECTS(a.the_geom, b.the_geom)
                WHERE b.the_geom IS NULL;""")
        assertEquals(14, h2gis.getRowCount("building_out"))
    }
}<|MERGE_RESOLUTION|>--- conflicted
+++ resolved
@@ -767,11 +767,7 @@
         dirFile.delete()
         dirFile.mkdir()
         def location = "Redon"
-<<<<<<< HEAD
-        //location = [53.242824,-9.103203,53.299902,-8.915749]
-=======
         location = [43.4, 1.4, 43.6, 1.6]
->>>>>>> 91f32397
         //def nominatim = OSMTools.Utilities.getNominatimData("Redon")
         def grid_size = 100
         //location =[47.214976592711274,-1.6425595375815742,47.25814872718718,-1.5659501122281323]
