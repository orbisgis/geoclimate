--- conflicted
+++ resolved
@@ -649,18 +649,11 @@
         File dirFile = new File(directory)
         dirFile.delete()
         dirFile.mkdir()
-<<<<<<< HEAD
         def location = "Dijon"
         def nominatim = org.orbisgis.geoclimate.osmtools.OSMTools.Utilities.getNominatimData(location)
         def grid_size = 100
         location = nominatim.bbox
         //location=[47.4, -4.8, 47.6, -4.6]
-=======
-        def location = "Redon"
-       //def nominatim = org.orbisgis.geoclimate.osmtools.OSMTools.Utilities.getNominatimData("Redon")
-       // location = nominatim.bbox
-        location=[47.190062,-1.614389,47.196959,-1.602330]
->>>>>>> a2958d4c
         def osm_parmeters = [
                 "description" : "Example of configuration file to run the OSM workflow and store the result in a folder",
                 "geoclimatedb": [
@@ -685,13 +678,8 @@
                                  "indicatorUse": ["LCZ", "UTRF", "TEB"]
 
                          ],"grid_indicators": [
-<<<<<<< HEAD
                                 "x_size": grid_size,
                                 "y_size": grid_size,
-=======
-                                "x_size": 100,
-                                "y_size": 100,
->>>>>>> a2958d4c
                                 //"rowCol": true,
                                 "indicators":  ["BUILDING_FRACTION","BUILDING_HEIGHT", "BUILDING_POP",
                                                 "BUILDING_TYPE_FRACTION",
@@ -701,11 +689,8 @@
                                                 "BUILDING_HEIGHT_WEIGHTED", "BUILDING_SURFACE_DENSITY",  "SEA_LAND_FRACTION",
                                                 "ASPECT_RATIO","SVF",
                                                 "HEIGHT_OF_ROUGHNESS_ELEMENTS", "TERRAIN_ROUGHNESS_CLASS"]
-<<<<<<< HEAD
-                        ],   /* "worldpop_indicators": true,
-=======
                         ]/*,    "worldpop_indicators": true,
->>>>>>> a2958d4c
+
                          "road_traffic"                                         : true,
                          "noise_indicators"                                     : [
                                  "ground_acoustic": true
