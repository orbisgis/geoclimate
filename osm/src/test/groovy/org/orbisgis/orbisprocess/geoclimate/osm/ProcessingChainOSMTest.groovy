package org.orbisgis.orbisprocess.geoclimate.osm

import groovy.json.JsonOutput
import org.junit.jupiter.api.Disabled
import org.junit.jupiter.api.Test
import org.orbisgis.orbisdata.datamanager.jdbc.h2gis.H2GIS
import org.orbisgis.orbisdata.datamanager.jdbc.postgis.POSTGIS
import org.orbisgis.orbisdata.processmanager.api.IProcess
import org.orbisgis.orbisprocess.geoclimate.geoindicators.Geoindicators
import org.orbisgis.orbisprocess.geoclimate.processingchain.ProcessingChain

import static org.junit.jupiter.api.Assertions.*

class ProcessingChainOSMTest extends ChainProcessAbstractTest {

    @Test
    void osmToRSU() {
        String directory = "./target/osm_processchain_geoindicators_rsu"
        File dirFile = new File(directory)
        dirFile.delete()
        dirFile.mkdir()
        def h2GIS = H2GIS.open(dirFile.absolutePath + File.separator + 'osm_chain_db;AUTO_SERVER=TRUE')
        def zoneToExtract = "Pont-de-Veyle"
        IProcess process = OSM.buildGeoclimateLayers

        process.execute([datasource: h2GIS, zoneToExtract: zoneToExtract, distance: 0])

        def prefixName = zoneToExtract.trim().split("\\s*(,|\\s)\\s*").join("_");

        // Create the RSU
        def prepareRSUData = Geoindicators.SpatialUnits.prepareRSUData()
        def createRSU = Geoindicators.SpatialUnits.createRSU()
        if (prepareRSUData([datasource       : h2GIS,
                            zoneTable        : process.getResults().outputZone,
                            roadTable        : process.getResults().outputRoad,
                            railTable        : process.getResults().outputRail,
                            vegetationTable  : process.getResults().outputVeget,
                            hydrographicTable: process.getResults().outputHydro,
                            prefixName       : prefixName])) {
            def saveTables = Geoindicators.DataUtils.saveTablesAsFiles()

            saveTables.execute([inputTableNames: process.getResults().values(), delete: true
                                , directory    : directory, datasource: h2GIS])

            if (createRSU([datasource        : h2GIS,
                           inputTableName    : prepareRSUData.results.outputTableName,
                           inputZoneTableName: process.getResults().outputZone,
                           prefixName        : prefixName])) {
                //TODO enable it for debug purpose
                // h2GIS.getTable(createRSU.results.outputTableName).save(dirFile.absolutePath+File.separator+"${prefixName}.geojson", true)
                assertTrue(h2GIS.getTable(createRSU.results.outputTableName).getRowCount() > 0)
            }
        }
    }

    @Test
    void osmGeoIndicatorsFromTestFiles() {
        String urlBuilding = new File(getClass().getResource("BUILDING.geojson").toURI()).absolutePath
        String urlRoad = new File(getClass().getResource("ROAD.geojson").toURI()).absolutePath
        String urlRail = new File(getClass().getResource("RAIL.geojson").toURI()).absolutePath
        String urlVeget = new File(getClass().getResource("VEGET.geojson").toURI()).absolutePath
        String urlHydro = new File(getClass().getResource("HYDRO.geojson").toURI()).absolutePath
        String urlZone = new File(getClass().getResource("ZONE.geojson").toURI()).absolutePath

        //TODO enable it for debug purpose
        boolean saveResults = false
        String directory = "./target/osm_processchain_geoindicators_redon"
        def prefixName = ""
        def indicatorUse = ["URBAN_TYPOLOGY", "LCZ", "TEB"]
        def svfSimplified = true

        File dirFile = new File(directory)
        dirFile.delete()
        dirFile.mkdir()

        H2GIS datasource = H2GIS.open(dirFile.absolutePath + File.separator + "osm_chain_db;AUTO_SERVER=TRUE")

        String zoneTableName = "zone"
        String buildingTableName = "building"
        String roadTableName = "road"
        String railTableName = "rails"
        String vegetationTableName = "veget"
        String hydrographicTableName = "hydro"


        datasource.load(urlBuilding, buildingTableName, true)
        datasource.load(urlRoad, roadTableName, true)
        datasource.load(urlRail, railTableName, true)
        datasource.load(urlVeget, vegetationTableName, true)
        datasource.load(urlHydro, hydrographicTableName, true)
        datasource.load(urlZone, zoneTableName, true)

        //Run tests
        geoIndicatorsCalc(dirFile.absolutePath + File, datasource, zoneTableName, buildingTableName, roadTableName,
                null, vegetationTableName, hydrographicTableName, saveResults, svfSimplified, indicatorUse, prefixName)

    }

    @Test
    void osmGeoIndicatorsFromApi() {
        String directory = "./target/osm_processchain_indicators"
        //TODO enable it for debug purpose
        boolean saveResults = false
        def prefixName = ""
        def svfSimplified = true
        File dirFile = new File(directory)
        dirFile.delete()
        dirFile.mkdir()

        H2GIS datasource = H2GIS.open(dirFile.absolutePath + File.separator + "osm_chain_db;AUTO_SERVER=TRUE")

        //Extract and transform OSM data
        def zoneToExtract = "Pont-de-Veyle"

        IProcess prepareOSMData = OSM.buildGeoclimateLayers

        prepareOSMData.execute([datasource: datasource, zoneToExtract: zoneToExtract, distance: 0])

        String buildingTableName = prepareOSMData.getResults().outputBuilding

        String roadTableName = prepareOSMData.getResults().outputRoad

        String railTableName = prepareOSMData.getResults().outputRail

        String hydrographicTableName = prepareOSMData.getResults().outputHydro

        String vegetationTableName = prepareOSMData.getResults().outputVeget

        String zoneTableName = prepareOSMData.getResults().outputZone

        if (saveResults) {
            println("Saving OSM GIS layers")
            IProcess saveTables = ProcessingChain.DataUtils.saveTablesAsFiles
            saveTables.execute([inputTableNames: [buildingTableName, roadTableName, railTableName, hydrographicTableName,
                                                  vegetationTableName, zoneTableName]
                                , directory    : dirFile.absolutePath, datasource: datasource])
        }

        def indicatorUse = ["TEB", "URBAN_TYPOLOGY", "LCZ"]

        //Run tests
        geoIndicatorsCalc(dirFile.absolutePath, datasource, zoneTableName, buildingTableName, roadTableName, railTableName, vegetationTableName,
                hydrographicTableName, saveResults, svfSimplified, indicatorUse, prefixName)

    }


    @Disabled
    @Test
    void osmLczFromTestFiles() {
        String urlBuilding = new File(getClass().getResource("BUILDING.geojson").toURI()).absolutePath
        String urlRoad = new File(getClass().getResource("ROAD.geojson").toURI()).absolutePath
        String urlRail = new File(getClass().getResource("RAIL.geojson").toURI()).absolutePath
        String urlVeget = new File(getClass().getResource("VEGET.geojson").toURI()).absolutePath
        String urlHydro = new File(getClass().getResource("HYDRO.geojson").toURI()).absolutePath
        String urlZone = new File(getClass().getResource("ZONE.geojson").toURI()).absolutePath

        //TODO enable it for debug purpose
        boolean saveResults = false
        String directory = "./target/osm_processchain_lcz"

        File dirFile = new File(directory)
        dirFile.delete()
        dirFile.mkdir()

        H2GIS datasource = H2GIS.open(dirFile.absolutePath + File.separator + "osmchain_lcz;AUTO_SERVER=TRUE")

        String zoneTableName = "zone"
        String buildingTableName = "building"
        String roadTableName = "road"
        String railTableName = "rails"
        String vegetationTableName = "veget"
        String hydrographicTableName = "hydro"

        datasource.load(urlBuilding, buildingTableName, true)
        datasource.load(urlRoad, roadTableName, true)
        datasource.load(urlRail, railTableName, true)
        datasource.load(urlVeget, vegetationTableName, true)
        datasource.load(urlHydro, hydrographicTableName, true)
        datasource.load(urlZone, zoneTableName, true)

        def mapOfWeights = ["sky_view_factor"             : 1, "aspect_ratio": 1, "building_surface_fraction": 1,
                            "impervious_surface_fraction" : 1, "pervious_surface_fraction": 1,
                            "height_of_roughness_elements": 1, "terrain_roughness_length": 1]

        IProcess geodindicators = ProcessingChain.GeoIndicatorsChain.computeAllGeoIndicators()
        assertTrue geodindicators.execute(datasource: datasource, zoneTable: zoneTableName,
                buildingTable: buildingTableName, roadTable: roadTableName,
                railTable: railTableName, vegetationTable: vegetationTableName,
                hydrographicTable: hydrographicTableName, indicatorUse: ["LCZ"],
                mapOfWeights: mapOfWeights, svfSimplified: true)
        assertTrue(datasource.getTable(geodindicators.results.outputTableBuildingIndicators).rowCount > 0)
        assertNotNull(geodindicators.results.outputTableBlockIndicators)
        assertTrue(datasource.getTable(geodindicators.results.outputTableRsuIndicators).rowCount > 0)
        assertTrue(datasource.getTable(geodindicators.results.outputTableRsuLcz).rowCount > 0)
    }

    @Test
    void osmWorkflowToH2Database() {
        String directory = "./target/geoclimate_chain_db"
        File dirFile = new File(directory)
        dirFile.delete()
        dirFile.mkdir()
        def osm_parmeters = [
                "description" : "Example of configuration file to run the OSM workflow and store the result into a database",
                "geoclimatedb": [
                        "folder": "${dirFile.absolutePath}",
                        "name"  : "geoclimate_chain_db;AUTO_SERVER=TRUE",
                        "delete": false
                ],
                "input"       : [
                        "osm": ["Pont-de-Veyle"]],
                "output"      : [
                        "database":
                                ["user"    : "sa",
                                 "password": "",
                                 "url"     : "jdbc:h2://${dirFile.absolutePath + File.separator + "geoclimate_chain_db_output;AUTO_SERVER=TRUE"}",
                                 "tables"  : [
                                         "rsu_indicators": "rsu_indicators",
                                         "rsu_lcz"       : "rsu_lcz"]]],
                "parameters"  :
                        ["distance"    : 0,
                         rsu_indicators: ["indicatorUse" : ["LCZ"],
                                          "svfSimplified": true,
                                          "mapOfWeights" :
                                                  ["sky_view_factor"             : 1,
                                                   "aspect_ratio"                : 1,
                                                   "building_surface_fraction"   : 1,
                                                   "impervious_surface_fraction" : 1,
                                                   "pervious_surface_fraction"   : 1,
                                                   "height_of_roughness_elements": 1,
                                                   "terrain_roughness_length"    : 1]]
                        ]
        ]
        IProcess process = OSM.workflow
        assertTrue(process.execute(configurationFile: createOSMConfigFile(osm_parmeters, directory)))
        H2GIS outputdb = H2GIS.open(dirFile.absolutePath + File.separator + "geoclimate_chain_db_output;AUTO_SERVER=TRUE")
        def rsu_indicatorsTable = outputdb.getTable("rsu_indicators")
        assertNotNull(rsu_indicatorsTable)
        assertTrue(rsu_indicatorsTable.getRowCount() > 0)
        def rsu_lczTable = outputdb.getTable("rsu_lcz")
        assertNotNull(rsu_lczTable)
        assertTrue(rsu_lczTable.getRowCount() > 0)
    }

    @Test
    void osmWorkflowToPostGISDatabase() {
        String directory = "./target/geoclimate_chain_postgis"
        File dirFile = new File(directory)
        dirFile.delete()
        dirFile.mkdir()
        def osm_parmeters = [
                "description" : "Example of configuration file to run the OSM workflow and store the resultst in a folder",
                "geoclimatedb": [
                        "folder": "${dirFile.absolutePath}",
                        "name"  : "geoclimate_chain_db;AUTO_SERVER=TRUE",
                        "delete": true
                ],
                "input"       : [
                        "osm": ["Pont-de-Veyle"]],
                "output"      : [
                        "database":
                                ["user"    : "orbisgis",
                                 "password": "orbisgis",
                                 "url"     : "jdbc:postgresql://localhost:5432/orbisgis_db",
                                 "tables"  : [
                                         "rsu_indicators" : "rsu_indicators",
                                         "rsu_lcz"        : "rsu_lcz",
                                         "zones"          : "zones",
                                         "grid_indicators": "grid_indicators"]]],
                "parameters"  :
                        ["distance"       : 0,
                         rsu_indicators   : ["indicatorUse" : ["LCZ"],
                                             "svfSimplified": true],
                         "grid_indicators": [
                                 "x_size"    : 1000,
                                 "y_size"    : 1000,
                                 "indicators": ["ROAD_FRACTION"]
                         ]
                        ]
        ]
        IProcess process = OSM.workflow
        assertTrue(process.execute(configurationFile: createOSMConfigFile(osm_parmeters, directory)))
        def postgis_dbProperties = [databaseName: 'orbisgis_db',
                                    user        : 'orbisgis',
                                    password    : 'orbisgis',
                                    url         : 'jdbc:postgresql://localhost:5432/'
        ]
        POSTGIS postgis = POSTGIS.open(postgis_dbProperties);
        if (postgis) {
            def rsu_indicatorsTable = postgis.getTable("rsu_indicators")
            assertNotNull(rsu_indicatorsTable)
            assertTrue(rsu_indicatorsTable.getRowCount() > 0)
            def rsu_lczTable = postgis.getTable("rsu_lcz")
            assertNotNull(rsu_lczTable)
            assertTrue(rsu_lczTable.getRowCount() > 0)
            def zonesTable = postgis.getTable("zones")
            assertNotNull(zonesTable)
            assertTrue(zonesTable.getRowCount() > 0)
            def gridTable = postgis.getTable("grid_indicators")
            assertNotNull(gridTable)
            assertTrue(gridTable.getRowCount() > 0)
        }
    }

    @Test
    void testOSMWorkflowFromPlaceNameWithSrid() {
        String directory = "./target/geoclimate_chain_srid"
        File dirFile = new File(directory)
        dirFile.delete()
        dirFile.mkdir()
        def osm_parmeters = [
                "description" : "Example of configuration file to run the OSM workflow and store the results in a folder",
                "geoclimatedb": [
                        "folder": "${dirFile.absolutePath}",
                        "name"  : "geoclimate_chain_db;AUTO_SERVER=TRUE",
                        "delete": false
                ],
                "input"       : [
                        "osm": ["Pont-de-Veyle"]],
                "output"      : [
                        "folder": "${directory}",
                        "srid"  : "4326"],
                "parameters"  :
                        ["distance"    : 0,
                         rsu_indicators: ["indicatorUse" : ["LCZ"],
                                          "svfSimplified": true]
                        ]
        ]
        IProcess process = OSM.workflow
        assertTrue(process.execute(configurationFile: createOSMConfigFile(osm_parmeters, directory)))
        //Test the SRID of all output files
        def geoFiles = []
        def folder = new File("${directory + File.separator}osm_Pont-de-Veyle")
        folder.eachFileRecurse groovy.io.FileType.FILES, { file ->
            if (file.name.toLowerCase().endsWith(".geojson")) {
                geoFiles << file.getAbsolutePath()
            }
        }
        H2GIS h2gis = H2GIS.open("${directory + File.separator}geoclimate_chain_db;AUTO_SERVER=TRUE")
        geoFiles.eachWithIndex { geoFile, index ->
            def tableName = h2gis.load(geoFile, true)
            assertEquals(4326, h2gis.getSpatialTable(tableName).srid)
        }
    }

    @Test
    void testOSMWorkflowFromPlaceName() {
        String directory = "./target/geoclimate_chain"
        File dirFile = new File(directory)
        dirFile.delete()
        dirFile.mkdir()
        def osm_parmeters = [
                "description" : "Example of configuration file to run the OSM workflow and store the resultst in a folder",
                "geoclimatedb": [
                        "folder": "${dirFile.absolutePath}",
                        "name"  : "geoclimate_chain_db;AUTO_SERVER=TRUE",
                        "delete": true
                ],
                "input"       : [
                        "osm": ["Pont-de-Veyle"]],
                "output"      : [
                        "folder": "$directory"],
                "parameters"  :
                        [rsu_indicators: ["indicatorUse" : ["LCZ"],
                                          "svfSimplified": true]
                        ]
        ]
        IProcess process = OSM.workflow
        assertTrue(process.execute(configurationFile: createOSMConfigFile(osm_parmeters, directory)))

    }

    @Disabled
    @Test
    void testOSMWorkflowFromBboxDeleteDBFalse() {
        String directory = "./target/geoclimate_chain"
        File dirFile = new File(directory)
        dirFile.delete()
        dirFile.mkdir()
        def osm_parmeters = [
                "description" : "Example of configuration file to run the OSM workflow and store the resultst in a folder",
                "geoclimatedb": [
                        "folder": "${dirFile.absolutePath}",
                        "name"  : "geoclimate_chain_db;AUTO_SERVER=TRUE",
                        "delete": true
                ],
                "input"       : [
                        "osm": [[38.89557963573336, -77.03930318355559, 38.89944983078282, -77.03364372253417]]],
                "output"      : [
                        "folder": "$directory"]
        ]
        IProcess process = OSM.workflow
        assertTrue(process.execute(configurationFile: createOSMConfigFile(osm_parmeters, directory)))
    }

    @Test
    void testOSMWorkflowFromBbox() {
        String directory = "./target/geoclimate_chain"
        File dirFile = new File(directory)
        dirFile.delete()
        dirFile.mkdir()
        def osm_parmeters = [
                "description" : "Example of configuration file to run the OSM workflow and store the resultst in a folder",
                "geoclimatedb": [
                        "folder": "${dirFile.absolutePath}",
                        "name"  : "geoclimate_chain_db;AUTO_SERVER=TRUE",
                        "delete": true
                ],
                "input"       : [
                        "osm": [[38.89557963573336, -77.03930318355559, 38.89944983078282, -77.03364372253417]]],
                "output"      : [
                        "folder": "$directory"]
        ]
        IProcess process = OSM.workflow
        assertTrue(process.execute(configurationFile: createOSMConfigFile(osm_parmeters, directory)))
    }

    @Test
    void testOSMWorkflowBadOSMFilters() {
        String directory = "./target/geoclimate_chain"
        File dirFile = new File(directory)
        dirFile.delete()
        dirFile.mkdir()
        def osm_parmeters = [
                "description" : "Example of configuration file to run the OSM workflow and store the resultst in a folder",
                "geoclimatedb": [
                        "folder": "${dirFile.absolutePath}",
                        "name"  : "geoclimate_chain_db;AUTO_SERVER=TRUE",
                        "delete": true
                ],
                "input"       : [
                        "osm": ["", [-3.0961382389068604, -3.1055688858032227, 48.77155634881654,]]],
                "output"      : [
                        "folder": "$directory"]
        ]
        IProcess process = OSM.workflow
        assertTrue(process.execute(configurationFile: createOSMConfigFile(osm_parmeters, directory)))
    }

    @Test
    void workflowWrongMapOfWeights() {
        String directory = "./target/bdtopo_workflow"
        File dirFile = new File(directory)
        dirFile.delete()
        dirFile.mkdir()
        def osm_parmeters = [
                "description" : "Example of configuration file to run the OSM workflow and store the resultst in a folder",
                "geoclimatedb": [
                        "folder": "${dirFile.absolutePath}",
                        "name"  : "geoclimate_chain_db;AUTO_SERVER=TRUE",
                        "delete": true
                ],
                "input"       : [
                        "osm": ["Pont-de-Veyle"]],
                "output"      : [
                        "folder": "$directory"],
                "parameters"  :
                        ["distance"      : 100,
                         "hLevMin"       : 3,
                         "hLevMax"       : 15,
                         "hThresholdLev2": 10,
                         rsu_indicators  : ["indicatorUse" : ["LCZ"],
                                            "svfSimplified": true,
                                            "mapOfWeights" :
                                                    ["sky_view_factor"             : 1,
                                                     "aspect_ratio"                : 1,
                                                     "building_surface_fraction"   : 1,
                                                     "impervious_surface_fraction" : 1,
                                                     "pervious_surface_fraction"   : 1,
                                                     "height_of_roughness_elements": 1,
                                                     "terrain_roughness_length"    : 1,
                                                     "terrain_roughness_class"     : 1]]
                        ]
        ]
        IProcess process = OSM.workflow
        assertFalse(process.execute(configurationFile: createOSMConfigFile(osm_parmeters, directory)))
    }

    @Disabled
    @Test
    void testOSMEstimatedHeight() {
        String directory = "./target/geoclimate_chain_estimated_height"
        File dirFile = new File(directory)
        dirFile.delete()
        dirFile.mkdir()
        def osm_parmeters = [
                "description" : "Example of configuration file to run the OSM workflow and store the results in a folder",
                "geoclimatedb": [
                        "folder": "${dirFile.absolutePath}",
                        "name"  : "geoclimate_chain_db;AUTO_SERVER=TRUE",
                        "delete": true
                ],
                "input"       : [
                        "osm": ["Pont-de-Veyle"]],
                "output"      : [
                        "folder": "$directory"],
                "parameters"  :
                        ["distance"    : 0,
                         rsu_indicators: ["indicatorUse"  : ["LCZ", "URBAN_TYPOLOGY"],
                                          "svfSimplified" : true,
                                          "estimateHeight": true]
                        ]
        ]
        IProcess process = OSM.workflow
        assertTrue(process.execute(configurationFile: createOSMConfigFile(osm_parmeters, directory)))
    }

    @Test
    void testOnlyEstimateHeight() {
        String directory = "./target/geoclimate_chain_grid"
        File dirFile = new File(directory)
        dirFile.delete()
        dirFile.mkdir()
        def osm_parmeters = [
                "description" : "Example of configuration file to run only the estimated height model",
                "geoclimatedb": [
                        "folder": "${dirFile.absolutePath}",
                        "name"  : "geoclimate_chain_db;AUTO_SERVER=TRUE",
                        "delete": false
                ],
                "input"       : [
                        "osm": ["Pont-de-Veyle"]],
                "output"      : [
                        "folder": ["path"  : "$directory",
                                   "tables": ["building"]]],
                "parameters"  :
                        ["distance"      : 0,
                         "rsu_indicators": [
                                 "svfSimplified" : true,
                                 "estimateHeight": true
                         ]
                        ]
        ]
        IProcess process = OSM.workflow
        assertTrue(process.execute(configurationFile: createOSMConfigFile(osm_parmeters, directory)))
        H2GIS h2gis = H2GIS.open("${directory + File.separator}geoclimate_chain_db;AUTO_SERVER=TRUE")
        assertTrue h2gis.firstRow("select count(*) as count from grid_indicators where water_fraction>0").count > 0
    }


    @Test
    void testGrid_Indicators() {
        String directory = "./target/geoclimate_chain_grid"
        File dirFile = new File(directory)
        dirFile.delete()
        dirFile.mkdir()
        def osm_parmeters = [
                "description" : "Example of configuration file to run the grid indicators",
                "geoclimatedb": [
                        "folder": "${dirFile.absolutePath}",
                        "name"  : "geoclimate_chain_db;AUTO_SERVER=TRUE",
                        "delete": false
                ],
<<<<<<< HEAD
                "input"       : [
                        "osm": ["Pont-de-Veyle"]],
                "output"      : [
                        "folder": ["path"  : "$directory",
                                   "tables": ["zones","rsu_indicators", "rsu_lcz","grid_indicators"]]],
                "parameters"  :
                        ["distance"       : 0,
=======
                "input" : [
                        "osm" : ["Pont-de-Veyle"]],
                "output" :[
                "folder" : ["path": "$directory",
                    "tables": ["grid_indicators", "zones"]]],
                "parameters":
                        ["distance" : 0,
>>>>>>> 4fd5785a
                         "grid_indicators": [
                                 "x_size"    : 1000,
                                 "y_size"    : 1000,
                                 "indicators": ["WATER_FRACTION"]
                         ]
                        ]
        ]
        IProcess process = OSM.workflow
        assertTrue(process.execute(configurationFile: createOSMConfigFile(osm_parmeters, directory)))
<<<<<<< HEAD
        H2GIS h2gis = H2GIS.open("${directory + File.separator}geoclimate_chain_db;AUTO_SERVER=TRUE")
        assertTrue h2gis.firstRow("select count(*) as count from grid_indicators where water_fraction>0").count > 0
=======
        H2GIS h2gis = H2GIS.open("${directory+File.separator}geoclimate_chain_db;AUTO_SERVER=TRUE")
        assertTrue h2gis.firstRow("select count(*) as count from grid_indicators where water_fraction>0").count>0
        def  grid_file = new File("${directory+File.separator}osm_Pont-de-Veyle${File.separator}grid_indicators_water_fraction.asc")
        h2gis.execute("DROP TABLE IF EXISTS water_grid; CALL ASCREAD('${grid_file.getAbsolutePath()}', 'water_grid')")
        assertTrue h2gis.firstRow("select count(*) as count from water_grid").count==6
>>>>>>> 4fd5785a
    }

    @Disabled
    //Use it for debug
    @Test
    void testIntegration() {
        String directory = "./target/geoclimate_chain_integration"
        File dirFile = new File(directory)
        dirFile.delete()
        dirFile.mkdir()
        def osm_parmeters = [
                "description" : "Example of configuration file to run the OSM workflow and store the resultst in a folder",
                "geoclimatedb": [
                        "folder": "${dirFile.absolutePath}",
                        "name"  : "geoclimate_chain_db;AUTO_SERVER=TRUE",
                        "delete": false
                ],
                "input"       : [
                        "osm": ["Nantes"]],
                "output"      : [
                        "folder": [path: "$directory"], "tables": [
                        "building_indicators": "building_indicators"
                ]],
                "parameters"  :
                        ["distance"      : 0,
                         "rsu_indicators": [
                                 "indicatorUse"  : ["LCZ", "URBAN_TYPOLOGY"],
                                 "svfSimplified" : true,
                                 "estimateHeight": true
                         ]
                        ]
        ]

        IProcess process = OSM.workflow
        assertTrue(process.execute(configurationFile: createOSMConfigFile(osm_parmeters, directory)))
    }

    @Disabled //Use it for debug SLIM copernicus
    @Test
    void testIntegrationSlim() {
        String directory ="./target/geoclimate_slim_integration"
        File dirFile = new File(directory)
        dirFile.delete()
        dirFile.mkdir()
        def osm_parmeters = [
                "description" :"Example of configuration file to run the OSM workflow and store the resultst in a folder",
                "geoclimatedb" : [
                        "folder" : "${dirFile.absolutePath}",
                        "name" : "geoclimate_chain_db;AUTO_SERVER=TRUE",
                        "delete" :false
                ],
                "input" : [
                        "osm" : [[
                                         52.08484801362273, -10.75003575696209, 52.001518013622736, -10.66670575696209
                                 ]]],
                "output" :["folder" : "$directory"]
                ,
                "parameters":
                        ["distance" : 0,
                         "rsu_indicators":[
                                 "indicatorUse": ["LCZ"],
                                 "svfSimplified": true,
                                 "estimateHeight":true
                         ],
                         "grid_indicators": [
                                 "x_size": 1000,
                                 "y_size": 1000,
                                 "indicators": ["BUILDING_FRACTION","BUILDING_HEIGHT", "BUILDING_TYPE_FRACTION","WATER_FRACTION","VEGETATION_FRACTION",
                                                "ROAD_FRACTION", "IMPERVIOUS_FRACTION", "LCZ_FRACTION"]
                         ]
                        ]
        ]

        IProcess process = OSM.workflow
        assertTrue(process.execute(configurationFile: createOSMConfigFile(osm_parmeters, directory)))
    }

    @Test
    void testOSMTEB() {
        String directory = "./target/geoclimate_chain"
        File dirFile = new File(directory)
        dirFile.delete()
        dirFile.mkdir()
        def osm_parmeters = [
                "description" : "Example of configuration file to run the OSM workflow and store the result in a folder",
                "geoclimatedb": [
                        "folder": "${dirFile.absolutePath}",
                        "name"  : "geoclimate_chain_db;AUTO_SERVER=TRUE",
                        "delete": true
                ],
                "input"       : [
                        "osm": ["Pont-de-Veyle"]],
                "output"      : [
                        "folder": "$directory"],
                "parameters"  :
                        [
                                rsu_indicators: [
                                        "indicatorUse" : ["TEB"],
                                        "svfSimplified": true
                                ]
                        ]
        ]
        IProcess process = OSM.workflow
        assertTrue(process.execute(configurationFile: createOSMConfigFile(osm_parmeters, directory)))
    }

    /**
     * Create a configuration file
     * @param osmParameters
     * @param directory
     * @return
     */
    def createOSMConfigFile(def osmParameters, def directory) {
        def json = JsonOutput.toJson(osmParameters)
        def configFilePath = directory + File.separator + "osmConfigFile.json"
        File configFile = new File(configFilePath)
        if (configFile.exists()) {
            configFile.delete()
        }
        configFile.write(json)
        return configFile.absolutePath
    }

    @Test
    //Integration tests
    @Disabled
    void testOSMConfigurationFile() {
        def configFile = getClass().getResource("config/osm_workflow_placename_folderoutput.json").toURI()
        //configFile =getClass().getResource("config/osm_workflow_envelope_folderoutput.json").toURI()
        IProcess process = OSM.workflow
        assertTrue(process.execute(configurationFile: configFile))
    }

    @Disabled
    //Enable this test to test some specific indicators
    @Test
    void testIndicators() {
        boolean saveResults = true
        def prefixName = ""
        def svfSimplified = false

        H2GIS datasource = H2GIS.open("./target/rsuindicatorsdb;AUTO_SERVER=TRUE")

        //Extract and transform OSM data
        def zoneToExtract = "Rennes"

        IProcess prepareOSMData = OSM.buildGeoclimateLayers

        prepareOSMData.execute([datasource: datasource, zoneToExtract: zoneToExtract, distance: 0])

        String buildingTableName = prepareOSMData.getResults().outputBuilding

        String roadTableName = prepareOSMData.getResults().outputRoad

        String railTableName = prepareOSMData.getResults().outputRail

        String hydrographicTableName = prepareOSMData.getResults().outputHydro

        String vegetationTableName = prepareOSMData.getResults().outputVeget

        String zoneTableName = prepareOSMData.getResults().outputZone

        def prepareData = Geoindicators.SpatialUnits.prepareRSUData()
        assertTrue prepareData.execute([zoneTable        : zoneTableName, roadTable: roadTableName, railTable: '',
                                        vegetationTable  : vegetationTableName,
                                        hydrographicTable: hydrographicTableName,
                                        prefixName       : "prepare_rsu", datasource: datasource])

        def outputTableGeoms = prepareData.results.outputTableName

        assertNotNull datasource.getTable(outputTableGeoms)

        def rsu = Geoindicators.SpatialUnits.createRSU()
        assertTrue rsu.execute([inputTableName: outputTableGeoms, prefixName: "rsu", datasource: datasource])
        def outputTable = rsu.results.outputTableName
        assertTrue datasource.save(outputTable, './target/rsu.shp', true)

        def p = Geoindicators.RsuIndicators.smallestCommunGeometry()
        assertTrue p.execute([
                rsuTable  : outputTable, buildingTable: buildingTableName, roadTable: roadTableName, vegetationTable: vegetationTableName, waterTable: hydrographicTableName,
                prefixName: "test", datasource: datasource])
        def outputTableStats = p.results.outputTableName

        datasource.execute """DROP TABLE IF EXISTS stats_rsu;
                    CREATE INDEX ON $outputTableStats (ID_RSU);
                   CREATE TABLE stats_rsu AS SELECT b.the_geom,
                round(sum(CASE WHEN a.low_vegetation=1 THEN a.area ELSE 0 END),1) AS low_VEGETATION_sum,
                round(sum(CASE WHEN a.high_vegetation=1 THEN a.area ELSE 0 END),1) AS high_VEGETATION_sum,
                round(sum(CASE WHEN a.water=1 THEN a.area ELSE 0 END),1) AS water_sum,
                round(sum(CASE WHEN a.road=1 THEN a.area ELSE 0 END),1) AS road_sum,
                round(sum(CASE WHEN a.building=1 THEN a.area ELSE 0 END),1) AS building_sum,
                FROM $outputTableStats AS a, $outputTable b WHERE a.id_rsu=b.id_rsu GROUP BY b.id_rsu"""

        datasource.save("stats_rsu", './target/stats_rsu.shp', true)

    }

    @Test
    void TestAsciiGrid() {

        H2GIS h2gis_datasource = H2GIS.open("D:/Users/le_sauxe/Documents/IUT/Recherche/Labsticc/SLIM/geoclimate_chain/slim_1610967941742;AUTO_SERVER=TRUE")
        def output_files_generic_name = "D:/Users/le_sauxe/Documents/IUT/Recherche/Labsticc/SLIM/geoclimate_chain/"
        def h2gis_table_to_save = "GRID_INDICATORS"
        def query = "select max(id_col) as cmax, max(id_row) as rmax from GRID_INDICATORS"
        def nbcols
        def nbrows
        h2gis_datasource.eachRow(query){row ->
            nbcols = row.cmax
            nbrows = row.rmax
        }
        def env = h2gis_datasource.getSpatialTable(h2gis_table_to_save).getExtent().getEnvelopeInternal();
        def xmin =env.getMinX()
        def ymin =env.getMinY()

        def IndicsTable = h2gis_datasource."$h2gis_table_to_save"
        List columnNames = IndicsTable.columns
        columnNames.remove("THE_GEOM")
        columnNames.remove("ID")
        columnNames.remove("ID_COL")
        columnNames.remove("ID_ROW")
        columnNames.each { it ->
            new File("${output_files_generic_name}${it}.asc").withOutputStream { stream ->
                stream.write "ncols $nbcols\nnrows $nbrows\nxllcorner $xmin\nyllcorner $ymin\ncellsize ???\nnodata_value -9999\n".getBytes()
                query = "select id_row, id_col, $it from $h2gis_table_to_save order by id_row, id_col"
                String fileContent = ""
                h2gis_datasource.eachRow(query) { row ->
                    fileContent += row.getString(it) + " "
                    if (row.getInt("id_col") == nbcols) {
                        fileContent += "\n"
                        stream.write fileContent.getBytes()
                        fileContent=""
                    }
                }
            }
        }
    }
}<|MERGE_RESOLUTION|>--- conflicted
+++ resolved
@@ -15,40 +15,40 @@
 
     @Test
     void osmToRSU() {
-        String directory = "./target/osm_processchain_geoindicators_rsu"
-        File dirFile = new File(directory)
-        dirFile.delete()
-        dirFile.mkdir()
-        def h2GIS = H2GIS.open(dirFile.absolutePath + File.separator + 'osm_chain_db;AUTO_SERVER=TRUE')
+        String directory ="./target/osm_processchain_geoindicators_rsu"
+        File dirFile = new File(directory)
+        dirFile.delete()
+        dirFile.mkdir()
+        def h2GIS = H2GIS.open(dirFile.absolutePath+File.separator+'osm_chain_db;AUTO_SERVER=TRUE')
         def zoneToExtract = "Pont-de-Veyle"
         IProcess process = OSM.buildGeoclimateLayers
 
-        process.execute([datasource: h2GIS, zoneToExtract: zoneToExtract, distance: 0])
-
-        def prefixName = zoneToExtract.trim().split("\\s*(,|\\s)\\s*").join("_");
+        process.execute([datasource: h2GIS, zoneToExtract :zoneToExtract, distance: 0])
+
+        def prefixName  = zoneToExtract.trim().split("\\s*(,|\\s)\\s*").join("_");
 
         // Create the RSU
         def prepareRSUData = Geoindicators.SpatialUnits.prepareRSUData()
         def createRSU = Geoindicators.SpatialUnits.createRSU()
-        if (prepareRSUData([datasource       : h2GIS,
-                            zoneTable        : process.getResults().outputZone,
-                            roadTable        : process.getResults().outputRoad,
-                            railTable        : process.getResults().outputRail,
-                            vegetationTable  : process.getResults().outputVeget,
-                            hydrographicTable: process.getResults().outputHydro,
-                            prefixName       : prefixName])) {
+        if (prepareRSUData([datasource        : h2GIS,
+                             zoneTable         : process.getResults().outputZone,
+                             roadTable         : process.getResults().outputRoad,
+                             railTable         : process.getResults().outputRail,
+                             vegetationTable   : process.getResults().outputVeget,
+                             hydrographicTable : process.getResults().outputHydro,
+                             prefixName        : prefixName])) {
             def saveTables = Geoindicators.DataUtils.saveTablesAsFiles()
 
-            saveTables.execute([inputTableNames: process.getResults().values(), delete: true
-                                , directory    : directory, datasource: h2GIS])
-
-            if (createRSU([datasource        : h2GIS,
-                           inputTableName    : prepareRSUData.results.outputTableName,
-                           inputZoneTableName: process.getResults().outputZone,
-                           prefixName        : prefixName])) {
+            saveTables.execute( [inputTableNames: process.getResults().values(), delete:true
+                                 , directory: directory, datasource: h2GIS])
+
+            if (createRSU([datasource    : h2GIS,
+                            inputTableName: prepareRSUData.results.outputTableName,
+                            inputZoneTableName :process.getResults().outputZone,
+                            prefixName    : prefixName])) {
                 //TODO enable it for debug purpose
                 // h2GIS.getTable(createRSU.results.outputTableName).save(dirFile.absolutePath+File.separator+"${prefixName}.geojson", true)
-                assertTrue(h2GIS.getTable(createRSU.results.outputTableName).getRowCount() > 0)
+                assertTrue(h2GIS.getTable(createRSU.results.outputTableName).getRowCount()>0)
             }
         }
     }
@@ -56,7 +56,7 @@
     @Test
     void osmGeoIndicatorsFromTestFiles() {
         String urlBuilding = new File(getClass().getResource("BUILDING.geojson").toURI()).absolutePath
-        String urlRoad = new File(getClass().getResource("ROAD.geojson").toURI()).absolutePath
+        String urlRoad= new File(getClass().getResource("ROAD.geojson").toURI()).absolutePath
         String urlRail = new File(getClass().getResource("RAIL.geojson").toURI()).absolutePath
         String urlVeget = new File(getClass().getResource("VEGET.geojson").toURI()).absolutePath
         String urlHydro = new File(getClass().getResource("HYDRO.geojson").toURI()).absolutePath
@@ -64,7 +64,7 @@
 
         //TODO enable it for debug purpose
         boolean saveResults = false
-        String directory = "./target/osm_processchain_geoindicators_redon"
+        String directory ="./target/osm_processchain_geoindicators_redon"
         def prefixName = ""
         def indicatorUse = ["URBAN_TYPOLOGY", "LCZ", "TEB"]
         def svfSimplified = true
@@ -73,14 +73,14 @@
         dirFile.delete()
         dirFile.mkdir()
 
-        H2GIS datasource = H2GIS.open(dirFile.absolutePath + File.separator + "osm_chain_db;AUTO_SERVER=TRUE")
-
-        String zoneTableName = "zone"
-        String buildingTableName = "building"
-        String roadTableName = "road"
-        String railTableName = "rails"
-        String vegetationTableName = "veget"
-        String hydrographicTableName = "hydro"
+        H2GIS datasource = H2GIS.open(dirFile.absolutePath+File.separator+"osm_chain_db;AUTO_SERVER=TRUE")
+
+        String zoneTableName="zone"
+        String buildingTableName="building"
+        String roadTableName="road"
+        String railTableName="rails"
+        String vegetationTableName="veget"
+        String hydrographicTableName="hydro"
 
 
         datasource.load(urlBuilding, buildingTableName, true)
@@ -91,14 +91,14 @@
         datasource.load(urlZone, zoneTableName, true)
 
         //Run tests
-        geoIndicatorsCalc(dirFile.absolutePath + File, datasource, zoneTableName, buildingTableName, roadTableName,
-                null, vegetationTableName, hydrographicTableName, saveResults, svfSimplified, indicatorUse, prefixName)
+        geoIndicatorsCalc(dirFile.absolutePath+File, datasource, zoneTableName, buildingTableName,roadTableName,
+                null,vegetationTableName, hydrographicTableName,saveResults, svfSimplified, indicatorUse, prefixName)
 
     }
 
     @Test
     void osmGeoIndicatorsFromApi() {
-        String directory = "./target/osm_processchain_indicators"
+        String directory ="./target/osm_processchain_indicators"
         //TODO enable it for debug purpose
         boolean saveResults = false
         def prefixName = ""
@@ -107,14 +107,14 @@
         dirFile.delete()
         dirFile.mkdir()
 
-        H2GIS datasource = H2GIS.open(dirFile.absolutePath + File.separator + "osm_chain_db;AUTO_SERVER=TRUE")
+        H2GIS datasource = H2GIS.open(dirFile.absolutePath+File.separator+"osm_chain_db;AUTO_SERVER=TRUE")
 
         //Extract and transform OSM data
         def zoneToExtract = "Pont-de-Veyle"
 
         IProcess prepareOSMData = OSM.buildGeoclimateLayers
 
-        prepareOSMData.execute([datasource: datasource, zoneToExtract: zoneToExtract, distance: 0])
+        prepareOSMData.execute([datasource: datasource, zoneToExtract :zoneToExtract, distance: 0])
 
         String buildingTableName = prepareOSMData.getResults().outputBuilding
 
@@ -128,19 +128,19 @@
 
         String zoneTableName = prepareOSMData.getResults().outputZone
 
-        if (saveResults) {
+        if(saveResults){
             println("Saving OSM GIS layers")
             IProcess saveTables = ProcessingChain.DataUtils.saveTablesAsFiles
-            saveTables.execute([inputTableNames: [buildingTableName, roadTableName, railTableName, hydrographicTableName,
-                                                  vegetationTableName, zoneTableName]
-                                , directory    : dirFile.absolutePath, datasource: datasource])
+            saveTables.execute( [inputTableNames: [buildingTableName,roadTableName,railTableName,hydrographicTableName,
+                                                   vegetationTableName,zoneTableName]
+                                 , directory: dirFile.absolutePath, datasource: datasource])
         }
 
         def indicatorUse = ["TEB", "URBAN_TYPOLOGY", "LCZ"]
 
         //Run tests
-        geoIndicatorsCalc(dirFile.absolutePath, datasource, zoneTableName, buildingTableName, roadTableName, railTableName, vegetationTableName,
-                hydrographicTableName, saveResults, svfSimplified, indicatorUse, prefixName)
+        geoIndicatorsCalc(dirFile.absolutePath, datasource, zoneTableName, buildingTableName,roadTableName,railTableName,vegetationTableName,
+                hydrographicTableName,saveResults, svfSimplified,indicatorUse,  prefixName)
 
     }
 
@@ -149,7 +149,7 @@
     @Test
     void osmLczFromTestFiles() {
         String urlBuilding = new File(getClass().getResource("BUILDING.geojson").toURI()).absolutePath
-        String urlRoad = new File(getClass().getResource("ROAD.geojson").toURI()).absolutePath
+        String urlRoad= new File(getClass().getResource("ROAD.geojson").toURI()).absolutePath
         String urlRail = new File(getClass().getResource("RAIL.geojson").toURI()).absolutePath
         String urlVeget = new File(getClass().getResource("VEGET.geojson").toURI()).absolutePath
         String urlHydro = new File(getClass().getResource("HYDRO.geojson").toURI()).absolutePath
@@ -157,20 +157,20 @@
 
         //TODO enable it for debug purpose
         boolean saveResults = false
-        String directory = "./target/osm_processchain_lcz"
-
-        File dirFile = new File(directory)
-        dirFile.delete()
-        dirFile.mkdir()
-
-        H2GIS datasource = H2GIS.open(dirFile.absolutePath + File.separator + "osmchain_lcz;AUTO_SERVER=TRUE")
-
-        String zoneTableName = "zone"
-        String buildingTableName = "building"
-        String roadTableName = "road"
-        String railTableName = "rails"
-        String vegetationTableName = "veget"
-        String hydrographicTableName = "hydro"
+        String directory ="./target/osm_processchain_lcz"
+
+        File dirFile = new File(directory)
+        dirFile.delete()
+        dirFile.mkdir()
+
+        H2GIS datasource = H2GIS.open(dirFile.absolutePath+File.separator+"osmchain_lcz;AUTO_SERVER=TRUE")
+
+        String zoneTableName="zone"
+        String buildingTableName="building"
+        String roadTableName="road"
+        String railTableName="rails"
+        String vegetationTableName="veget"
+        String hydrographicTableName="hydro"
 
         datasource.load(urlBuilding, buildingTableName, true)
         datasource.load(urlRoad, roadTableName, true)
@@ -188,142 +188,142 @@
                 buildingTable: buildingTableName, roadTable: roadTableName,
                 railTable: railTableName, vegetationTable: vegetationTableName,
                 hydrographicTable: hydrographicTableName, indicatorUse: ["LCZ"],
-                mapOfWeights: mapOfWeights, svfSimplified: true)
-        assertTrue(datasource.getTable(geodindicators.results.outputTableBuildingIndicators).rowCount > 0)
+                mapOfWeights: mapOfWeights,svfSimplified: true )
+        assertTrue(datasource.getTable(geodindicators.results.outputTableBuildingIndicators).rowCount>0)
         assertNotNull(geodindicators.results.outputTableBlockIndicators)
-        assertTrue(datasource.getTable(geodindicators.results.outputTableRsuIndicators).rowCount > 0)
-        assertTrue(datasource.getTable(geodindicators.results.outputTableRsuLcz).rowCount > 0)
+        assertTrue(datasource.getTable(geodindicators.results.outputTableRsuIndicators).rowCount>0)
+        assertTrue(datasource.getTable(geodindicators.results.outputTableRsuLcz).rowCount>0)
     }
 
     @Test
     void osmWorkflowToH2Database() {
-        String directory = "./target/geoclimate_chain_db"
-        File dirFile = new File(directory)
-        dirFile.delete()
-        dirFile.mkdir()
-        def osm_parmeters = [
-                "description" : "Example of configuration file to run the OSM workflow and store the result into a database",
-                "geoclimatedb": [
-                        "folder": "${dirFile.absolutePath}",
-                        "name"  : "geoclimate_chain_db;AUTO_SERVER=TRUE",
-                        "delete": false
-                ],
-                "input"       : [
-                        "osm": ["Pont-de-Veyle"]],
-                "output"      : [
-                        "database":
-                                ["user"    : "sa",
-                                 "password": "",
-                                 "url"     : "jdbc:h2://${dirFile.absolutePath + File.separator + "geoclimate_chain_db_output;AUTO_SERVER=TRUE"}",
-                                 "tables"  : [
-                                         "rsu_indicators": "rsu_indicators",
-                                         "rsu_lcz"       : "rsu_lcz"]]],
-                "parameters"  :
-                        ["distance"    : 0,
-                         rsu_indicators: ["indicatorUse" : ["LCZ"],
+        String directory ="./target/geoclimate_chain_db"
+        File dirFile = new File(directory)
+        dirFile.delete()
+        dirFile.mkdir()
+        def osm_parmeters = [
+                "description" :"Example of configuration file to run the OSM workflow and store the result into a database",
+                "geoclimatedb" : [
+                        "folder" : "${dirFile.absolutePath}",
+                        "name" : "geoclimate_chain_db;AUTO_SERVER=TRUE",
+                        "delete" :false
+                ],
+                "input" : [
+                        "osm" : ["Pont-de-Veyle"]],
+                "output" :[
+                        "database" :
+                                ["user" : "sa",
+                                "password":"",
+                                 "url": "jdbc:h2://${dirFile.absolutePath+File.separator+"geoclimate_chain_db_output;AUTO_SERVER=TRUE"}",
+                                 "tables": [
+                                          "rsu_indicators":"rsu_indicators",
+                                          "rsu_lcz":"rsu_lcz" ]]],
+                "parameters":
+                        ["distance" : 0,
+                         rsu_indicators: ["indicatorUse": ["LCZ"],
                                           "svfSimplified": true,
-                                          "mapOfWeights" :
-                                                  ["sky_view_factor"             : 1,
-                                                   "aspect_ratio"                : 1,
-                                                   "building_surface_fraction"   : 1,
+                                          "mapOfWeights":
+                                                  ["sky_view_factor": 1,
+                                                   "aspect_ratio": 1,
+                                                   "building_surface_fraction": 1,
                                                    "impervious_surface_fraction" : 1,
-                                                   "pervious_surface_fraction"   : 1,
+                                                   "pervious_surface_fraction": 1,
                                                    "height_of_roughness_elements": 1,
-                                                   "terrain_roughness_length"    : 1]]
-                        ]
-        ]
-        IProcess process = OSM.workflow
-        assertTrue(process.execute(configurationFile: createOSMConfigFile(osm_parmeters, directory)))
-        H2GIS outputdb = H2GIS.open(dirFile.absolutePath + File.separator + "geoclimate_chain_db_output;AUTO_SERVER=TRUE")
+                                                   "terrain_roughness_length": 1]]
+                        ]
+        ]
+        IProcess process = OSM.workflow
+        assertTrue(process.execute(configurationFile: createOSMConfigFile(osm_parmeters, directory)))
+        H2GIS outputdb = H2GIS.open(dirFile.absolutePath+File.separator+"geoclimate_chain_db_output;AUTO_SERVER=TRUE")
         def rsu_indicatorsTable = outputdb.getTable("rsu_indicators")
         assertNotNull(rsu_indicatorsTable)
-        assertTrue(rsu_indicatorsTable.getRowCount() > 0)
+        assertTrue(rsu_indicatorsTable.getRowCount()>0)
         def rsu_lczTable = outputdb.getTable("rsu_lcz")
         assertNotNull(rsu_lczTable)
-        assertTrue(rsu_lczTable.getRowCount() > 0)
+        assertTrue(rsu_lczTable.getRowCount()>0)
     }
 
     @Test
     void osmWorkflowToPostGISDatabase() {
-        String directory = "./target/geoclimate_chain_postgis"
-        File dirFile = new File(directory)
-        dirFile.delete()
-        dirFile.mkdir()
-        def osm_parmeters = [
-                "description" : "Example of configuration file to run the OSM workflow and store the resultst in a folder",
-                "geoclimatedb": [
-                        "folder": "${dirFile.absolutePath}",
-                        "name"  : "geoclimate_chain_db;AUTO_SERVER=TRUE",
-                        "delete": true
-                ],
-                "input"       : [
-                        "osm": ["Pont-de-Veyle"]],
-                "output"      : [
-                        "database":
-                                ["user"    : "orbisgis",
-                                 "password": "orbisgis",
-                                 "url"     : "jdbc:postgresql://localhost:5432/orbisgis_db",
-                                 "tables"  : [
-                                         "rsu_indicators" : "rsu_indicators",
-                                         "rsu_lcz"        : "rsu_lcz",
-                                         "zones"          : "zones",
-                                         "grid_indicators": "grid_indicators"]]],
-                "parameters"  :
-                        ["distance"       : 0,
-                         rsu_indicators   : ["indicatorUse" : ["LCZ"],
-                                             "svfSimplified": true],
-                         "grid_indicators": [
-                                 "x_size"    : 1000,
-                                 "y_size"    : 1000,
-                                 "indicators": ["ROAD_FRACTION"]
-                         ]
+        String directory ="./target/geoclimate_chain_postgis"
+        File dirFile = new File(directory)
+        dirFile.delete()
+        dirFile.mkdir()
+        def osm_parmeters = [
+                "description" :"Example of configuration file to run the OSM workflow and store the resultst in a folder",
+                "geoclimatedb" : [
+                        "folder" : "${dirFile.absolutePath}",
+                        "name" : "geoclimate_chain_db;AUTO_SERVER=TRUE",
+                        "delete" :true
+                ],
+                "input" : [
+                        "osm" : ["Pont-de-Veyle"]],
+                "output" :[
+                        "database" :
+                                ["user" : "orbisgis",
+                                 "password":"orbisgis",
+                                 "url": "jdbc:postgresql://localhost:5432/orbisgis_db",
+                                 "tables": [
+                                            "rsu_indicators":"rsu_indicators",
+                                            "rsu_lcz":"rsu_lcz",
+                                            "zones":"zones" ,
+                                            "grid_indicators":"grid_indicators"]]],
+                "parameters":
+                        ["distance" : 0,
+                         rsu_indicators: ["indicatorUse": ["LCZ"],
+                                          "svfSimplified": true] ,
+                        "grid_indicators": [
+                        "x_size": 1000,
+                        "y_size": 1000,
+                        "indicators": ["ROAD_FRACTION"]
+                        ]
                         ]
         ]
         IProcess process = OSM.workflow
         assertTrue(process.execute(configurationFile: createOSMConfigFile(osm_parmeters, directory)))
         def postgis_dbProperties = [databaseName: 'orbisgis_db',
-                                    user        : 'orbisgis',
-                                    password    : 'orbisgis',
-                                    url         : 'jdbc:postgresql://localhost:5432/'
+                                           user        : 'orbisgis',
+                                           password    : 'orbisgis',
+                                           url         : 'jdbc:postgresql://localhost:5432/'
         ]
         POSTGIS postgis = POSTGIS.open(postgis_dbProperties);
-        if (postgis) {
+        if(postgis){
             def rsu_indicatorsTable = postgis.getTable("rsu_indicators")
             assertNotNull(rsu_indicatorsTable)
-            assertTrue(rsu_indicatorsTable.getRowCount() > 0)
+            assertTrue(rsu_indicatorsTable.getRowCount()>0)
             def rsu_lczTable = postgis.getTable("rsu_lcz")
             assertNotNull(rsu_lczTable)
-            assertTrue(rsu_lczTable.getRowCount() > 0)
+            assertTrue(rsu_lczTable.getRowCount()>0)
             def zonesTable = postgis.getTable("zones")
             assertNotNull(zonesTable)
-            assertTrue(zonesTable.getRowCount() > 0)
+            assertTrue(zonesTable.getRowCount()>0)
             def gridTable = postgis.getTable("grid_indicators")
             assertNotNull(gridTable)
-            assertTrue(gridTable.getRowCount() > 0)
+            assertTrue(gridTable.getRowCount()>0)
         }
     }
 
     @Test
     void testOSMWorkflowFromPlaceNameWithSrid() {
-        String directory = "./target/geoclimate_chain_srid"
-        File dirFile = new File(directory)
-        dirFile.delete()
-        dirFile.mkdir()
-        def osm_parmeters = [
-                "description" : "Example of configuration file to run the OSM workflow and store the results in a folder",
-                "geoclimatedb": [
-                        "folder": "${dirFile.absolutePath}",
-                        "name"  : "geoclimate_chain_db;AUTO_SERVER=TRUE",
-                        "delete": false
-                ],
-                "input"       : [
-                        "osm": ["Pont-de-Veyle"]],
-                "output"      : [
-                        "folder": "${directory}",
-                        "srid"  : "4326"],
-                "parameters"  :
-                        ["distance"    : 0,
-                         rsu_indicators: ["indicatorUse" : ["LCZ"],
+        String directory ="./target/geoclimate_chain_srid"
+        File dirFile = new File(directory)
+        dirFile.delete()
+        dirFile.mkdir()
+        def osm_parmeters = [
+                "description" :"Example of configuration file to run the OSM workflow and store the results in a folder",
+                "geoclimatedb" : [
+                        "folder" : "${dirFile.absolutePath}",
+                        "name" : "geoclimate_chain_db;AUTO_SERVER=TRUE",
+                        "delete" :false
+                ],
+                "input" : [
+                        "osm" : ["Pont-de-Veyle"]],
+                "output" :[
+                        "folder" : "${directory}",
+                        "srid":"4326"],
+                "parameters":
+                        ["distance" : 0,
+                         rsu_indicators: ["indicatorUse": ["LCZ"],
                                           "svfSimplified": true]
                         ]
         ]
@@ -331,14 +331,14 @@
         assertTrue(process.execute(configurationFile: createOSMConfigFile(osm_parmeters, directory)))
         //Test the SRID of all output files
         def geoFiles = []
-        def folder = new File("${directory + File.separator}osm_Pont-de-Veyle")
-        folder.eachFileRecurse groovy.io.FileType.FILES, { file ->
+        def  folder = new File("${directory+File.separator}osm_Pont-de-Veyle")
+        folder.eachFileRecurse groovy.io.FileType.FILES,  { file ->
             if (file.name.toLowerCase().endsWith(".geojson")) {
                 geoFiles << file.getAbsolutePath()
             }
         }
-        H2GIS h2gis = H2GIS.open("${directory + File.separator}geoclimate_chain_db;AUTO_SERVER=TRUE")
-        geoFiles.eachWithIndex { geoFile, index ->
+        H2GIS h2gis = H2GIS.open("${directory+File.separator}geoclimate_chain_db;AUTO_SERVER=TRUE")
+        geoFiles.eachWithIndex { geoFile , index->
             def tableName = h2gis.load(geoFile, true)
             assertEquals(4326, h2gis.getSpatialTable(tableName).srid)
         }
@@ -346,23 +346,23 @@
 
     @Test
     void testOSMWorkflowFromPlaceName() {
-        String directory = "./target/geoclimate_chain"
-        File dirFile = new File(directory)
-        dirFile.delete()
-        dirFile.mkdir()
-        def osm_parmeters = [
-                "description" : "Example of configuration file to run the OSM workflow and store the resultst in a folder",
-                "geoclimatedb": [
-                        "folder": "${dirFile.absolutePath}",
-                        "name"  : "geoclimate_chain_db;AUTO_SERVER=TRUE",
-                        "delete": true
-                ],
-                "input"       : [
-                        "osm": ["Pont-de-Veyle"]],
-                "output"      : [
-                        "folder": "$directory"],
-                "parameters"  :
-                        [rsu_indicators: ["indicatorUse" : ["LCZ"],
+        String directory ="./target/geoclimate_chain"
+        File dirFile = new File(directory)
+        dirFile.delete()
+        dirFile.mkdir()
+        def osm_parmeters = [
+                "description" :"Example of configuration file to run the OSM workflow and store the resultst in a folder",
+                "geoclimatedb" : [
+                        "folder" : "${dirFile.absolutePath}",
+                        "name" : "geoclimate_chain_db;AUTO_SERVER=TRUE",
+                        "delete" :true
+                ],
+                "input" : [
+                        "osm" : ["Pont-de-Veyle"]],
+                "output" :[
+                        "folder" : "$directory"],
+                "parameters":
+                        [rsu_indicators: ["indicatorUse": ["LCZ"],
                                           "svfSimplified": true]
                         ]
         ]
@@ -374,21 +374,21 @@
     @Disabled
     @Test
     void testOSMWorkflowFromBboxDeleteDBFalse() {
-        String directory = "./target/geoclimate_chain"
-        File dirFile = new File(directory)
-        dirFile.delete()
-        dirFile.mkdir()
-        def osm_parmeters = [
-                "description" : "Example of configuration file to run the OSM workflow and store the resultst in a folder",
-                "geoclimatedb": [
-                        "folder": "${dirFile.absolutePath}",
-                        "name"  : "geoclimate_chain_db;AUTO_SERVER=TRUE",
-                        "delete": true
-                ],
-                "input"       : [
-                        "osm": [[38.89557963573336, -77.03930318355559, 38.89944983078282, -77.03364372253417]]],
-                "output"      : [
-                        "folder": "$directory"]
+        String directory ="./target/geoclimate_chain"
+        File dirFile = new File(directory)
+        dirFile.delete()
+        dirFile.mkdir()
+        def osm_parmeters = [
+                "description" :"Example of configuration file to run the OSM workflow and store the resultst in a folder",
+                "geoclimatedb" : [
+                        "folder" : "${dirFile.absolutePath}",
+                        "name" : "geoclimate_chain_db;AUTO_SERVER=TRUE",
+                        "delete" :true
+                ],
+                "input" : [
+                        "osm" : [[38.89557963573336,-77.03930318355559,38.89944983078282,-77.03364372253417]]],
+                "output" :[
+                        "folder" : "$directory"]
         ]
         IProcess process = OSM.workflow
         assertTrue(process.execute(configurationFile: createOSMConfigFile(osm_parmeters, directory)))
@@ -396,21 +396,21 @@
 
     @Test
     void testOSMWorkflowFromBbox() {
-        String directory = "./target/geoclimate_chain"
-        File dirFile = new File(directory)
-        dirFile.delete()
-        dirFile.mkdir()
-        def osm_parmeters = [
-                "description" : "Example of configuration file to run the OSM workflow and store the resultst in a folder",
-                "geoclimatedb": [
-                        "folder": "${dirFile.absolutePath}",
-                        "name"  : "geoclimate_chain_db;AUTO_SERVER=TRUE",
-                        "delete": true
-                ],
-                "input"       : [
-                        "osm": [[38.89557963573336, -77.03930318355559, 38.89944983078282, -77.03364372253417]]],
-                "output"      : [
-                        "folder": "$directory"]
+        String directory ="./target/geoclimate_chain"
+        File dirFile = new File(directory)
+        dirFile.delete()
+        dirFile.mkdir()
+        def osm_parmeters = [
+                "description" :"Example of configuration file to run the OSM workflow and store the resultst in a folder",
+                "geoclimatedb" : [
+                        "folder" : "${dirFile.absolutePath}",
+                        "name" : "geoclimate_chain_db;AUTO_SERVER=TRUE",
+                        "delete" :true
+                ],
+                "input" : [
+                        "osm" : [[38.89557963573336,-77.03930318355559,38.89944983078282,-77.03364372253417]]],
+                "output" :[
+                        "folder" : "$directory"]
         ]
         IProcess process = OSM.workflow
         assertTrue(process.execute(configurationFile: createOSMConfigFile(osm_parmeters, directory)))
@@ -418,21 +418,21 @@
 
     @Test
     void testOSMWorkflowBadOSMFilters() {
-        String directory = "./target/geoclimate_chain"
-        File dirFile = new File(directory)
-        dirFile.delete()
-        dirFile.mkdir()
-        def osm_parmeters = [
-                "description" : "Example of configuration file to run the OSM workflow and store the resultst in a folder",
-                "geoclimatedb": [
-                        "folder": "${dirFile.absolutePath}",
-                        "name"  : "geoclimate_chain_db;AUTO_SERVER=TRUE",
-                        "delete": true
-                ],
-                "input"       : [
-                        "osm": ["", [-3.0961382389068604, -3.1055688858032227, 48.77155634881654,]]],
-                "output"      : [
-                        "folder": "$directory"]
+        String directory ="./target/geoclimate_chain"
+        File dirFile = new File(directory)
+        dirFile.delete()
+        dirFile.mkdir()
+        def osm_parmeters = [
+                "description" :"Example of configuration file to run the OSM workflow and store the resultst in a folder",
+                "geoclimatedb" : [
+                        "folder" : "${dirFile.absolutePath}",
+                        "name" : "geoclimate_chain_db;AUTO_SERVER=TRUE",
+                        "delete" :true
+                ],
+                "input" : [
+                        "osm" : ["", [-3.0961382389068604, -3.1055688858032227,48.77155634881654,]]],
+                "output" :[
+                        "folder" : "$directory"]
         ]
         IProcess process = OSM.workflow
         assertTrue(process.execute(configurationFile: createOSMConfigFile(osm_parmeters, directory)))
@@ -440,37 +440,37 @@
 
     @Test
     void workflowWrongMapOfWeights() {
-        String directory = "./target/bdtopo_workflow"
-        File dirFile = new File(directory)
-        dirFile.delete()
-        dirFile.mkdir()
-        def osm_parmeters = [
-                "description" : "Example of configuration file to run the OSM workflow and store the resultst in a folder",
-                "geoclimatedb": [
-                        "folder": "${dirFile.absolutePath}",
-                        "name"  : "geoclimate_chain_db;AUTO_SERVER=TRUE",
-                        "delete": true
-                ],
-                "input"       : [
-                        "osm": ["Pont-de-Veyle"]],
-                "output"      : [
-                        "folder": "$directory"],
-                "parameters"  :
-                        ["distance"      : 100,
-                         "hLevMin"       : 3,
-                         "hLevMax"       : 15,
+        String directory ="./target/bdtopo_workflow"
+        File dirFile = new File(directory)
+        dirFile.delete()
+        dirFile.mkdir()
+        def osm_parmeters = [
+                "description" :"Example of configuration file to run the OSM workflow and store the resultst in a folder",
+                "geoclimatedb" : [
+                        "folder" : "${dirFile.absolutePath}",
+                        "name" : "geoclimate_chain_db;AUTO_SERVER=TRUE",
+                        "delete" :true
+                ],
+                "input" : [
+                        "osm" : ["Pont-de-Veyle"]],
+                "output" :[
+                        "folder" : "$directory"],
+                "parameters":
+                        ["distance" : 100,
+                         "hLevMin": 3,
+                         "hLevMax": 15,
                          "hThresholdLev2": 10,
-                         rsu_indicators  : ["indicatorUse" : ["LCZ"],
-                                            "svfSimplified": true,
-                                            "mapOfWeights" :
-                                                    ["sky_view_factor"             : 1,
-                                                     "aspect_ratio"                : 1,
-                                                     "building_surface_fraction"   : 1,
-                                                     "impervious_surface_fraction" : 1,
-                                                     "pervious_surface_fraction"   : 1,
-                                                     "height_of_roughness_elements": 1,
-                                                     "terrain_roughness_length"    : 1,
-                                                     "terrain_roughness_class"     : 1]]
+                         rsu_indicators: ["indicatorUse": ["LCZ"],
+                                          "svfSimplified": true,
+                         "mapOfWeights":
+                                 ["sky_view_factor": 1,
+                                  "aspect_ratio": 1,
+                                  "building_surface_fraction": 1,
+                                  "impervious_surface_fraction" : 1,
+                                  "pervious_surface_fraction": 1,
+                                  "height_of_roughness_elements": 1,
+                                  "terrain_roughness_length": 1 ,
+                                  "terrain_roughness_class": 1 ]]
                         ]
         ]
         IProcess process = OSM.workflow
@@ -480,26 +480,26 @@
     @Disabled
     @Test
     void testOSMEstimatedHeight() {
-        String directory = "./target/geoclimate_chain_estimated_height"
-        File dirFile = new File(directory)
-        dirFile.delete()
-        dirFile.mkdir()
-        def osm_parmeters = [
-                "description" : "Example of configuration file to run the OSM workflow and store the results in a folder",
-                "geoclimatedb": [
-                        "folder": "${dirFile.absolutePath}",
-                        "name"  : "geoclimate_chain_db;AUTO_SERVER=TRUE",
-                        "delete": true
-                ],
-                "input"       : [
-                        "osm": ["Pont-de-Veyle"]],
-                "output"      : [
-                        "folder": "$directory"],
-                "parameters"  :
-                        ["distance"    : 0,
-                         rsu_indicators: ["indicatorUse"  : ["LCZ", "URBAN_TYPOLOGY"],
-                                          "svfSimplified" : true,
-                                          "estimateHeight": true]
+        String directory ="./target/geoclimate_chain_estimated_height"
+        File dirFile = new File(directory)
+        dirFile.delete()
+        dirFile.mkdir()
+        def osm_parmeters = [
+                "description" :"Example of configuration file to run the OSM workflow and store the results in a folder",
+                "geoclimatedb" : [
+                        "folder" : "${dirFile.absolutePath}",
+                        "name" : "geoclimate_chain_db;AUTO_SERVER=TRUE",
+                        "delete" :true
+                ],
+                "input" : [
+                        "osm" : ["Pont-de-Veyle"]],
+                "output" :[
+                        "folder" : "$directory"],
+                "parameters":
+                        ["distance" : 0,
+                         rsu_indicators: ["indicatorUse": ["LCZ", "URBAN_TYPOLOGY"],
+                         "svfSimplified": true,
+                         "estimateHeight":true]
                         ]
         ]
         IProcess process = OSM.workflow
@@ -508,59 +508,50 @@
 
     @Test
     void testOnlyEstimateHeight() {
-        String directory = "./target/geoclimate_chain_grid"
-        File dirFile = new File(directory)
-        dirFile.delete()
-        dirFile.mkdir()
-        def osm_parmeters = [
-                "description" : "Example of configuration file to run only the estimated height model",
-                "geoclimatedb": [
-                        "folder": "${dirFile.absolutePath}",
-                        "name"  : "geoclimate_chain_db;AUTO_SERVER=TRUE",
-                        "delete": false
-                ],
-                "input"       : [
-                        "osm": ["Pont-de-Veyle"]],
-                "output"      : [
-                        "folder": ["path"  : "$directory",
-                                   "tables": ["building"]]],
-                "parameters"  :
-                        ["distance"      : 0,
+        String directory ="./target/geoclimate_chain_grid"
+        File dirFile = new File(directory)
+        dirFile.delete()
+        dirFile.mkdir()
+        def osm_parmeters = [
+                "description" :"Example of configuration file to run only the estimated height model",
+                "geoclimatedb" : [
+                        "folder" : "${dirFile.absolutePath}",
+                        "name" : "geoclimate_chain_db;AUTO_SERVER=TRUE",
+                        "delete" :false
+                ],
+                "input" : [
+                        "osm" : ["Pont-de-Veyle"]],
+                "output" :[
+                        "folder" : ["path": "$directory",
+                                    "tables": ["building"]]],
+                "parameters":
+                        ["distance" : 0,
                          "rsu_indicators": [
-                                 "svfSimplified" : true,
-                                 "estimateHeight": true
+                                 "svfSimplified": true,
+                                 "estimateHeight":true
                          ]
                         ]
         ]
         IProcess process = OSM.workflow
         assertTrue(process.execute(configurationFile: createOSMConfigFile(osm_parmeters, directory)))
-        H2GIS h2gis = H2GIS.open("${directory + File.separator}geoclimate_chain_db;AUTO_SERVER=TRUE")
-        assertTrue h2gis.firstRow("select count(*) as count from grid_indicators where water_fraction>0").count > 0
+        H2GIS h2gis = H2GIS.open("${directory+File.separator}geoclimate_chain_db;AUTO_SERVER=TRUE")
+        assertTrue h2gis.firstRow("select count(*) as count from grid_indicators where water_fraction>0").count>0
     }
 
 
     @Test
     void testGrid_Indicators() {
-        String directory = "./target/geoclimate_chain_grid"
-        File dirFile = new File(directory)
-        dirFile.delete()
-        dirFile.mkdir()
-        def osm_parmeters = [
-                "description" : "Example of configuration file to run the grid indicators",
-                "geoclimatedb": [
-                        "folder": "${dirFile.absolutePath}",
-                        "name"  : "geoclimate_chain_db;AUTO_SERVER=TRUE",
-                        "delete": false
-                ],
-<<<<<<< HEAD
-                "input"       : [
-                        "osm": ["Pont-de-Veyle"]],
-                "output"      : [
-                        "folder": ["path"  : "$directory",
-                                   "tables": ["zones","rsu_indicators", "rsu_lcz","grid_indicators"]]],
-                "parameters"  :
-                        ["distance"       : 0,
-=======
+        String directory ="./target/geoclimate_chain_grid"
+        File dirFile = new File(directory)
+        dirFile.delete()
+        dirFile.mkdir()
+        def osm_parmeters = [
+                "description" :"Example of configuration file to run the grid indicators",
+                "geoclimatedb" : [
+                        "folder" : "${dirFile.absolutePath}",
+                        "name" : "geoclimate_chain_db;AUTO_SERVER=TRUE",
+                        "delete" :false
+                ],
                 "input" : [
                         "osm" : ["Pont-de-Veyle"]],
                 "output" :[
@@ -568,55 +559,48 @@
                     "tables": ["grid_indicators", "zones"]]],
                 "parameters":
                         ["distance" : 0,
->>>>>>> 4fd5785a
                          "grid_indicators": [
-                                 "x_size"    : 1000,
-                                 "y_size"    : 1000,
-                                 "indicators": ["WATER_FRACTION"]
+                             "x_size": 1000,
+                             "y_size": 1000,
+                             "indicators": ["WATER_FRACTION"]
                          ]
                         ]
         ]
         IProcess process = OSM.workflow
         assertTrue(process.execute(configurationFile: createOSMConfigFile(osm_parmeters, directory)))
-<<<<<<< HEAD
-        H2GIS h2gis = H2GIS.open("${directory + File.separator}geoclimate_chain_db;AUTO_SERVER=TRUE")
-        assertTrue h2gis.firstRow("select count(*) as count from grid_indicators where water_fraction>0").count > 0
-=======
         H2GIS h2gis = H2GIS.open("${directory+File.separator}geoclimate_chain_db;AUTO_SERVER=TRUE")
         assertTrue h2gis.firstRow("select count(*) as count from grid_indicators where water_fraction>0").count>0
         def  grid_file = new File("${directory+File.separator}osm_Pont-de-Veyle${File.separator}grid_indicators_water_fraction.asc")
         h2gis.execute("DROP TABLE IF EXISTS water_grid; CALL ASCREAD('${grid_file.getAbsolutePath()}', 'water_grid')")
         assertTrue h2gis.firstRow("select count(*) as count from water_grid").count==6
->>>>>>> 4fd5785a
-    }
-
-    @Disabled
-    //Use it for debug
+    }
+
+    @Disabled //Use it for debug
     @Test
     void testIntegration() {
-        String directory = "./target/geoclimate_chain_integration"
-        File dirFile = new File(directory)
-        dirFile.delete()
-        dirFile.mkdir()
-        def osm_parmeters = [
-                "description" : "Example of configuration file to run the OSM workflow and store the resultst in a folder",
-                "geoclimatedb": [
-                        "folder": "${dirFile.absolutePath}",
-                        "name"  : "geoclimate_chain_db;AUTO_SERVER=TRUE",
-                        "delete": false
-                ],
-                "input"       : [
-                        "osm": ["Nantes"]],
-                "output"      : [
-                        "folder": [path: "$directory"], "tables": [
-                        "building_indicators": "building_indicators"
+        String directory ="./target/geoclimate_chain_integration"
+        File dirFile = new File(directory)
+        dirFile.delete()
+        dirFile.mkdir()
+        def osm_parmeters = [
+                "description" :"Example of configuration file to run the OSM workflow and store the resultst in a folder",
+                "geoclimatedb" : [
+                        "folder" : "${dirFile.absolutePath}",
+                        "name" : "geoclimate_chain_db;AUTO_SERVER=TRUE",
+                        "delete" :false
+                ],
+                "input" : [
+                        "osm" : ["Nantes"]],
+                "output" :[
+                        "folder" :[ path : "$directory"], "tables": [
+                        "building_indicators":"building_indicators"
                 ]],
-                "parameters"  :
-                        ["distance"      : 0,
-                         "rsu_indicators": [
-                                 "indicatorUse"  : ["LCZ", "URBAN_TYPOLOGY"],
-                                 "svfSimplified" : true,
-                                 "estimateHeight": true
+                "parameters":
+                        ["distance" : 0,
+                         "rsu_indicators":[
+                                 "indicatorUse": ["LCZ", "URBAN_TYPOLOGY"],
+                                 "svfSimplified": true,
+                                 "estimateHeight":true
                          ]
                         ]
         ]
@@ -667,25 +651,25 @@
 
     @Test
     void testOSMTEB() {
-        String directory = "./target/geoclimate_chain"
-        File dirFile = new File(directory)
-        dirFile.delete()
-        dirFile.mkdir()
-        def osm_parmeters = [
-                "description" : "Example of configuration file to run the OSM workflow and store the result in a folder",
-                "geoclimatedb": [
-                        "folder": "${dirFile.absolutePath}",
-                        "name"  : "geoclimate_chain_db;AUTO_SERVER=TRUE",
-                        "delete": true
-                ],
-                "input"       : [
-                        "osm": ["Pont-de-Veyle"]],
-                "output"      : [
-                        "folder": "$directory"],
-                "parameters"  :
+        String directory ="./target/geoclimate_chain"
+        File dirFile = new File(directory)
+        dirFile.delete()
+        dirFile.mkdir()
+        def osm_parmeters = [
+                "description" :"Example of configuration file to run the OSM workflow and store the result in a folder",
+                "geoclimatedb" : [
+                        "folder" : "${dirFile.absolutePath}",
+                        "name" : "geoclimate_chain_db;AUTO_SERVER=TRUE",
+                        "delete" :true
+                ],
+                "input" : [
+                        "osm" : ["Pont-de-Veyle"]],
+                "output" :[
+                        "folder" : "$directory"],
+                "parameters":
                         [
-                                rsu_indicators: [
-                                        "indicatorUse" : ["TEB"],
+                                rsu_indicators:[
+                                        "indicatorUse": ["TEB"],
                                         "svfSimplified": true
                                 ]
                         ]
@@ -700,19 +684,18 @@
      * @param directory
      * @return
      */
-    def createOSMConfigFile(def osmParameters, def directory) {
+    def createOSMConfigFile(def osmParameters, def directory){
         def json = JsonOutput.toJson(osmParameters)
-        def configFilePath = directory + File.separator + "osmConfigFile.json"
+        def configFilePath =  directory+File.separator+"osmConfigFile.json"
         File configFile = new File(configFilePath)
-        if (configFile.exists()) {
+        if(configFile.exists()){
             configFile.delete()
         }
         configFile.write(json)
         return configFile.absolutePath
     }
 
-    @Test
-    //Integration tests
+    @Test //Integration tests
     @Disabled
     void testOSMConfigurationFile() {
         def configFile = getClass().getResource("config/osm_workflow_placename_folderoutput.json").toURI()
@@ -721,8 +704,7 @@
         assertTrue(process.execute(configurationFile: configFile))
     }
 
-    @Disabled
-    //Enable this test to test some specific indicators
+    @Disabled //Enable this test to test some specific indicators
     @Test
     void testIndicators() {
         boolean saveResults = true
@@ -750,11 +732,11 @@
 
         String zoneTableName = prepareOSMData.getResults().outputZone
 
-        def prepareData = Geoindicators.SpatialUnits.prepareRSUData()
-        assertTrue prepareData.execute([zoneTable        : zoneTableName, roadTable: roadTableName, railTable: '',
-                                        vegetationTable  : vegetationTableName,
-                                        hydrographicTable: hydrographicTableName,
-                                        prefixName       : "prepare_rsu", datasource: datasource])
+        def  prepareData = Geoindicators.SpatialUnits.prepareRSUData()
+        assertTrue prepareData.execute([zoneTable: zoneTableName, roadTable: roadTableName,  railTable: '',
+                                        vegetationTable : vegetationTableName,
+                                        hydrographicTable :hydrographicTableName,
+                                        prefixName: "prepare_rsu", datasource: datasource])
 
         def outputTableGeoms = prepareData.results.outputTableName
 
@@ -763,11 +745,11 @@
         def rsu = Geoindicators.SpatialUnits.createRSU()
         assertTrue rsu.execute([inputTableName: outputTableGeoms, prefixName: "rsu", datasource: datasource])
         def outputTable = rsu.results.outputTableName
-        assertTrue datasource.save(outputTable, './target/rsu.shp', true)
-
-        def p = Geoindicators.RsuIndicators.smallestCommunGeometry()
+        assertTrue datasource.save(outputTable,'./target/rsu.shp', true)
+
+        def  p =  Geoindicators.RsuIndicators.smallestCommunGeometry()
         assertTrue p.execute([
-                rsuTable  : outputTable, buildingTable: buildingTableName, roadTable: roadTableName, vegetationTable: vegetationTableName, waterTable: hydrographicTableName,
+                rsuTable: outputTable,buildingTable: buildingTableName, roadTable:roadTableName,vegetationTable: vegetationTableName,waterTable: hydrographicTableName,
                 prefixName: "test", datasource: datasource])
         def outputTableStats = p.results.outputTableName
 
@@ -784,44 +766,4 @@
         datasource.save("stats_rsu", './target/stats_rsu.shp', true)
 
     }
-
-    @Test
-    void TestAsciiGrid() {
-
-        H2GIS h2gis_datasource = H2GIS.open("D:/Users/le_sauxe/Documents/IUT/Recherche/Labsticc/SLIM/geoclimate_chain/slim_1610967941742;AUTO_SERVER=TRUE")
-        def output_files_generic_name = "D:/Users/le_sauxe/Documents/IUT/Recherche/Labsticc/SLIM/geoclimate_chain/"
-        def h2gis_table_to_save = "GRID_INDICATORS"
-        def query = "select max(id_col) as cmax, max(id_row) as rmax from GRID_INDICATORS"
-        def nbcols
-        def nbrows
-        h2gis_datasource.eachRow(query){row ->
-            nbcols = row.cmax
-            nbrows = row.rmax
-        }
-        def env = h2gis_datasource.getSpatialTable(h2gis_table_to_save).getExtent().getEnvelopeInternal();
-        def xmin =env.getMinX()
-        def ymin =env.getMinY()
-
-        def IndicsTable = h2gis_datasource."$h2gis_table_to_save"
-        List columnNames = IndicsTable.columns
-        columnNames.remove("THE_GEOM")
-        columnNames.remove("ID")
-        columnNames.remove("ID_COL")
-        columnNames.remove("ID_ROW")
-        columnNames.each { it ->
-            new File("${output_files_generic_name}${it}.asc").withOutputStream { stream ->
-                stream.write "ncols $nbcols\nnrows $nbrows\nxllcorner $xmin\nyllcorner $ymin\ncellsize ???\nnodata_value -9999\n".getBytes()
-                query = "select id_row, id_col, $it from $h2gis_table_to_save order by id_row, id_col"
-                String fileContent = ""
-                h2gis_datasource.eachRow(query) { row ->
-                    fileContent += row.getString(it) + " "
-                    if (row.getInt("id_col") == nbcols) {
-                        fileContent += "\n"
-                        stream.write fileContent.getBytes()
-                        fileContent=""
-                    }
-                }
-            }
-        }
-    }
 }