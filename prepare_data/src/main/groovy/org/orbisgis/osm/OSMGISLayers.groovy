package org.orbisgis.osm

import groovy.transform.BaseScript
<<<<<<< HEAD
import groovyjarjarantlr.collections.List
import org.orbisgis.datamanager.JdbcDataSource
=======
>>>>>>> 9bf2bfc9

/**
 * OSMGISLayers is the main script to build a set of OSM GIS layers based on OSM data.
 * It uses the overpass api to download data
 * It builds a sql script file to create the layers table with the geometries and the attributes given as parameters
 * It produces a shapefile for each layer
 * Produced layers : buildings, roads, rails, vegetation, hydro
 **/


import org.orbisgis.datamanager.h2gis.H2GIS
import org.orbisgis.PrepareData

@BaseScript PrepareData prepareData

//TODO : use stream api instead of file
/**
 * This process is used to create the buildings table thank to the osm data tables
 * @return the name of the buildings table
 */
static IProcess prepareBuildings() {
    return processFactory.create(
            "Prepare the building layer with OSM data",
            [datasource: JdbcDataSource,
             osmTablesPrefix: String,
             outputColumnNames: Map,
             tagKeys: String[],
             tagValues: String[],
             buildingTablePrefix: String,
             filteringZoneTableName: String],
            [buildingTableName: String],
            { datasource, osmTablesPrefix, outputColumnNames, tagKeys, tagValues,
              buildingTablePrefix, filteringZoneTableName ->
                logger.info('Buildings preparation starts')
                def tableName
                if (buildingTablePrefix != null && buildingTablePrefix.endsWith("_")) {
                    tableName = buildingTablePrefix+'INPUT_BUILDING'
                } else {
                    tableName = buildingTablePrefix+'_INPUT_BUILDING'
                }
                def scriptFile = File.createTempFile("createBuildingTable", ".sql")
                defineBuildingScript(osmTablesPrefix, outputColumnNames, tagKeys, tagValues,
                        scriptFile, tableName, filteringZoneTableName)
                datasource.executeScript(scriptFile.getAbsolutePath())
                scriptFile.delete()
                logger.info('Buildings preparation finishes')
                [buildingTableName: tableName]
            }
    )
}

/**
 * This process is used to create the roads table thank to the osm data tables
 * @return the name of the roads table
 */
static IProcess prepareRoads() {
    return processFactory.create(
            "Prepare the roads layer with OSM data",
            [datasource: JdbcDataSource,
             osmTablesPrefix: String,
             outputColumnNames: Map,
             tagKeys: String[],
             tagValues: String[],
             roadTablePrefix: String,
             filteringZoneTableName: String],
            [roadTableName: String],
            { datasource, osmTablesPrefix, outputColumnNames, tagKeys, tagValues,
              roadTablePrefix, filteringZoneTableName ->
                logger.info('Roads preparation starts')
                String tableName
                if (roadTablePrefix != null && roadTablePrefix.endsWith("_")){
                    tableName = roadTablePrefix+'INPUT_ROAD'
                } else {
                    tableName = roadTablePrefix+'_INPUT_ROAD'
                }
                def scriptFile = File.createTempFile("createRoadTable", ".sql")
                defineRoadScript(osmTablesPrefix, outputColumnNames, tagKeys, tagValues,
                        scriptFile, tableName, filteringZoneTableName)
                datasource.executeScript(scriptFile.getAbsolutePath())
                scriptFile.delete()
                logger.info('Roads preparation finishes')
                [roadTableName: tableName]
            }
    )
}

/**
 * This process is used to create the rails table thank to the osm data tables
 * @param datasource A h2GIS db containing the 11 OSM tables
 * @return railTableName The name of the rails table in the db
 */
static IProcess prepareRails() {
    return processFactory.create(
            "Prepare the rails layer with OSM data",
            [datasource: JdbcDataSource,
             osmTablesPrefix: String,
             outputColumnNames: Map,
             tagKeys: String[],
             tagValues: String[],
             railTablePrefix: String,
             filteringZoneTableName: String],
            [railTableName: String],
            { datasource, osmTablesPrefix, outputColumnNames, tagKeys, tagValues,
              railTablePrefix, filteringZoneTableName ->
                logger.info('Rails preparation starts')
                String tableName
                if (railTablePrefix != null && railTablePrefix.endsWith("_")){
                    tableName = railTablePrefix+'INPUT_RAIL'
                } else {
                    tableName = railTablePrefix+'_INPUT_RAIL'
                }
                def scriptFile = File.createTempFile("createRailTable", ".sql")
                defineRailScript osmTablesPrefix, outputColumnNames, tagKeys, tagValues,
                        scriptFile, tableName, filteringZoneTableName
                datasource.executeScript scriptFile.getAbsolutePath()
                scriptFile.delete()
                logger.info('Rails preparation finishes')
                [railTableName: tableName]
            }
    )
}

//List of parameters
// Zone to search in - must correspond to a administrative level 8 value
String zoneCode = '56243' // Vannes 56260 - Séné 56243
// Size of the extended zone to compute - in meters
int extZoneSize = 1000
// Size of the zone buffer to compute - in meters
int bufferZoneSize = 500
def prefix = "zoneExt" //prefix of the tables name in the h2DB

/*
 * Information to retrieve for the rails layer
 */
// Tags that should be retrieved to compute the input_rail table (and the names they'll have in the table)
def railOptions = ['highspeed':'highspeed','railway':'railway','service':'service','tunnel':'tunnel','layer':'layer','bridge':'bridge']
// Tag keys in which to search for the rails
def railTagKeys = ['railway']
// Corresponding tag values to search for the rails if any specific
def railTagValues = null

/*
 * Information to retrieve for the vegetation layer
 */
// TODO : reorganise keys and values as for the hydro layer

// Tags that should be retrieved to compute the input_veget table (and the names they'll have in the table)
def vegetOptions = ['natural':'natural','landuse':'landuse','landcover':'landcover','vegetation':'vegetation','barrier':'barrier','fence_type':'fence_type',
                    'hedge':'hedge','wetland':'wetland','vineyard':'vineyard','trees':'trees','crop':'crop','produce':'produce']
// Tag keys in which to search for the vegetation
def vegetTagKeys = ['natural', 'landuse','landcover']

// Corresponding tag values to search for the vegetation if any specific
def vegetTagValues = ['fell', 'heath', 'scrub', 'tree', 'tree_row', 'trees', 'wood','farmland','forest','grass','grassland','greenfield',
                      'meadow','orchard','plant_nursery','vineyard','hedge','hedge_bank','mangrove','banana_plants','banana','sugar_cane']

/*
 * Information to retrieve for the hydro layer
 */
// Tags that should be retrieved to compute the input_hydro table (and the names they'll have in the table)
def hydroOptions = ['natural':'natural','water':'water','waterway':'waterway']
// Tag keys/values in which to search for the hydro
def hydroTags = ['natural':['water','waterway','bay'],'water':[],'waterway':[]]


//The sql script to create the buildings from osm model
// ELS : for the moment, I've been putting everything in the tmp dir so that it can be both used on Windows and Linux without changing a single line
def tmpPath = System.getProperty("java.io.tmpdir")

// working folder
def outputFolder = tmpPath + File.separator + "osm_gis_final" // working folder
def outputGarbageFolder = tmpPath + File.separator + "osm_gis_final" + File.separator + "tmp" // garbage folder

//filenames of temporary files to store the layers tables creation sql scripts
def buildingsScriptPath = outputGarbageFolder + File.separator + 'createOSMBuildingTable.sql'
def roadsScriptPath = outputGarbageFolder + File.separator + 'createOSMRoadTable.sql'
def railsScriptPath = outputGarbageFolder + File.separator + 'createOSMRailTable.sql'
def vegetScriptPath = outputGarbageFolder + File.separator + 'createOSMVegetTable.sql'
def hydroScriptPath = outputGarbageFolder + File.separator + 'createOSMHydroTable.sql'
def dbName = outputFolder + File.separator + 'osmGisDb'

// filenames of the files to store the layers tables in a geojson format
def zoneFilePath = outputFolder + File.separator + 'zone.geojson'
def extZoneFilePath = outputFolder + File.separator + 'zone_extended.geojson'
def bufferZoneFilePath = outputFolder + File.separator + 'zone_buffer.geojson'
def zoneNeighborsFilePath = outputFolder + File.separator + 'zone_neighbors.geojson'
def buildingsFilePath = outputFolder + File.separator + 'input_building.geojson'
def roadsFilePath = outputFolder + File.separator + 'input_road.geojson'
def railsFilePath = outputFolder + File.separator + 'input_rail.geojson'
def vegetFilePath = outputFolder + File.separator + 'input_veget.geojson'
def hydroFilePath = outputFolder + File.separator + 'input_hydro.geojson'

//create the folders
def tmpFolder = new File(outputFolder)
tmpFolder.deleteDir()
tmpFolder.mkdir()
def tmpGarbFolder = new File(outputGarbageFolder)
tmpGarbFolder.mkdir()

//Temporary file to store the osm data retrieved at the zone level
def outputOSMFile = new File(outputGarbageFolder + File.separator + "zone.osm")

//zone download : relation, ways and nodes corresponding to the targeted zone limit
def initQuery="[timeout:900];(relation[\"ref:INSEE\"=\"$zoneCode\"][\"boundary\"=\"administrative\"][\"admin_level\"=\"8\"];>;);out;"
//Download the corresponding OSM data
def startTime = System.currentTimeMillis()
executeOverPassQuery(initQuery, outputOSMFile)

if (outputOSMFile.exists()) {
    def h2GIS =H2GIS.open([databaseName: dbName])
    h2GIS.load(outputOSMFile.absolutePath, 'zoneOsm', true)
    // Create the polygon corresponding to the zone limit and its extended area
    h2GIS.execute zoneSQLScript('zoneOsm',zoneCode,extZoneSize, bufferZoneSize)

    //define the coordinates of the extended zone bbox
    h2GIS.select('''
        ST_XMin(ST_TRANSFORM(ST_SETSRID(the_geom,2154), 4326)) as minLon, 
        ST_XMax(ST_TRANSFORM(ST_SETSRID(the_geom,2154), 4326)) as maxLon,
        ST_YMin(ST_TRANSFORM(ST_SETSRID(the_geom,2154), 4326)) as minLat, 
        ST_YMax(ST_TRANSFORM(ST_SETSRID(the_geom,2154), 4326)) as maxLat
    ''').from('ZONE_EXTENDED').getTable().eachRow{ row -> bbox = "$row.minLat, $row.minLon, $row.maxLat, $row.maxLon"}
    h2GIS.save('ZONE', zoneFilePath)
    h2GIS.save('ZONE_EXTENDED', extZoneFilePath)
    h2GIS.save('ZONE_BUFFER', bufferZoneFilePath)

    h2GIS.execute(dropOSMTables('zoneOsm'))

    logger.info('Zone, Zone Buffer and Zone Extended OK')

    //Download all the osm data concerning the extended zone bbox
    def outputOSMFile2 = new File(outputGarbageFolder + File.separator + "zoneExtended.osm")
    def queryURLExtendedZone  = "[bbox:$bbox];((node;way;relation;);>;);out;"
    executeOverPassQuery(queryURLExtendedZone, outputOSMFile2)

    //If the osm file is downloaded do the job
    if (outputOSMFile2.exists()) {

        //Import the OSM file
        h2GIS.load(outputOSMFile2.absolutePath, prefix, true)
        h2GIS.execute createIndexesOnOSMTables(prefix)

        //Create the zone_neighbors table and save it in the targeted shapefile
        h2GIS.execute zoneNeighborsSQLScript(prefix)
        h2GIS.save('ZONE_NEIGHBORS',zoneNeighborsFilePath)
        logger.info('Zone neighbors OK')

        //Create the buildings table
        IProcess process = prepareBuildings()
        process.execute([
                datasource   : h2GIS,
                tablesPrefix : "ext",
                ouputColumnNames: ['height':'height','building:height':'b_height','roof:height':'r_height','building:roof:height':'b_r_height',
                                   'building:levels':'b_lev','roof:levels':'r_lev','building:roof:levels':'b_r_lev','building':'building',
                                   'amenity':'amenity','layer':'zindex','aeroway':'aeroway','historic':'historic','leisure':'leisure','monument':'monument',
                                   'place_of_worship':'place_of_worship','military':'military','railway':'railway','public_transport':'public_transport',
                                   'barrier':'barrier','government':'government','historic:building':'historic_building','grandstand':'grandstand',
                                   'house':'house','shop':'shop','industrial':'industrial','man_made':'man_made', 'residential':'residential',
                                   'apartments':'apartments','ruins':'ruins','agricultural':'agricultural','barn':'barn', 'healthcare':'healthcare',
                                   'education':'education','restaurant':'restaurant','sustenance':'sustenance','office':'office'],
                tagKeys: ['building'],
                tagValues: null,
                buildingTableName: "RAW_INPUT_BUILDING",
                filteringZoneTableName: "ZONE_BUFFER"])

        //Create the roads table
        process = prepareRoads()
        process.execute([
                datasource   : h2GIS,
                tablesPrefix : "ext",
                ouputColumnNames: ['width':'width','highway':'highway', 'surface':'surface', 'sidewalk':'sidewalk',
                                   'lane':'lane','layer':'zindex','maxspeed':'maxspeed','oneway':'oneway',
                                   'h_ref':'h_ref','route':'route','cycleway':'cycleway',
                                   'biclycle_road':'biclycle_road','cyclestreet':'cyclestreet','junction':'junction'],
                tagKeys: ['highway','cycleway','biclycle_road','cyclestreet','route','junction'],
                tagValues: null,
                roadTableName: "RAW_INPUT_ROAD2",
                filteringZoneTableName: "ZONE_BUFFER"])


        //Create the rails table and save it in the targeted file
        defineRailScript(prefix, railOptions, railTagKeys, railTagValues, new File(railsScriptPath), "RAW_INPUT_RAIL","ZONE_BUFFER")
        h2GIS.executeScript(railsScriptPath)
        h2GIS.save('INPUT_RAIL', railsFilePath)
        logger.info('Rails OK')

        //Create the vegetation table and save it in the targeted file
        defineVegetationScript(prefix, vegetOptions, vegetTagKeys, vegetTagValues, new File(vegetScriptPath), "RAW_INPUT_VEGET", "ZONE_EXTENDED")
        h2GIS.executeScript(vegetScriptPath)
        h2GIS.save('INPUT_VEGET', vegetFilePath)
        logger.info('Vegetation OK')

        //Create the hydro table and save it in the targeted file
        defineHydroScript(prefix, hydroOptions, hydroTags, hydroScriptPath, "RAW_INPUT_HYDRO", "ZONE_EXTENDED")
        h2GIS.executeScript(hydroScriptPath)
        h2GIS.save('INPUT_HYDRO', hydroFilePath)
        logger.info('Hydro OK')

        logger.info "DB and geojson files are ready in folder $outputFolder"
        //tmpGarbFolder.deleteDir()
        h2GIS.execute(dropOSMTables(prefix))


        def endTime = System.currentTimeMillis()
        logger.info 'Process took : ' + (endTime - startTime)/1000 +' seconds'

    } else {
        println "Cannot find OSM data on the requested area"
    }

} else {
    println "Cannot find OSM data on the requested area"
}//Download the osm data according to an insee code



/**
 ** Method to execute the Overpass query
 ** TODO replace with overpass4J in a future release
 **/
def executeOverPassQuery(def query, def outputOSMFile) {
    if (outputOSMFile.exists()) {
        outputOSMFile.delete()
    }
    apiUrl = "https://lz4.overpass-api.de/api/interpreter?data="
    def connection = new URL(apiUrl + URLEncoder.encode(query, java.nio.charset.StandardCharsets.UTF_8.toString())).openConnection() as HttpURLConnection

    println(apiUrl + URLEncoder.encode(query, java.nio.charset.StandardCharsets.UTF_8.toString()))

    connection.setRequestMethod("GET")

    logger.info "Executing query... $query"
    //Save the result in a file
    if (connection.responseCode == 200) {
        logger.info "Downloading the OSM data from overpass api"
        outputOSMFile << connection.inputStream
        return true
    } else {
        println "Cannot execute the query"
        return false
    }
}

/**
 ** Function to drop the temp tables coming from the OSM extraction
 **/

String dropOSMTables (String prefix) {
    script = '        DROP TABLE IF EXISTS '+prefix+'_NODE;\n' +
            '        DROP TABLE IF EXISTS '+prefix+'_NODE_MEMBER;\n' +
            '        DROP TABLE IF EXISTS '+prefix+'_NODE_TAG;\n' +
            '        DROP TABLE IF EXISTS '+prefix+'_RELATION;\n' +
            '        DROP TABLE IF EXISTS '+prefix+'_RELATION_MEMBER;\n' +
            '        DROP TABLE IF EXISTS '+prefix+'_RELATION_TAG;\n' +
            '        DROP TABLE IF EXISTS '+prefix+'_TAG;\n' +
            '        DROP TABLE IF EXISTS '+prefix+'_WAY;\n' +
            '        DROP TABLE IF EXISTS '+prefix+'_WAY_MEMBER;\n' +
            '        DROP TABLE IF EXISTS '+prefix+'_WAY_NODE;\n' +
            '        DROP TABLE IF EXISTS '+prefix+'_WAY_TAG;'
    return script
}
/**
 ** Function to prepare the script to index the tables from OSM
 **/
static String createIndexesOnOSMTables(def prefix){
    def script = ''
    script = '''
            CREATE INDEX IF NOT EXISTS map_node_index on map_node(id_node);
            CREATE INDEX IF NOT EXISTS map_way_node_index on map_way_node(id_node);
            CREATE INDEX IF NOT EXISTS map_way_node_index2 on map_way_node(node_order);
            CREATE INDEX IF NOT EXISTS map_way_node_index3 ON map_way_node(id_way);
            CREATE INDEX IF NOT EXISTS map_way_index on map_way(id_way);
            CREATE INDEX IF NOT EXISTS map_way_tag_id_index on map_way_tag(id_tag);
            CREATE INDEX IF NOT EXISTS map_way_tag_va_index on map_way_tag(id_way);
            CREATE INDEX IF NOT EXISTS map_tag_id_index on map_tag(id_tag);
            CREATE INDEX IF NOT EXISTS map_tag_key_index on map_tag(tag_key);
            CREATE INDEX IF NOT EXISTS map_relation_tag_tag_index ON map_relation_tag(id_tag);
            CREATE INDEX IF NOT EXISTS map_relation_tag_tag_index2 ON map_relation_tag(id_relation);
            CREATE INDEX IF NOT EXISTS map_relation_tag_tag_index ON map_relation_tag(tag_value);
            CREATE INDEX IF NOT EXISTS map_relation_tag_rel_index ON map_relation(id_relation);
            CREATE INDEX IF NOT EXISTS map_way_member_index ON map_way_member(id_relation);
            '''
    return script.replaceAll('map',prefix)
}

/**
 ** Function to create the script for the selected zone
 **/
static String zoneSQLScript(def prefix, def zoneCode, def bboxSize, def bufferSize) {
    def script = 'DROP TABLE IF EXISTS ZONE;\n' +
            'CREATE TABLE ZONE AS\n' +
            '        SELECT '+ zoneCode + ', ST_Polygonize(ST_UNION(ST_ACCUM(the_geom))) the_geom, id_relation'
    script += '''
        FROM (
                SELECT ST_TRANSFORM(ST_SETSRID(ST_MAKELINE(the_geom), 4326), 2154) the_geom, id_relation, id_way
                FROM (
                        SELECT (
                                SELECT ST_ACCUM(the_geom) the_geom
                                FROM (
                                        SELECT n.id_node, n.the_geom, wn.id_way idway
                                        FROM map_node n, map_way_node wn
                                        WHERE n.id_node = wn.id_node ORDER BY wn.node_order
                                )
                                WHERE  idway = w.id_way) the_geom
                        , w.id_way, br.id_relation
                        FROM map_way w JOIN (
                        SELECT rt.id_relation, wm.id_way
                        FROM map_relation_tag rt
                        JOIN map_tag t ON (rt.id_tag = t.id_tag)
                        JOIN map_way_member wm ON(rt.id_relation = wm.id_relation)
                        WHERE tag_key = 'admin_level'
                        AND tag_value = '8'
                ) br ON (w.id_way = br.id_way)) geom_table
                WHERE st_numgeometries(the_geom)>=2)
        GROUP BY id_relation;
    
        -- Generation of a rectangular area (bbox) around the studied zone
        DROP TABLE IF EXISTS ZONE_EXTENDED;
        CREATE TABLE ZONE_EXTENDED AS
        SELECT ST_EXPAND( the_geom , '''
    script += bboxSize+') as the_geom'
    script += '''
        FROM zone;
        CREATE SPATIAL INDEX ON ZONE_EXTENDED(the_geom) ;

        -- Generation of a buffer around the studied zone
        DROP TABLE IF EXISTS ZONE_BUFFER;
        CREATE TABLE ZONE_BUFFER AS
        SELECT ST_BUFFER( the_geom , '''
    script += bboxSize+') as the_geom'
    script += '''
        FROM zone;
        CREATE SPATIAL INDEX ON ZONE_BUFFER(the_geom) ;
    '''
    return script.replaceAll('map',prefix)
}

/**
 ** Function to create the script for the zone neighbors
 **/
def zoneNeighborsSQLScript(def prefix){
    def script = '''
        DROP TABLE IF EXISTS ZONE_NEIGHBORS;
        CREATE TABLE ZONE_NEIGHBORS AS
        SELECT a.id_zone, st_polygonize(st_union(b.the_geom)) the_geom
        from (
                select tag_value as id_zone, a.id_relation
                from map_relation_tag a 
                    join (select id_relation
                            from map_relation_tag rt 
                                join map_tag t ON (rt.id_tag = t.id_tag)
                            WHERE tag_key = 'admin_level\'
                            AND tag_value = '8') b on (a.id_relation=b.id_relation)
                    join map_tag T on (a.id_tag = T.id_tag)
                WHERE tag_key='ref:INSEE') a
            join (
                SELECT ST_LINEMERGE(ST_UNION(ST_ACCUM(the_geom))) the_geom, id_relation
                FROM (
                        SELECT ST_TRANSFORM(ST_SETSRID(ST_MAKELINE(the_geom), 4326), 2154) the_geom, id_relation, id_way
                        FROM (
                                SELECT (
                                        SELECT ST_ACCUM(the_geom) the_geom
                                        FROM (
                                                SELECT n.id_node, n.the_geom, wn.id_way idway
                                                FROM map_node n, map_way_node wn
                                                WHERE n.id_node = wn.id_node ORDER BY wn.node_order
                                        )
                                        WHERE  idway = w.id_way) the_geom
                                , w.id_way, br.id_relation
                                FROM map_way w JOIN (
                                SELECT rt.id_relation, wm.id_way
                                FROM map_relation_tag rt
                                JOIN map_tag t ON (rt.id_tag = t.id_tag)
                                JOIN map_way_member wm ON(rt.id_relation = wm.id_relation)
                                WHERE tag_key = 'admin_level\'
                                AND tag_value = '8\'
                        ) br ON (w.id_way = br.id_way)) geom_table
                        WHERE st_numgeometries(the_geom)>=2)
                GROUP BY id_relation) b on a.id_relation = b.id_relation;
        CREATE SPATIAL INDEX ON ZONE_NEIGHBORS( the_geom) ;  
    '''
    return script.replaceAll('map',prefix)
}

/**
 ** Function to create the script for the buildings
 **/
static void defineBuildingScript(prefix, options, tagKeys, tagValues, scriptFile,
                                 buildingTableName, bufferTableName){
    def uid = UUID.randomUUID().toString().replaceAll("-","")
    def script = ''
    script += "DROP TABLE IF EXISTS buildings_simp_raw_$uid; \n" +
            "CREATE TABLE buildings_simp_raw_$uid AS \n" +
            'SELECT id_way, ST_TRANSFORM(ST_SETSRID(ST_MAKEPOLYGON(ST_MAKELINE(the_geom)), 4326), 2154) the_geom \n' +
            'FROM \n' +
            '    (SELECT \n' +
            '        (SELECT ST_ACCUM(the_geom) the_geom \n' +
            '        FROM \n' +
            '            (SELECT n.id_node, n.the_geom, wn.id_way idway \n' +
            '            FROM map_node n, map_way_node wn \n' +
            '            WHERE n.id_node = wn.id_node \n' +
            '            ORDER BY wn.node_order) \n' +
            '        WHERE  idway = w.id_way) the_geom ,w.id_way \n' +
            '    FROM map_way w, \n' +
            '        (SELECT DISTINCT id_way \n' +
            '        FROM map_way_tag wt, map_tag t \n' +
            '        WHERE wt.id_tag = t.id_tag AND t.tag_key IN (\''
    tagKeys.eachWithIndex { it, i ->
        if (i==0) {
            script += it
        } else {
            script += '\',\'' + it
        }
    }
    script +='\')\n'
    if (tagValues != null) {
        script += 'AND value in (\''
        tagValues.eachWithIndex { it, i ->
            if (i == 0) {
                script += it
            } else {
                script += '\',\'' + it
            }
        }
        script += '\')'
    }
    script +=') b \n' +
            '    WHERE w.id_way = b.id_way) geom_table \n' +
            'WHERE ST_GEOMETRYN(the_geom, 1) = ST_GEOMETRYN(the_geom, ST_NUMGEOMETRIES(the_geom)) \n' +
            'AND ST_NUMGEOMETRIES(the_geom) > 3;\n' +
            'CREATE INDEX IF NOT EXISTS buildings_simp_raw_'+uid+'_index ON buildings_simp_raw_'+uid+'(id_way);\n'
    script += 'DROP TABLE IF EXISTS buildings_simp_'+uid+'; \n' +
            'CREATE TABLE buildings_simp_'+uid+' (the_geom polygon, id_way varchar'
    options.each {
        script += ', ' + it.value + ' varchar'
    }
    script += ') AS \n SELECT a.the_geom, a.id_way'
    options.eachWithIndex { it, i ->
        script += ', t' + i + '.' + it.value
    }
    script += '\nFROM buildings_simp_raw_'+uid+' a \n'
    options.eachWithIndex { it, i ->
        script += 'LEFT JOIN     \n' +
                '    (SELECT DISTINCT br.id_way, VALUE ' + it.value + ' \n' +
                '    FROM map_way_tag wt, map_tag t, buildings_simp_raw_'+uid+' br \n' +
                '    WHERE wt.id_tag = t.id_tag AND t.tag_key IN (\'' + it.key + '\') \n' +
                '    AND br.id_way = wt.id_way ) t' + i + ' \n' +
                'ON a.id_way = t' + i + '.id_way \n'
    }
    script += ';\nCREATE INDEX IF NOT EXISTS buildings_simp_'+uid+'_index ON buildings_simp_'+uid+' (id_way);\n' +
            'CREATE SPATIAL INDEX ON buildings_simp_'+uid+'(the_geom);\n' +
            'DROP TABLE IF EXISTS buildings_simp_raw_'+uid+';\n' +
            'DROP TABLE IF EXISTS buildings_rel_way_'+uid+'; \n' +
            'CREATE TABLE buildings_rel_way_'+uid+' (id_relation varchar, id_way varchar, role varchar) AS \n' +
            'SELECT rt.id_relation, wm.id_way, wm.role \n' +
            'FROM map_relation_tag rt, map_tag t, map_way_member wm \n' +
            'WHERE rt.id_tag = t.id_tag AND t.tag_key IN (\''
    tagKeys.eachWithIndex { it, i ->
        if (i==0) {
            script += it
        } else {
            script += '\',\'' + it
        }
    }
    script +='\')\n'
    if (tagValues != null) {
        script += 'AND value in (\''
        tagValues.eachWithIndex { it, i ->
            if (i == 0) {
                script += it
            } else {
                script += '\',\'' + it
            }
        }
        script += '\')'
    }
    script += ' AND rt.id_relation = wm.id_relation; \n' +
            'CREATE INDEX IF NOT EXISTS buildings_rel_way_'+uid+'_index on buildings_rel_way_'+uid+' (id_way);\n' +
            'CREATE INDEX IF NOT EXISTS buildings_rel_way_'+uid+'_index2 on buildings_rel_way_'+uid+' (id_relation);\n'
    script += 'DROP TABLE IF EXISTS buildings_rel_raw_'+uid+'; \n' +
            'CREATE TABLE buildings_rel_raw_'+uid+' AS \n' +
            'SELECT ST_LINEMERGE(ST_UNION(ST_ACCUM(the_geom))) the_geom, id_relation, role\n' +
            '    FROM \n' +
            '        (SELECT ST_TRANSFORM(ST_SETSRID(ST_MAKELINE(the_geom), 4326), 2154) the_geom, id_relation, role, id_way \n' +
            '        FROM      \n' +
            '            (SELECT \n' +
            '                (SELECT ST_ACCUM(the_geom) the_geom \n' +
            '                FROM \n' +
            '                    (SELECT n.id_node, n.the_geom, wn.id_way idway \n' +
            '                    FROM map_node n, map_way_node wn \n' +
            '                    WHERE n.id_node = wn.id_node ORDER BY wn.node_order) \n' +
            '                WHERE  idway = w.id_way) the_geom, w.id_way, br.id_relation, br.role \n' +
            '            FROM map_way w, buildings_rel_way_'+uid+' br \n' +
            '            WHERE w.id_way = br.id_way) geom_table where st_numgeometries(the_geom)>=2)\n' +
            '    GROUP BY id_relation, role;\n'
    script += 'DROP TABLE IF EXISTS buildings_rel_raw2_'+uid+'; \n' +
            'CREATE TABLE buildings_rel_raw2_'+uid+' AS \n' +
            'SELECT * FROM ST_Explode(\'buildings_rel_raw_'+uid+'\');\n'
    script += 'DROP TABLE IF EXISTS buildings_rel_raw3_'+uid+'; \n' +
            'CREATE TABLE buildings_rel_raw3_'+uid+' AS \n' +
            'SELECT ST_MAKEPOLYGON(the_geom) the_geom, id_relation, role\n' +
            'FROM buildings_rel_raw2_'+uid+'\n' +
            'WHERE ST_STARTPOINT(the_geom) = ST_ENDPOINT(the_geom);\n'
    script += 'UPDATE buildings_rel_raw3_'+uid+' SET role =\n' +
            'CASE WHEN role = \'outline\' THEN \'outer\'\n' +
            '    ELSE role\n' +
            'END;\n'
    script += 'DROP TABLE IF EXISTS buildings_rel_tot_'+uid+'; \n' +
            'CREATE TABLE buildings_rel_tot_'+uid+' AS \n' +
            'SELECT ST_difference(st_union(st_accum(to.the_geom)),st_union(st_accum(ti.the_geom))) as the_geom, to.id_relation \n' +
            'FROM      \n' +
            '    (SELECT the_geom, id_relation, role \n' +
            '    FROM buildings_rel_raw3_'+uid+' \n' +
            '    WHERE role = \'outer\') to,     \n' +
            '    (SELECT the_geom, id_relation, role \n' +
            '    FROM buildings_rel_raw3_'+uid+' \n' +
            '    WHERE role = \'inner\') ti \n' +
            'where ti.id_relation = to.id_relation\n' +
            'GROUP BY to.id_relation\n' +
            'UNION \n' +
            'SELECT a.the_geom, a.id_relation \n' +
            'FROM \n' +
            '    (SELECT the_geom, id_relation, role\n' +
            '    FROM buildings_rel_raw3_'+uid+'\n' +
            '    WHERE role = \'outer\') a\n' +
            'LEFT JOIN \n' +
            '    (SELECT the_geom, id_relation, role\n' +
            '    FROM buildings_rel_raw3_'+uid+'\n' +
            '    where role = \'inner\') b\n' +
            'ON a.id_relation = b.id_relation\n' +
            'WHERE b.id_relation IS NULL;\n'
    script += 'DROP TABLE IF EXISTS buildings_rel_'+uid+'; \n' +
            'CREATE TABLE buildings_rel_'+uid+' AS \n' +
            'SELECT a.the_geom, a.id_relation'
    options.eachWithIndex { it, i ->
        script += ', t' + i + '.' + it.value
    }
    script += '\nFROM buildings_rel_tot_'+uid+' a \n'
    options.eachWithIndex { it, i ->
        script += 'LEFT JOIN     \n' +
                '    (SELECT DISTINCT br.id_relation, tag_value ' + it.value + ' \n' +
                '    FROM map_relation_tag rt, map_tag t, buildings_rel_tot_'+uid+' br \n' +
                '    WHERE rt.id_tag = t.id_tag AND t.tag_key IN (\'' + it.key + '\') \n' +
                '    AND br.id_relation = rt.id_relation ) t' + i + ' \n' +
                '    ON a.id_relation =  t' + i +'.id_relation \n'
    }
    script += """;
            CREATE SPATIAL INDEX ON buildings_rel_tot_$uid (the_geom);
            DROP TABLE IF EXISTS $buildingTableName;
            CREATE TABLE $buildingTableName AS
            SELECT ST_MAKEVALID(a.the_geom) the_geom, id_way"""
    options.each {
        script += ', ' + it.value
    }
    script += '\nFROM buildings_simp_'+uid+' a, '+bufferTableName+' b\n' +
            'WHERE ST_INTERSECTS(a.the_geom, b.the_geom) and a.the_geom && b.the_geom \n' +
            'UNION \n' +
            'SELECT ST_MAKEVALID(a.the_geom), id_relation'
    options.each {
        script += ', ' + it.value
    }
    script += '\nFROM buildings_rel_'+uid+' a, '+bufferTableName+' b\n' +
            'WHERE ST_INTERSECTS(a.the_geom, b.the_geom) and a.the_geom && b.the_geom;\n' +
            'DROP TABLE IF EXISTS buildings_rel_'+uid+';\n' +
            'DROP TABLE IF EXISTS buildings_rel_raw_'+uid+';\n' +
            'DROP TABLE IF EXISTS buildings_rel_raw2_'+uid+';\n' +
            'DROP TABLE IF EXISTS buildings_rel_raw3_'+uid+';\n' +
            'DROP TABLE IF EXISTS buildings_rel_tot_'+uid+';\n' +
            'DROP TABLE IF EXISTS buildings_rel_way_'+uid+';\n' +
            'DROP TABLE IF EXISTS buildings_simp_'+uid+';\n' +
            'CREATE SPATIAL INDEX ON '+buildingTableName+'(the_geom);\n'
    scriptFile << script.replaceAll('map',prefix)
}

// TODO : add a new parameter to take into account the list of desired 'highway' tag values
static void defineRoadScript(prefix, options, tagKeys, tagValues, scriptFile
                      , roadTableName, filteringZoneTableName) {
    def script
    def uid = UUID.randomUUID().toString().replaceAll("-","")
    script = """
            DROP TABLE IF EXISTS roads_raw_$uid;
            CREATE TABLE roads_raw_$uid AS
            SELECT ST_TRANSFORM(ST_SETSRID(ST_MAKELINE(the_geom), 4326), 2154) the_geom, id_way
            FROM
                (SELECT w.id_way,
                    (SELECT ST_ACCUM(the_geom) the_geom
                    FROM
                        (SELECT n.id_node, n.the_geom, wn.id_way idway
                        FROM map_node n, map_way_node wn
                        WHERE n.id_node = wn.id_node
                        ORDER BY wn.node_order)
                    WHERE  idway = w.id_way) the_geom
                FROM map_way w,
                    (SELECT DISTINCT id_way
                    FROM map_way_tag wt, map_tag t
                    WHERE wt.id_tag = t.id_tag
            """
    tagKeys.eachWithIndex { it, i ->
        if (i==0) {
            script += 'AND t.tag_key IN (\'' + it
        } else {
            script += '\',\'' + it
        }
    }
    script +='\')\n'
    if (tagValues != null) {
        script += ' AND value in (\''
        tagValues.eachWithIndex { it, i ->
            if (i == 0) {
                script += it
            } else {
                script += '\',\'' + it
            }
        }
        script += '\')'
    }
    script +=""") b
                WHERE w.id_way = b.id_way) geom_table
            WHERE ST_NUMGEOMETRIES(the_geom) >= 2;
            
            CREATE INDEX IF NOT EXISTS roads_raw_${uid}_index ON roads_raw_${uid}(id_way);
            CREATE SPATIAL INDEX ON roads_raw_${uid}(the_geom);
            """
    script += """
            CREATE TABLE roads_raw_filtered_${uid} as
            select st_intersection(a.the_geom, b.the_geom) the_geom, a.id_way
            from roads_raw_${uid} a, ${filteringZoneTableName} b
            where ST_INTERSECTS(a.the_geom, b.the_geom)
            and a.the_geom && b.the_geom;
            CREATE INDEX IF NOT EXISTS roads_raw_filtered_${uid}_index ON roads_raw_filtered_${uid}(id_way);
            DROP TABLE IF EXISTS roads_raw_${uid};
            """
    script +='DROP TABLE IF EXISTS '+roadTableName+';\n' +
            'CREATE TABLE '+roadTableName+' AS\n    SELECT a.the_geom, a.id_way'
    options.eachWithIndex{ it, i ->
        script +=', t'+i+'."'+it.value + '"'
    }
    script +='\n    FROM roads_raw_filtered_'+uid+' a\n'
    options.eachWithIndex { it, i ->
        script +='        LEFT JOIN\n' +
                '            (SELECT DISTINCT wt.id_way, VALUE "'+it.value+'"\n' +
                '            FROM map_way_tag wt, map_tag t\n' +
                '            WHERE wt.id_tag = t.id_tag\n' +
                '            AND t.tag_key IN (\''+it.key+'\')\n' +
                '            ) t'+i+'\n' +
                '        ON a.id_way = t'+i+'.id_way\n'
    }
    script+= ';\nDROP TABLE IF EXISTS roads_raw_filtered_'+uid+';\n'+
            'CREATE SPATIAL INDEX ON '+roadTableName+'(the_geom);'
    scriptFile << script.replaceAll('map',prefix)

}

static void defineRailScript(prefix, options, tagKeys, tagValues, scriptFile,
                      railTableName, filteringZoneTableName) {
    def script
    def uid = UUID.randomUUID().toString().replaceAll("-","")
    script = """
            DROP TABLE IF EXISTS rails_raw_${uid};
            CREATE TABLE rails_raw_${uid} AS
            SELECT id_way, ST_TRANSFORM(ST_SETSRID(ST_MAKELINE(the_geom), 4326), 2154) the_geom
            FROM
                (SELECT w.id_way, val,
                    (SELECT ST_ACCUM(the_geom) the_geom
                    FROM
                        (SELECT n.id_node, n.the_geom, wn.id_way idway
                        FROM map_node n, map_way_node wn
                        WHERE n.id_node = wn.id_node
                        ORDER BY wn.node_order)
                    WHERE  idway = w.id_way) the_geom
                FROM map_way w,
                    (SELECT DISTINCT id_way, value as val
                    FROM map_way_tag wt, map_tag t
                    WHERE wt.id_tag = t.id_tag
            """
    tagKeys.eachWithIndex { it, i ->
        if (i==0) {
            script += 'AND t.tag_key IN (\''+ it
        } else {
            script += '\',\'' + it
        }
    }
    script +='\')\n'
    if (tagValues != null) {
        script += ' AND value in (\''
        tagValues.eachWithIndex { it, i ->
            if (i == 0) {
                script += it
            } else {
                script += '\',\'' + it
            }
        }
        script += '\')'
    }

    script +=""") b
                WHERE w.id_way = b.id_way) geom_table
            WHERE ST_NUMGEOMETRIES(the_geom) >= 2;
            CREATE INDEX IF NOT EXISTS rails_raw_${uid}_index ON rails_raw_${uid}(id_way);
            
            DROP TABLE IF EXISTS rails_raw_filtered_${uid};
            CREATE TABLE rails_raw_filtered_${uid} as
            select a.*
            from rails_raw_${uid} a, ${filteringZoneTableName} b
            where ST_INTERSECTS(a.the_geom, b.the_geom)
            and a.the_geom && b.the_geom;
            CREATE INDEX IF NOT EXISTS rails_raw_filtered_${uid}_index ON rails_raw_filtered_${uid}(id_way);            
            """
    script +="DROP TABLE IF EXISTS ${railTableName};\n" +
            "CREATE TABLE ${railTableName} AS\n    SELECT a.id_way, a.the_geom"
    options.eachWithIndex{ it, i ->
        script +=', t'+i+'."'+it.value +'"'
    }
    script +="\n    FROM rails_raw_filtered_${uid} a\n"
    options.eachWithIndex { it, i ->
        script +='        LEFT JOIN\n' +
                '            (SELECT DISTINCT wt.id_way, VALUE "'+it.value+'"\n' +
                '            FROM map_way_tag wt, map_tag t\n' +
                '            WHERE wt.id_tag = t.id_tag\n' +
                '            AND t.tag_key IN (\''+it.key+'\')\n' +
                '            ) t'+i+'\n' +
                '        ON a.id_way = t'+i+'.id_way\n'
    }
    script+= ";\nDROP TABLE IF EXISTS rails_raw_${uid};"
    script+= "\nDROP TABLE IF EXISTS rails_raw_filtered_${uid};"
    scriptFile << script.replaceAll('map',prefix)

}

static void defineVegetationScript(String prefix, def options, def tagKeys, def tagValues, def scriptPath,
                            def vegetTableName, def filteringZoneTableName) {
    def script = ''
    script += """
            DROP TABLE IF EXISTS veget_simp_raw;
            CREATE TABLE veget_simp_raw AS
            SELECT id_way, ST_TRANSFORM(ST_SETSRID(ST_MAKEPOLYGON(ST_MAKELINE(the_geom)), 4326), 2154) the_geom, val as type
            FROM
            (SELECT
                    (SELECT ST_ACCUM(the_geom) the_geom
                            FROM
                                    (SELECT n.id_node, n.the_geom, wn.id_way idway
                                            FROM map_node n, map_way_node wn
                                            WHERE n.id_node = wn.id_node
                                            ORDER BY wn.node_order)
                            WHERE  idway = w.id_way) the_geom ,w.id_way, val
            FROM map_way w,
            (SELECT DISTINCT id_way, value as val
            FROM map_way_tag wt, map_tag t
            WHERE wt.id_tag = t.id_tag
            """
    tagKeys.eachWithIndex { it, i ->
        if (i==0) {
            script += 'AND t.tag_key IN (\'' + it
        } else {
            script += '\',\'' + it
        }
    }
    script +='\')\n'
    if (tagValues != null) {
        script += 'AND value in (\''
        tagValues.eachWithIndex { it, i ->
            if (i == 0) {
                script += it
            } else {
                script += '\',\'' + it
            }
        }
        script += '\')'
    }

    script += """) b
            WHERE w.id_way = b.id_way) geom_table
            WHERE ST_GEOMETRYN(the_geom, 1) = ST_GEOMETRYN(the_geom, ST_NUMGEOMETRIES(the_geom))
            AND ST_NUMGEOMETRIES(the_geom) > 3;
            CREATE INDEX IF NOT EXISTS veget_simp_raw_index ON veget_simp_raw(id_way);
            
            DROP TABLE IF EXISTS veget_simp;
            """
    script += 'CREATE TABLE veget_simp AS \n SELECT a.the_geom, a.id_way'
    options.eachWithIndex { it, i ->
        script += ', t' + i + '."' + it.value+'"'
    }
    script += '\nFROM veget_simp_raw a \n'
    options.eachWithIndex { it, i ->
        script += 'LEFT JOIN     \n' +
                '    (SELECT DISTINCT br.id_way, VALUE AS "' + it.value + '"\n' +
                '    FROM map_way_tag wt, map_tag t, veget_simp_raw br \n' +
                '    WHERE wt.id_tag = t.id_tag AND t.tag_key IN (\'' + it.key + '\') \n' +
                '    AND br.id_way = wt.id_way ) t' + i + ' \n' +
                'ON a.id_way = t' + i + '.id_way\n'
    }
    script += ''';\n\n
            CREATE INDEX IF NOT EXISTS veget_simp_index ON veget_simp (id_way);
            DROP TABLE IF EXISTS veget_simp_raw;
            DROP TABLE IF EXISTS veget_rel_way;
            CREATE TABLE veget_rel_way (id_relation varchar, id_way varchar, role varchar) AS
            SELECT rt.id_relation, wm.id_way, wm.role
            FROM map_relation_tag rt, map_tag t, map_way_member wm
            WHERE rt.id_tag = t.id_tag
            '''
    tagKeys.eachWithIndex { it, i ->
        if (i==0) {
            script += 'AND t.tag_key IN (\'' + it
        } else {
            script += '\',\'' + it
        }
    }
    script +='\')\n'
    if (tagValues != null) {
        script += '            AND tag_value in (\''
        tagValues.eachWithIndex { it, i ->
            if (i == 0) {
                script += it
            } else {
                script += '\',\'' + it
            }
        }
        script += '\')'
    }

    script += '''
            AND rt.id_relation = wm.id_relation;
            CREATE INDEX IF NOT EXISTS veget_rel_way_index on veget_rel_way (id_way);
            CREATE INDEX IF NOT EXISTS veget_rel_way_index2 on veget_rel_way (id_relation);
            '''
    script += '''
            DROP TABLE IF EXISTS veget_rel_raw;
            CREATE TABLE veget_rel_raw AS
            SELECT ST_LINEMERGE(ST_UNION(ST_ACCUM(the_geom))) the_geom, id_relation, role
                FROM
                    (SELECT ST_TRANSFORM(ST_SETSRID(ST_MAKELINE(the_geom), 4326), 2154) the_geom, id_relation, role, id_way
                    FROM
                        (SELECT
                            (SELECT ST_ACCUM(the_geom) the_geom
                            FROM
                                (SELECT n.id_node, n.the_geom, wn.id_way idway
                                FROM map_node n, map_way_node wn
                                WHERE n.id_node = wn.id_node ORDER BY wn.node_order)
                            WHERE  idway = w.id_way) the_geom, w.id_way, br.id_relation, br.role
                        FROM map_way w, veget_rel_way br
                        WHERE w.id_way = br.id_way) geom_table where st_numgeometries(the_geom)>=2)
                GROUP BY id_relation, role;
            
            DROP TABLE IF EXISTS veget_rel_raw2;
            CREATE TABLE veget_rel_raw2 AS
            SELECT * FROM ST_Explode(\'veget_rel_raw\');
            
            DROP TABLE IF EXISTS veget_rel_raw3;
            CREATE TABLE veget_rel_raw3 AS
            SELECT ST_MAKEPOLYGON(the_geom) the_geom, id_relation, role
            FROM veget_rel_raw2
            WHERE ST_STARTPOINT(the_geom) = ST_ENDPOINT(the_geom);
            
            UPDATE veget_rel_raw3 SET role =
            CASE WHEN role = 'outline' THEN 'outer'
                ELSE role
            END;
            
            DROP TABLE IF EXISTS veget_rel_tot;
            CREATE TABLE veget_rel_tot AS 
            SELECT ST_difference(st_union(st_accum(to.the_geom)),st_union(st_accum(ti.the_geom))) as the_geom, to.id_relation
            FROM 
                (SELECT the_geom, id_relation, role
                FROM veget_rel_raw3
                WHERE role = 'outer') to,
                (SELECT the_geom, id_relation, role
                FROM veget_rel_raw3
                WHERE role = \'inner\') ti
            where ti.id_relation = to.id_relation
            GROUP BY to.id_relation
            UNION
            SELECT a.the_geom, a.id_relation
            FROM
                (SELECT the_geom, id_relation, role
                FROM veget_rel_raw3
                WHERE role = \'outer\') a
            LEFT JOIN
                (SELECT the_geom, id_relation, role
                FROM veget_rel_raw3
                where role = \'inner\') b
            ON a.id_relation = b.id_relation
            WHERE b.id_relation IS NULL;
            
            DROP TABLE IF EXISTS veget_rel;
            '''
    script += 'CREATE TABLE veget_rel AS \n' +
            'SELECT a.the_geom, a.id_relation'
    options.eachWithIndex { it, i ->
        script += ', t' + i + '."' + it.value + '"'
    }
    script += '\nFROM veget_rel_tot a \n'
    options.eachWithIndex { it, i ->
        script += 'LEFT JOIN     \n' +
                '    (SELECT DISTINCT br.id_relation, tag_value as "' + it.value + '"\n' +
                '    FROM map_relation_tag rt, map_tag t, veget_rel_tot br \n' +
                '    WHERE rt.id_tag = t.id_tag AND t.tag_key IN (\'' + it.key + '\') \n' +
                '    AND br.id_relation = rt.id_relation ) t' + i + ' \n' +
                '    ON a.id_relation =  t' + i +'.id_relation \n'
    }
    script += ';\nDROP TABLE IF EXISTS INPUT_VEGET; \n' +
            'CREATE TABLE INPUT_VEGET\n'
    script += ' AS\nSELECT id_way as id_source, st_intersection(ST_MAKEVALID(a.the_geom),b.the_geom) the_geom'
    options.each {
        script += ', "' + it.value + '"'
    }
    script += '\nFROM veget_simp a, zone_extended b \nUNION \nSELECT id_relation, st_intersection(ST_MAKEVALID(a.the_geom),b.the_geom)'
    options.each {
        script += ', "' + it.value + '"'
    }
    script += '''
            FROM veget_rel a, zone_extended b;
            DROP TABLE IF EXISTS veget_rel;
            DROP TABLE IF EXISTS veget_rel_raw;
            DROP TABLE IF EXISTS veget_rel_raw2;
            DROP TABLE IF EXISTS veget_rel_raw3;
            DROP TABLE IF EXISTS veget_rel_tot;
            DROP TABLE IF EXISTS veget_rel_way;
            DROP TABLE IF EXISTS veget_simp;
            '''
    def scriptFile = new File(scriptPath)
    scriptFile << script.replaceAll('map',prefix)

}

static void defineHydroScript (def prefix, def options, def tags, def scriptPath,
                       def hydroTableName, def filteringZoneTableName) {
    def script = ''
    script += '''
            DROP TABLE IF EXISTS hydro_simp_raw;
            CREATE TABLE hydro_simp_raw AS
            SELECT id_way, ST_TRANSFORM(ST_SETSRID(ST_MAKEPOLYGON(ST_MAKELINE(the_geom)), 4326), 2154) the_geom, val as type
            FROM
            (SELECT
                    (SELECT ST_ACCUM(the_geom) the_geom
                        FROM
                            (SELECT n.id_node, n.the_geom, wn.id_way idway
                                FROM map_node n, map_way_node wn
                                WHERE n.id_node = wn.id_node
                                ORDER BY wn.node_order)
                        WHERE  idway = w.id_way) the_geom ,w.id_way, val
            FROM map_way w JOIN
                (SELECT DISTINCT id_way, value as val
                    FROM map_way_tag wt 
                        JOIN map_tag t ON (wt.id_tag = t.id_tag)
            '''
    tags.eachWithIndex { it, i ->
        if (i == 0) {
            script += "                    WHERE (t.tag_key = '" + it.key + "'"
        } else {
            script += "\n                    OR (t.tag_key = '" + it.key + "'"
        }
        if (it.value == []) {
            script += ")"
        } else {
            it.value.eachWithIndex { token, j ->
                if (j == 0) {
                    script += "\n                    AND value in ('" + token
                } else {
                    script += "','" + token
                }
            }
            script += "'))"
        }
    }

    script +='''
            ) b
            WHERE w.id_way = b.id_way) geom_table
            WHERE ST_GEOMETRYN(the_geom, 1) = ST_GEOMETRYN(the_geom, ST_NUMGEOMETRIES(the_geom))
            AND ST_NUMGEOMETRIES(the_geom) > 3;
            CREATE INDEX IF NOT EXISTS hydro_simp_raw_index ON hydro_simp_raw(id_way);
            
            DROP TABLE IF EXISTS hydro_simp_raw_filtered;
            CREATE TABLE hydro_simp_raw_filtered as
            select a.*
            from hydro_simp_raw a, zone_extended b
            where ST_INTERSECTS(a.the_geom, b.the_geom)
            and a.the_geom && b.the_geom; 
                       
            DROP TABLE IF EXISTS hydro_simp;
            CREATE TABLE hydro_simp AS
            SELECT a.the_geom, a.id_way'''
    options.eachWithIndex {it, i ->
        script += ', t' + i + '."' + it.value + '"'
    }
    script += '\n             FROM hydro_simp_raw_filtered a'
    options.eachWithIndex {it, i ->
        script += '\n            LEFT JOIN     \n' +
                '                (SELECT DISTINCT br.id_way, VALUE AS "' + it.value + '"\n' +
                '                FROM map_way_tag wt, map_tag t, hydro_simp_raw br \n' +
                '                WHERE wt.id_tag = t.id_tag AND t.tag_key IN (\'' + it.key + '\') \n' +
                '                AND br.id_way = wt.id_way ) t'+i+' \n' +
                '            ON a.id_way = t'+i+'.id_way'
    }
    script += '''
            ;
            CREATE INDEX IF NOT EXISTS hydro_simp_index ON hydro_simp (id_way);
            DROP TABLE IF EXISTS hydro_simp_raw;

            DROP TABLE IF EXISTS hydro_rel_way;
            CREATE TABLE hydro_rel_way (id_relation varchar, id_way varchar, role varchar) AS
            SELECT rt.id_relation, wm.id_way, wm.role
            FROM map_relation_tag rt
                JOIN map_tag t ON (rt.id_tag = t.id_tag)
                JOIN map_way_member wm ON (rt.id_relation = wm.id_relation)
            '''
    tags.eachWithIndex { it, i ->
        if (i == 0) {
            script += "         WHERE (t.tag_key = '" + it.key + "'"
        } else {
            script += "\n                    OR (t.tag_key = '" + it.key + "'"
        }
        if (it.value == []) {
            script += ")"
        } else {
            it.value.eachWithIndex { token, j ->
                if (j == 0) {
                    script += "\n                    AND tag_value in ('" + token
                } else {
                    script += "','" + token
                }
            }
            script += "'))"
        }
    }

    script +='''
            ;
            CREATE INDEX IF NOT EXISTS hydro_rel_way_index on hydro_rel_way (id_way);
            CREATE INDEX IF NOT EXISTS hydro_rel_way_index2 on hydro_rel_way (id_relation);
            
            DROP TABLE IF EXISTS hydro_rel_raw;
            CREATE TABLE hydro_rel_raw AS
            SELECT ST_LINEMERGE(ST_UNION(ST_ACCUM(the_geom))) the_geom, id_relation, role
                FROM
                    (SELECT ST_TRANSFORM(ST_SETSRID(ST_MAKELINE(the_geom), 4326), 2154) the_geom, id_relation, role, id_way
                    FROM
                        (SELECT
                            (SELECT ST_ACCUM(the_geom) the_geom
                            FROM
                                (SELECT n.id_node, n.the_geom, wn.id_way idway
                                FROM map_node n
                                    JOIN map_way_node wn ON (n.id_node = wn.id_node)
                                 ORDER BY wn.node_order)
                            WHERE  idway = w.id_way) the_geom, 
                            w.id_way, br.id_relation, br.role
                        FROM map_way w
                            JOIN hydro_rel_way br ON (w.id_way = br.id_way)) geom_table 
                    WHERE st_numgeometries(the_geom)>=2)
                GROUP BY id_relation, role;
            
            DROP TABLE IF EXISTS hydro_rel_raw2;
            CREATE TABLE hydro_rel_raw2 AS
            SELECT * FROM ST_Explode('hydro_rel_raw');

            DROP TABLE IF EXISTS hydro_rel_raw2_filtered;
            CREATE TABLE hydro_rel_raw2_filtered as
            select a.*
            from hydro_rel_raw2 a, zone_extended b
            where ST_INTERSECTS(a.the_geom, b.the_geom)
            and a.the_geom && b.the_geom; 
            
            DROP TABLE IF EXISTS hydro_rel_raw3;
            CREATE TABLE hydro_rel_raw3 AS
            SELECT ST_MAKEPOLYGON(the_geom) the_geom, id_relation, role
            FROM hydro_rel_raw2_filtered
            WHERE ST_STARTPOINT(the_geom) = ST_ENDPOINT(the_geom);
            
            UPDATE hydro_rel_raw3 SET role =
            CASE WHEN role = 'outline' THEN 'outer\'
                ELSE role
            END;
            
            DROP TABLE IF EXISTS hydro_rel_tot;
            CREATE TABLE hydro_rel_tot AS 
            SELECT ST_difference(st_union(st_accum(to.the_geom)),st_union(st_accum(ti.the_geom))) as the_geom, to.id_relation
            FROM 
                (SELECT the_geom, id_relation, role
                FROM hydro_rel_raw3
                WHERE role = 'outer') to,
                (SELECT the_geom, id_relation, role
                FROM hydro_rel_raw3
                WHERE role = 'inner') ti
            where ti.id_relation = to.id_relation
            GROUP BY to.id_relation
            UNION
            SELECT a.the_geom, a.id_relation
            FROM
                (SELECT the_geom, id_relation, role
                FROM hydro_rel_raw3
                WHERE role = 'outer') a
            LEFT JOIN
                (SELECT the_geom, id_relation, role
                FROM hydro_rel_raw3
                where role = 'inner') b
            ON a.id_relation = b.id_relation
            WHERE b.id_relation IS NULL;
            
            DROP TABLE IF EXISTS hydro_rel;
            CREATE TABLE hydro_rel AS 
            SELECT a.the_geom, a.id_relation 
            '''
    options.eachWithIndex {it, i ->
        script += ', t' + i + '."' + it.value + '"'
    }
    script += '             FROM hydro_rel_tot a'
    options.eachWithIndex {it, i ->
        script += '            LEFT JOIN     \n' +
                '                (SELECT DISTINCT br.id_relation, tag_value AS "' + it.value + '"\n' +
                '                FROM map_relation_tag rt, map_tag t, hydro_rel_tot br \n' +
                '                WHERE rt.id_tag = t.id_tag AND t.tag_key IN (\'' + it.key + '\') \n' +
                '                AND br.id_relation = rt.id_relation ) t'+i+' \n' +
                '            ON a.id_relation = t'+i+'.id_relation'
    }
    script += ';\nDROP TABLE IF EXISTS INPUT_HYDRO; \n' +
            'CREATE TABLE INPUT_HYDRO\n'
    script += ' AS\nSELECT id_way as id_source, st_intersection(ST_MAKEVALID(a.the_geom), b.the_geom)  the_geom'
    options.each {
        script += ', "' + it.value + '"'
    }
    script += '\nFROM hydro_simp a, zone_extended b \nUNION \nSELECT id_relation, st_intersection(ST_MAKEVALID(a.the_geom), b.the_geom)'
    options.each {
        script += ', "' + it.value + '"'
    }
    script += '''
            FROM hydro_rel a,zone_extended b;
            DROP TABLE IF EXISTS hydro_rel;
            DROP TABLE IF EXISTS hydro_rel_raw;
            DROP TABLE IF EXISTS hydro_rel_raw2;
            DROP TABLE IF EXISTS hydro_rel_raw2_filtered;
            DROP TABLE IF EXISTS hydro_rel_raw3;
            DROP TABLE IF EXISTS hydro_rel_tot;
            DROP TABLE IF EXISTS hydro_rel_way;
            DROP TABLE IF EXISTS hydro_simp;
            DROP TABLE IF EXISTS HYDRO_SIMP_RAW_FILTERED;
            '''
    def scriptFile = new File(scriptPath)
    scriptFile << script.replaceAll('map',prefix)
}<|MERGE_RESOLUTION|>--- conflicted
+++ resolved
@@ -1,11 +1,7 @@
 package org.orbisgis.osm
 
 import groovy.transform.BaseScript
-<<<<<<< HEAD
-import groovyjarjarantlr.collections.List
 import org.orbisgis.datamanager.JdbcDataSource
-=======
->>>>>>> 9bf2bfc9
 
 /**
  * OSMGISLayers is the main script to build a set of OSM GIS layers based on OSM data.
