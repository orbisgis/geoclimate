--- conflicted
+++ resolved
@@ -10,146 +10,12 @@
 import org.orbisgis.PrepareData
 import org.orbisgis.processmanagerapi.IProcess
 
-<<<<<<< HEAD
-@BaseScript PrepareData prepareData
-
-
-/**
- * This process is used to create the buildings table thanks to the osm data tables
- * @param datasource A connexion to a DB containing the 11 OSM tables
- * @param osmTablesPrefix The prefix used for naming the 11 OSM tables
- * @param outputColumnNames A map of all the columns to keep in the resulting table (tagKey : columnName)
- * @param tagKeys The tag keys corresponding to buildings
- * @param tagValues The selection of admitted tag values corresponding to the given keys (null if no filter)
- * @param buildingTablePrefix Prefix to give to the resulting table (null if none)
- * @param filteringZoneTableName Zone on which the buildings will be kept if they intersect
- * @return buildingTableName The name of the resulting buildings table
- */
-static IProcess prepareBuildings() {
-    return processFactory.create(
-            "Prepare the building layer with OSM data",
-            [datasource: JdbcDataSource,
-             osmTablesPrefix: String,
-             buildingTableColumnsNames: Map,
-             buildingTagKeys: String[],
-             buildingTagValues: String[],
-             tablesPrefix: String,
-             buildingFilter: String],
-            [buildingTableName: String],
-            { JdbcDataSource datasource, osmTablesPrefix, buildingTableColumnsNames, buildingTagKeys, buildingTagValues,
-              tablesPrefix, buildingFilter ->
-                logger.info('Buildings preparation starts')
-                def tableName
-                if (tablesPrefix != null && tablesPrefix.endsWith("_")) {
-                    tableName = tablesPrefix+'INPUT_BUILDING'
-                } else {
-                    tableName = tablesPrefix+'_INPUT_BUILDING'
-                }
-                def scriptFile = File.createTempFile("createBuildingTable", ".sql")
-                defineBuildingScript(osmTablesPrefix, buildingTableColumnsNames, buildingTagKeys, buildingTagValues,
-                        scriptFile, tableName, buildingFilter)
-                datasource.executeScript(scriptFile.getAbsolutePath())
-                //datasource.save(tableName,File.createTempFile(tableName,".geojson").getAbsolutePath())
-                scriptFile.delete()
-                logger.info('Buildings preparation finished')
-                [buildingTableName: tableName]
-            }
-    )
-}
-
-/**
- * This process is used to create the roads table thanks to the osm data tables
- * @param datasource A connexion to a DB containing the 11 OSM tables
- * @param osmTablesPrefix The prefix used for naming the 11 OSM tables
- * @param outputColumnNames A map of all the columns to keep in the resulting table (tagKey : columnName)
- * @param tagKeys The tag keys corresponding to roads
- * @param tagValues The selection of admitted tag values corresponding to the given keys (null if no filter)
- * @param roadTablePrefix Prefix to give to the resulting table (null if none)
- * @param filteringZoneTableName Zone on which the roads will be kept if they intersect
- * @return roadTableName The name of the resulting roads table
- */
-static IProcess prepareRoads() {
-    return processFactory.create(
-            "Prepare the roads layer with OSM data",
-            [datasource: JdbcDataSource,
-             osmTablesPrefix: String,
-             roadTableColumnsNames: Map,
-             roadTagKeys: String[],
-             roadTagValues: String[],
-             tablesPrefix: String,
-             roadFilter: String],
-            [roadTableName: String],
-            { datasource, osmTablesPrefix, roadTableColumnsNames, roadTagKeys, roadTagValues,
-              tablesPrefix, roadFilter ->
-                logger.info('Roads preparation starts')
-                String tableName
-                if (tablesPrefix != null && tablesPrefix.endsWith("_")){
-                    tableName = tablesPrefix+'INPUT_ROAD'
-                } else {
-                    tableName = tablesPrefix+'_INPUT_ROAD'
-                }
-                def scriptFile = File.createTempFile("createRoadTable", ".sql")
-                defineRoadScript(osmTablesPrefix, roadTableColumnsNames, roadTagKeys, roadTagValues,
-                        scriptFile, tableName, roadFilter)
-                datasource.executeScript(scriptFile.getAbsolutePath())
-                //datasource.save(tableName,File.createTempFile(tableName,".geojson").getAbsolutePath())
-                scriptFile.delete()
-                logger.info('Roads preparation finishes')
-                [roadTableName: tableName]
-            }
-    )
-}
-
-/**
- * This process is used to create the rails table thanks to the osm data tables
- * @param datasource A connexion to a DB containing the 11 OSM tables
- * @param osmTablesPrefix The prefix used for naming the 11 OSM tables
- * @param outputColumnNames A map of all the columns to keep in the resulting table (tagKey : columnName)
- * @param tagKeys The tag keys corresponding to rails
- * @param tagValues The selection of admitted tag values corresponding to the given keys (null if no filter)
- * @param railTablePrefix Prefix to give to the resulting table (null if none)
- * @param filteringZoneTableName Zone on which the rails will be kept if they intersect
- * @return railTableName The name of the resulting rails table
- */
-static IProcess prepareRails() {
-    return processFactory.create(
-            "Prepare the rails layer with OSM data",
-            [datasource: JdbcDataSource,
-             osmTablesPrefix: String,
-             railTableColumnsNames: Map,
-             railTagKeys: String[],
-             railTagValues: String[],
-             tablesPrefix: String,
-             railFilter: String],
-            [railTableName: String],
-            { datasource, osmTablesPrefix, railTableColumnsNames, tagKeys, tagValues,
-              railTablePrefix, filteringZoneTableName ->
-                logger.info('Rails preparation starts')
-                String tableName
-                if (railTablePrefix != null && railTablePrefix.endsWith("_")){
-                    tableName = railTablePrefix+'INPUT_RAIL'
-                } else {
-                    tableName = railTablePrefix+'_INPUT_RAIL'
-                }
-                def scriptFile = File.createTempFile("createRailTable", ".sql")
-                defineRailScript osmTablesPrefix, railTableColumnsNames, tagKeys, tagValues,
-                        scriptFile, tableName, filteringZoneTableName
-                datasource.executeScript scriptFile.getAbsolutePath()
-                //datasource.save(tableName,File.createTempFile(tableName,".geojson").getAbsolutePath())
-                scriptFile.delete()
-                logger.info('Rails preparation finishes')
-                [railTableName: tableName]
-            }
-    )
-}
-=======
 import static org.orbisgis.osm.OSMElement.NODE
 import static org.orbisgis.osm.OSMElement.RELATION
 import static org.orbisgis.osm.OSMElement.WAY
 
 @BaseScript PrepareData prepareData
 
->>>>>>> 1da4bc76
 
 /**
   * This process is used to create the GIS layers using the Overpass API
@@ -161,78 +27,6 @@
   * railTableName, vegetationTableName, hydroTableName, zoneTableName, zoneEnvelopeTableName
  *  and the epsg of the processed zone
  */
-<<<<<<< HEAD
-static IProcess prepareVeget() {
-    return processFactory.create(
-            "Prepare the vegetation layer with OSM data",
-            [datasource: JdbcDataSource,
-             osmTablesPrefix: String,
-             vegetTableColumnsNames: Map,
-             vegetTagKeys: String[],
-             vegetTagValues: String[],
-             tablesPrefix: String,
-             vegetFilter: String],
-            [vegetTableName: String],
-            { datasource, osmTablesPrefix, vegetTableColumnsNames, vegetTagKeys, vegetTagValues,
-              tablesPrefix, vegetFilter ->
-                logger.info('Veget preparation starts')
-                String tableName
-                if (tablesPrefix == null || tablesPrefix.endsWith("_")){
-                    tableName = tablesPrefix+'INPUT_VEGET'
-                } else {
-                    tableName = tablesPrefix+'_INPUT_VEGET'
-                }
-                def scriptFile = File.createTempFile("createVegetTable", ".sql")
-                defineVegetationScript osmTablesPrefix, vegetTableColumnsNames, vegetTagKeys, vegetTagValues,
-                        scriptFile, tableName, vegetFilter
-                datasource.executeScript scriptFile.getAbsolutePath()
-                //datasource.save(tableName,File.createTempFile(tableName,".geojson").getAbsolutePath())
-                scriptFile.delete()
-                logger.info('Veget preparation finishes')
-                [vegetTableName: tableName]
-            }
-    )
-}
-
-/**
- * This process is used to create the hydro table thanks to the osm data tables
- * @param datasource A connexion to a DB containing the 11 OSM tables
- * @param osmTablesPrefix The prefix used for naming the 11 OSM tables
- * @param outputColumnNames A map of all the columns to keep in the resulting table (tagKey : columnName)
- * @param tagKeys The tag keys corresponding to hydro
- * @param tagValues The selection of admitted tag values corresponding to the given keys (null if no filter)
- * @param hydroTablePrefix Prefix to give to the resulting table (null if none)
- * @param filteringZoneTableName Zone on which the hydro will be kept if they intersect
- * @return hydroTableName The name of the resulting vegetation table
- */
-static IProcess prepareHydro() {
-    return processFactory.create(
-            "Prepare the hydrological layer with OSM data",
-            [datasource: JdbcDataSource,
-             osmTablesPrefix: String,
-             hydroTableColumnsNames: Map,
-             hydroTags: Map,
-             tablesPrefix: String,
-             hydroFilter: String],
-            [hydroTableName: String],
-            { datasource, osmTablesPrefix, hydroTableColumnsNames, hydroTags,
-              tablesPrefix, hydroFilter ->
-                logger.info('Hydro preparation starts')
-                String tableName
-                if (tablesPrefix == null || tablesPrefix.endsWith("_")){
-                    tableName = tablesPrefix+'INPUT_HYDRO'
-                } else {
-                    tableName = tablesPrefix+'_INPUT_HYDRO'
-                }
-                def scriptFile = File.createTempFile("createHydroTable", ".sql")
-                defineHydroScript osmTablesPrefix, hydroTableColumnsNames, hydroTags,
-                        scriptFile, tableName, hydroFilter
-                datasource.executeScript scriptFile.getAbsolutePath()
-                //datasource.save(tableName,File.createTempFile(tableName,".geojson").getAbsolutePath())
-                scriptFile.delete()
-                logger.info('Hydro preparation finishes')
-                [hydroTableName: tableName]
-=======
 IProcess extractAndCreateGISLayers(){
     return create({
         title "Create GIS layer from the OSM data model"
@@ -247,7 +41,6 @@
             if (datasource == null) {
                 logger.error('The datasource cannot be null')
                 return null
->>>>>>> 1da4bc76
             }
             Geometry geom = OSMHelper.Utilities.getAreaFromPlace(placeName);
 
@@ -350,389 +143,6 @@
 }
 
 /**
-<<<<<<< HEAD
- ** Function to create the script for the buildings
- **/
-static void defineBuildingScript(prefix, options, tagKeys, tagValues, scriptFile,
-                                 buildingTableName, bufferTableName){
-    def uid = UUID.randomUUID().toString().replaceAll("-","")
-    def script = ''
-    script += "DROP TABLE IF EXISTS buildings_simp_raw_$uid; \n" +
-            "CREATE TABLE buildings_simp_raw_$uid AS \n" +
-            'SELECT id_way, ST_TRANSFORM(ST_SETSRID(ST_MAKEPOLYGON(ST_MAKELINE(the_geom)), 4326), 2154) the_geom \n' +
-            'FROM \n' +
-            '    (SELECT \n' +
-            '        (SELECT ST_ACCUM(the_geom) the_geom \n' +
-            '        FROM \n' +
-            '            (SELECT n.id_node, n.the_geom, wn.id_way idway \n' +
-            '            FROM map_node n, map_way_node wn \n' +
-            '            WHERE n.id_node = wn.id_node \n' +
-            '            ORDER BY wn.node_order) \n' +
-            '        WHERE  idway = w.id_way) the_geom ,w.id_way \n' +
-            '    FROM map_way w, \n' +
-            '        (SELECT DISTINCT id_way \n' +
-            '        FROM map_way_tag wt, map_tag t \n' +
-            '        WHERE wt.id_tag = t.id_tag AND t.tag_key IN (\''
-    tagKeys.eachWithIndex { it, i ->
-        if (i==0) {
-            script += it
-        } else {
-            script += '\',\'' + it
-        }
-    }
-    script +='\')\n'
-    if (tagValues != null) {
-        script += 'AND value in (\''
-        tagValues.eachWithIndex { it, i ->
-            if (i == 0) {
-                script += it
-            } else {
-                script += '\',\'' + it
-            }
-        }
-        script += '\')'
-    }
-    script +=') b \n' +
-            '    WHERE w.id_way = b.id_way) geom_table \n' +
-            'WHERE ST_GEOMETRYN(the_geom, 1) = ST_GEOMETRYN(the_geom, ST_NUMGEOMETRIES(the_geom)) \n' +
-            'AND ST_NUMGEOMETRIES(the_geom) > 3;\n' +
-            'CREATE INDEX IF NOT EXISTS buildings_simp_raw_'+uid+'_index ON buildings_simp_raw_'+uid+'(id_way);\n'
-    script += 'DROP TABLE IF EXISTS buildings_simp_'+uid+'; \n' +
-            'CREATE TABLE buildings_simp_'+uid+' (the_geom polygon, id_way varchar'
-    options.each {
-        script += ', ' + it.value + ' varchar'
-    }
-    script += ') AS \n SELECT a.the_geom, a.id_way'
-    options.eachWithIndex { it, i ->
-        script += ', t' + i + '.' + it.value
-    }
-    script += '\nFROM buildings_simp_raw_'+uid+' a \n'
-    options.eachWithIndex { it, i ->
-        script += 'LEFT JOIN     \n' +
-                '    (SELECT DISTINCT br.id_way, VALUE ' + it.value + ' \n' +
-                '    FROM map_way_tag wt, map_tag t, buildings_simp_raw_'+uid+' br \n' +
-                '    WHERE wt.id_tag = t.id_tag AND t.tag_key IN (\'' + it.key + '\') \n' +
-                '    AND br.id_way = wt.id_way ) t' + i + ' \n' +
-                'ON a.id_way = t' + i + '.id_way \n'
-    }
-    script += ';\nCREATE INDEX IF NOT EXISTS buildings_simp_'+uid+'_index ON buildings_simp_'+uid+' (id_way);\n' +
-            'CREATE SPATIAL INDEX ON buildings_simp_'+uid+'(the_geom);\n' +
-            'DROP TABLE IF EXISTS buildings_simp_raw_'+uid+';\n' +
-            'DROP TABLE IF EXISTS buildings_rel_way_'+uid+'; \n' +
-            'CREATE TABLE buildings_rel_way_'+uid+' (id_relation varchar, id_way varchar, role varchar) AS \n' +
-            'SELECT rt.id_relation, wm.id_way, wm.role \n' +
-            'FROM map_relation_tag rt, map_tag t, map_way_member wm \n' +
-            'WHERE rt.id_tag = t.id_tag AND t.tag_key IN (\''
-    tagKeys.eachWithIndex { it, i ->
-        if (i==0) {
-            script += it
-        } else {
-            script += '\',\'' + it
-        }
-    }
-    script +='\')\n'
-    if (tagValues != null) {
-        script += 'AND value in (\''
-        tagValues.eachWithIndex { it, i ->
-            if (i == 0) {
-                script += it
-            } else {
-                script += '\',\'' + it
-            }
-        }
-        script += '\')'
-    }
-    script += ' AND rt.id_relation = wm.id_relation; \n' +
-            'CREATE INDEX IF NOT EXISTS buildings_rel_way_'+uid+'_index on buildings_rel_way_'+uid+' (id_way);\n' +
-            'CREATE INDEX IF NOT EXISTS buildings_rel_way_'+uid+'_index2 on buildings_rel_way_'+uid+' (id_relation);\n'
-    script += 'DROP TABLE IF EXISTS buildings_rel_raw_'+uid+'; \n' +
-            'CREATE TABLE buildings_rel_raw_'+uid+' AS \n' +
-            'SELECT ST_LINEMERGE(ST_UNION(ST_ACCUM(the_geom))) the_geom, id_relation, role\n' +
-            '    FROM \n' +
-            '        (SELECT ST_TRANSFORM(ST_SETSRID(ST_MAKELINE(the_geom), 4326), 2154) the_geom, id_relation, role, id_way \n' +
-            '        FROM      \n' +
-            '            (SELECT \n' +
-            '                (SELECT ST_ACCUM(the_geom) the_geom \n' +
-            '                FROM \n' +
-            '                    (SELECT n.id_node, n.the_geom, wn.id_way idway \n' +
-            '                    FROM map_node n, map_way_node wn \n' +
-            '                    WHERE n.id_node = wn.id_node ORDER BY wn.node_order) \n' +
-            '                WHERE  idway = w.id_way) the_geom, w.id_way, br.id_relation, br.role \n' +
-            '            FROM map_way w, buildings_rel_way_'+uid+' br \n' +
-            '            WHERE w.id_way = br.id_way) geom_table where st_numgeometries(the_geom)>=2)\n' +
-            '    GROUP BY id_relation, role;\n'
-    script += 'DROP TABLE IF EXISTS buildings_rel_raw2_'+uid+'; \n' +
-            'CREATE TABLE buildings_rel_raw2_'+uid+' AS \n' +
-            'SELECT * FROM ST_Explode(\'buildings_rel_raw_'+uid+'\');\n'
-    script += 'DROP TABLE IF EXISTS buildings_rel_raw3_'+uid+'; \n' +
-            'CREATE TABLE buildings_rel_raw3_'+uid+' AS \n' +
-            'SELECT ST_MAKEPOLYGON(the_geom) the_geom, id_relation, role\n' +
-            'FROM buildings_rel_raw2_'+uid+'\n' +
-            'WHERE ST_STARTPOINT(the_geom) = ST_ENDPOINT(the_geom);\n'
-    script += 'UPDATE buildings_rel_raw3_'+uid+' SET role =\n' +
-            'CASE WHEN role = \'outline\' THEN \'outer\'\n' +
-            '    ELSE role\n' +
-            'END;\n'
-    script += 'DROP TABLE IF EXISTS buildings_rel_tot_'+uid+'; \n' +
-            'CREATE TABLE buildings_rel_tot_'+uid+' AS \n' +
-            'SELECT ST_difference(st_union(st_accum(to.the_geom)),st_union(st_accum(ti.the_geom))) as the_geom, to.id_relation \n' +
-            'FROM      \n' +
-            '    (SELECT the_geom, id_relation, role \n' +
-            '    FROM buildings_rel_raw3_'+uid+' \n' +
-            '    WHERE role = \'outer\') to,     \n' +
-            '    (SELECT the_geom, id_relation, role \n' +
-            '    FROM buildings_rel_raw3_'+uid+' \n' +
-            '    WHERE role = \'inner\') ti \n' +
-            'where ti.id_relation = to.id_relation\n' +
-            'GROUP BY to.id_relation\n' +
-            'UNION \n' +
-            'SELECT a.the_geom, a.id_relation \n' +
-            'FROM \n' +
-            '    (SELECT the_geom, id_relation, role\n' +
-            '    FROM buildings_rel_raw3_'+uid+'\n' +
-            '    WHERE role = \'outer\') a\n' +
-            'LEFT JOIN \n' +
-            '    (SELECT the_geom, id_relation, role\n' +
-            '    FROM buildings_rel_raw3_'+uid+'\n' +
-            '    where role = \'inner\') b\n' +
-            'ON a.id_relation = b.id_relation\n' +
-            'WHERE b.id_relation IS NULL;\n'
-    script += 'DROP TABLE IF EXISTS buildings_rel_'+uid+'; \n' +
-            'CREATE TABLE buildings_rel_'+uid+' AS \n' +
-            'SELECT a.the_geom, a.id_relation'
-    options.eachWithIndex { it, i ->
-        script += ', t' + i + '.' + it.value
-    }
-    script += '\nFROM buildings_rel_tot_'+uid+' a \n'
-    options.eachWithIndex { it, i ->
-        script += 'LEFT JOIN     \n' +
-                '    (SELECT DISTINCT br.id_relation, tag_value ' + it.value + ' \n' +
-                '    FROM map_relation_tag rt, map_tag t, buildings_rel_tot_'+uid+' br \n' +
-                '    WHERE rt.id_tag = t.id_tag AND t.tag_key IN (\'' + it.key + '\') \n' +
-                '    AND br.id_relation = rt.id_relation ) t' + i + ' \n' +
-                '    ON a.id_relation =  t' + i +'.id_relation \n'
-    }
-    script += """;
-            CREATE SPATIAL INDEX ON buildings_rel_tot_$uid (the_geom);
-            DROP TABLE IF EXISTS $buildingTableName;
-            CREATE TABLE $buildingTableName AS
-            SELECT ST_SETSRID(ST_MAKEVALID(a.the_geom),2154) the_geom, id_way"""
-    options.each {
-        script += ', ' + it.value
-    }
-    script += '\nFROM buildings_simp_'+uid+' a, '+bufferTableName+' b\n' +
-            'WHERE ST_INTERSECTS(a.the_geom, b.the_geom) and a.the_geom && b.the_geom \n' +
-            'UNION \n' +
-            'SELECT ST_MAKEVALID(a.the_geom), id_relation'
-    options.each {
-        script += ', ' + it.value
-    }
-    script += '\nFROM buildings_rel_'+uid+' a, '+bufferTableName+' b\n' +
-            'WHERE ST_INTERSECTS(a.the_geom, b.the_geom) and a.the_geom && b.the_geom;\n' +
-            'DROP TABLE IF EXISTS buildings_rel_'+uid+';\n' +
-            'DROP TABLE IF EXISTS buildings_rel_raw_'+uid+';\n' +
-            'DROP TABLE IF EXISTS buildings_rel_raw2_'+uid+';\n' +
-            'DROP TABLE IF EXISTS buildings_rel_raw3_'+uid+';\n' +
-            'DROP TABLE IF EXISTS buildings_rel_tot_'+uid+';\n' +
-            'DROP TABLE IF EXISTS buildings_rel_way_'+uid+';\n' +
-            'DROP TABLE IF EXISTS buildings_simp_'+uid+';\n' +
-            'CREATE SPATIAL INDEX ON '+buildingTableName+'(the_geom);\n'
-    scriptFile << script.replaceAll('map',prefix)
-}
-
-// TODO : add a new parameter to take into account the list of desired 'highway' tag values
-static void defineRoadScript(prefix, options, tagKeys, tagValues, scriptFile
-                      , roadTableName, filteringZoneTableName) {
-    def script
-    def uid = UUID.randomUUID().toString().replaceAll("-","")
-    script = """
-            DROP TABLE IF EXISTS roads_raw_$uid;
-            CREATE TABLE roads_raw_$uid AS
-            SELECT ST_TRANSFORM(ST_SETSRID(ST_MAKELINE(the_geom), 4326), 2154) the_geom, id_way
-            FROM
-                (SELECT w.id_way,
-                    (SELECT ST_ACCUM(the_geom) the_geom
-                    FROM
-                        (SELECT n.id_node, n.the_geom, wn.id_way idway
-                        FROM map_node n, map_way_node wn
-                        WHERE n.id_node = wn.id_node
-                        ORDER BY wn.node_order)
-                    WHERE  idway = w.id_way) the_geom
-                FROM map_way w,
-                    (SELECT DISTINCT id_way
-                    FROM map_way_tag wt, map_tag t
-                    WHERE wt.id_tag = t.id_tag
-            """
-    tagKeys.eachWithIndex { it, i ->
-        if (i==0) {
-            script += 'AND t.tag_key IN (\'' + it
-        } else {
-            script += '\',\'' + it
-        }
-    }
-    script +='\')\n'
-    if (tagValues != null) {
-        script += ' AND value in (\''
-        tagValues.eachWithIndex { it, i ->
-            if (i == 0) {
-                script += it
-            } else {
-                script += '\',\'' + it
-            }
-        }
-        script += '\')'
-    }
-    script +=""") b
-                WHERE w.id_way = b.id_way) geom_table
-            WHERE ST_NUMGEOMETRIES(the_geom) >= 2;
-            
-            CREATE INDEX IF NOT EXISTS roads_raw_${uid}_index ON roads_raw_${uid}(id_way);
-            CREATE SPATIAL INDEX ON roads_raw_${uid}(the_geom);
-            """
-    script += """
-            CREATE TABLE roads_raw_filtered_${uid} as
-            select st_intersection(a.the_geom, b.the_geom) the_geom, a.id_way
-            from roads_raw_${uid} a, ${filteringZoneTableName} b
-            where ST_INTERSECTS(a.the_geom, b.the_geom)
-            and a.the_geom && b.the_geom;
-            CREATE INDEX IF NOT EXISTS roads_raw_filtered_${uid}_index ON roads_raw_filtered_${uid}(id_way);
-            DROP TABLE IF EXISTS roads_raw_${uid};
-            """
-    script +='DROP TABLE IF EXISTS '+roadTableName+';\n' +
-            'CREATE TABLE '+roadTableName+' AS\n    SELECT ST_SETSRID(a.the_geom,2154) the_geom, a.id_way'
-    options.eachWithIndex{ it, i ->
-        script +=', t'+i+'."'+it.value + '"'
-    }
-    script +='\n    FROM roads_raw_filtered_'+uid+' a\n'
-    options.eachWithIndex { it, i ->
-        script +='        LEFT JOIN\n' +
-                '            (SELECT DISTINCT wt.id_way, VALUE "'+it.value+'"\n' +
-                '            FROM map_way_tag wt, map_tag t\n' +
-                '            WHERE wt.id_tag = t.id_tag\n' +
-                '            AND t.tag_key IN (\''+it.key+'\')\n' +
-                '            ) t'+i+'\n' +
-                '        ON a.id_way = t'+i+'.id_way\n'
-    }
-    script+= ';\nDROP TABLE IF EXISTS roads_raw_filtered_'+uid+';\n'+
-            'CREATE SPATIAL INDEX ON '+roadTableName+'(the_geom);'
-    scriptFile << script.replaceAll('map',prefix)
-
-}
-
-static void defineRailScript(prefix, options, tagKeys, tagValues, scriptFile,
-                      railTableName, filteringZoneTableName) {
-    def script
-    def uid = UUID.randomUUID().toString().replaceAll("-","")
-    script = """
-            DROP TABLE IF EXISTS rails_raw_${uid};
-            CREATE TABLE rails_raw_${uid} AS
-            SELECT id_way, ST_TRANSFORM(ST_SETSRID(ST_MAKELINE(the_geom), 4326), 2154) the_geom
-            FROM
-                (SELECT w.id_way, val,
-                    (SELECT ST_ACCUM(the_geom) the_geom
-                    FROM
-                        (SELECT n.id_node, n.the_geom, wn.id_way idway
-                        FROM map_node n, map_way_node wn
-                        WHERE n.id_node = wn.id_node
-                        ORDER BY wn.node_order)
-                    WHERE  idway = w.id_way) the_geom
-                FROM map_way w,
-                    (SELECT DISTINCT id_way, value as val
-                    FROM map_way_tag wt, map_tag t
-                    WHERE wt.id_tag = t.id_tag
-            """
-    tagKeys.eachWithIndex { it, i ->
-        if (i==0) {
-            script += 'AND t.tag_key IN (\''+ it
-        } else {
-            script += '\',\'' + it
-        }
-    }
-    script +='\')\n'
-    if (tagValues != null) {
-        script += ' AND value in (\''
-        tagValues.eachWithIndex { it, i ->
-            if (i == 0) {
-                script += it
-            } else {
-                script += '\',\'' + it
-            }
-        }
-        script += '\')'
-    }
-
-    script +=""") b
-                WHERE w.id_way = b.id_way) geom_table
-            WHERE ST_NUMGEOMETRIES(the_geom) >= 2;
-            CREATE INDEX IF NOT EXISTS rails_raw_${uid}_index ON rails_raw_${uid}(id_way);
-            CREATE SPATIAL INDEX ON rails_raw_${uid}(the_geom);
-            DROP TABLE IF EXISTS rails_raw_filtered_${uid};
-            CREATE TABLE rails_raw_filtered_${uid} as
-            select st_intersection(a.the_geom, b.the_geom) the_geom, a.id_way
-            from rails_raw_${uid} a, ${filteringZoneTableName} b
-            where ST_INTERSECTS(a.the_geom, b.the_geom)
-            and a.the_geom && b.the_geom;
-            CREATE INDEX IF NOT EXISTS rails_raw_filtered_${uid}_index ON rails_raw_filtered_${uid}(id_way);            
-            """
-    script +="DROP TABLE IF EXISTS ${railTableName};\n" +
-            "CREATE TABLE ${railTableName} AS\n    SELECT ST_SETSRID(a.the_geom,2154), a.id_way"
-    options.eachWithIndex{ it, i ->
-        script +=', t'+i+'."'+it.value +'"'
-    }
-    script +="\n    FROM rails_raw_filtered_${uid} a\n"
-    options.eachWithIndex { it, i ->
-        script +='        LEFT JOIN\n' +
-                '            (SELECT DISTINCT wt.id_way, VALUE "'+it.value+'"\n' +
-                '            FROM map_way_tag wt, map_tag t\n' +
-                '            WHERE wt.id_tag = t.id_tag\n' +
-                '            AND t.tag_key IN (\''+it.key+'\')\n' +
-                '            ) t'+i+'\n' +
-                '        ON a.id_way = t'+i+'.id_way\n'
-    }
-    script+= ";\nDROP TABLE IF EXISTS rails_raw_${uid};"
-    script+= "\nDROP TABLE IF EXISTS rails_raw_filtered_${uid};"
-    scriptFile << script.replaceAll('map',prefix)
-
-}
-
-static void defineVegetationScript(String prefix, def options, def tagKeys, def tagValues, def scriptFile,
-                            def vegetTableName, def filteringZoneTableName) {
-    def script
-    def uid = UUID.randomUUID().toString().replaceAll("-","")
-    script = """
-            DROP TABLE IF EXISTS veget_simp_raw_${uid};
-            CREATE TABLE veget_simp_raw_${uid} AS
-            SELECT id_way, ST_TRANSFORM(ST_SETSRID(ST_MAKEPOLYGON(ST_MAKELINE(the_geom)), 4326), 2154) the_geom, val as type
-            FROM
-            (SELECT
-                    (SELECT ST_ACCUM(the_geom) the_geom
-                            FROM
-                                    (SELECT n.id_node, n.the_geom, wn.id_way idway
-                                            FROM map_node n, map_way_node wn
-                                            WHERE n.id_node = wn.id_node
-                                            ORDER BY wn.node_order)
-                            WHERE  idway = w.id_way) the_geom ,w.id_way, val
-            FROM map_way w,
-            (SELECT DISTINCT id_way, value as val
-            FROM map_way_tag wt, map_tag t
-            WHERE wt.id_tag = t.id_tag
-            """
-    tagKeys.eachWithIndex { it, i ->
-        if (i==0) {
-            script += 'AND t.tag_key IN (\'' + it
-        } else {
-            script += '\',\'' + it
-        }
-    }
-    script +='\')\n'
-    if (tagValues != null) {
-        script += 'AND value in (\''
-        tagValues.eachWithIndex { it, i ->
-            if (i == 0) {
-                script += it
-            } else {
-                script += '\',\'' + it
-=======
  * This process is used to create the GIS layers from an osm xml file
  * @param datasource A connexion to a DB to load the OSM file
  * @param placeName the name of the place to extract
@@ -751,7 +161,6 @@
             if(epsg<=-1){
                 logger.error "Invalid epsg code $epsg"
                 return null
->>>>>>> 1da4bc76
             }
             def prefix = "OSM_DATA_${UUID.randomUUID().toString().replaceAll("-", "_")}"
             def load = OSMHelper.Loader.load()
@@ -821,201 +230,8 @@
                  vegetationTableName: outputVegetationTableName, hydroTableName: outputhydroTableName, epsg: epsg]
             }
         }
-<<<<<<< HEAD
-        script += '\')'
-    }
-
-    script += """
-            AND rt.id_relation = wm.id_relation;
-            CREATE INDEX IF NOT EXISTS veget_rel_way_${uid}_index on veget_rel_way_${uid} (id_way);
-            CREATE INDEX IF NOT EXISTS veget_rel_way_${uid}_index2 on veget_rel_way_${uid} (id_relation);
-            """
-    script += """
-            DROP TABLE IF EXISTS veget_rel_raw_${uid};
-            CREATE TABLE veget_rel_raw_${uid} AS
-            SELECT ST_LINEMERGE(ST_UNION(ST_ACCUM(the_geom))) the_geom, id_relation, role
-                FROM
-                    (SELECT ST_TRANSFORM(ST_SETSRID(ST_MAKELINE(the_geom), 4326), 2154) the_geom, id_relation, role, id_way
-                    FROM
-                        (SELECT
-                            (SELECT ST_ACCUM(the_geom) the_geom
-                            FROM
-                                (SELECT n.id_node, n.the_geom, wn.id_way idway
-                                FROM map_node n, map_way_node wn
-                                WHERE n.id_node = wn.id_node ORDER BY wn.node_order)
-                            WHERE  idway = w.id_way) the_geom, w.id_way, br.id_relation, br.role
-                        FROM map_way w, veget_rel_way_${uid} br
-                        WHERE w.id_way = br.id_way) geom_table where st_numgeometries(the_geom)>=2)
-                GROUP BY id_relation, role;
-            
-            DROP TABLE IF EXISTS veget_rel_raw2_${uid};
-            CREATE TABLE veget_rel_raw2_${uid} AS
-            SELECT * FROM ST_Explode(\'veget_rel_raw_${uid}\');
-            
-            DROP TABLE IF EXISTS veget_rel_raw3_${uid};
-            CREATE TABLE veget_rel_raw3_${uid} AS
-            SELECT ST_MAKEPOLYGON(the_geom) the_geom, id_relation, role
-            FROM veget_rel_raw2_${uid}
-            WHERE ST_STARTPOINT(the_geom) = ST_ENDPOINT(the_geom);
-            
-            UPDATE veget_rel_raw3_${uid} SET role =
-            CASE WHEN role = 'outline' THEN 'outer'
-                ELSE role
-            END;
-            
-            DROP TABLE IF EXISTS veget_rel_tot_${uid};
-            CREATE TABLE veget_rel_tot_${uid} AS 
-            SELECT ST_difference(st_union(st_accum(to.the_geom)),st_union(st_accum(ti.the_geom))) as the_geom, to.id_relation
-            FROM 
-                (SELECT the_geom, id_relation, role
-                FROM veget_rel_raw3_${uid}
-                WHERE role = 'outer') to,
-                (SELECT the_geom, id_relation, role
-                FROM veget_rel_raw3_${uid}
-                WHERE role = \'inner\') ti
-            where ti.id_relation = to.id_relation
-            GROUP BY to.id_relation
-            UNION
-            SELECT a.the_geom, a.id_relation
-            FROM
-                (SELECT the_geom, id_relation, role
-                FROM veget_rel_raw3_${uid}
-                WHERE role = \'outer\') a
-            LEFT JOIN
-                (SELECT the_geom, id_relation, role
-                FROM veget_rel_raw3_${uid}
-                where role = \'inner\') b
-            ON a.id_relation = b.id_relation
-            WHERE b.id_relation IS NULL;
-            
-            DROP TABLE IF EXISTS veget_rel_${uid};
-            """
-    script += "CREATE TABLE veget_rel_${uid} AS \n" +
-            'SELECT a.the_geom, a.id_relation'
-    options.eachWithIndex { it, i ->
-        script += ', t' + i + '."' + it.value + '"'
-    }
-    script += "\nFROM veget_rel_tot_${uid} a \n"
-    options.eachWithIndex { it, i ->
-        script += 'LEFT JOIN     \n' +
-                '    (SELECT DISTINCT br.id_relation, tag_value as "' + it.value + '"\n' +
-                "    FROM map_relation_tag rt, map_tag t, veget_rel_tot_${uid} br \n" +
-                '    WHERE rt.id_tag = t.id_tag AND t.tag_key IN (\'' + it.key + '\') \n' +
-                '    AND br.id_relation = rt.id_relation ) t' + i + ' \n' +
-                '    ON a.id_relation =  t' + i +'.id_relation \n'
-    }
-    script += ";\nDROP TABLE IF EXISTS $vegetTableName; \n" +
-            "CREATE TABLE $vegetTableName\n"
-    script += ' AS\nSELECT id_way as id_source, st_setsrid(st_intersection(ST_MAKEVALID(a.the_geom),b.the_geom),2154) the_geom'
-    options.each {
-        script += ', "' + it.value + '"'
-    }
-    script += "\nFROM veget_simp_${uid} a, ${filteringZoneTableName} b \nUNION \nSELECT id_relation, st_setsrid(st_intersection(ST_MAKEVALID(a.the_geom),b.the_geom),2154)"
-    options.each {
-        script += ', "' + it.value + '"'
-    }
-    script += """
-            FROM veget_rel_${uid} a, ${filteringZoneTableName} b;
-            DROP TABLE IF EXISTS veget_rel_${uid};
-            DROP TABLE IF EXISTS veget_rel_raw_${uid};
-            DROP TABLE IF EXISTS veget_rel_raw2_${uid};
-            DROP TABLE IF EXISTS veget_rel_raw3_${uid};
-            DROP TABLE IF EXISTS veget_rel_tot_${uid};
-            DROP TABLE IF EXISTS veget_rel_way_${uid};
-            DROP TABLE IF EXISTS veget_simp_${uid};
-            """
-    scriptFile << script.replaceAll('map',prefix)
-
-=======
     })
->>>>>>> 1da4bc76
 }
 
 
 
-<<<<<<< HEAD
-            DROP TABLE IF EXISTS hydro_rel_raw2_filtered_${uid};
-            CREATE TABLE hydro_rel_raw2_filtered_${uid} as
-            select a.*
-            from hydro_rel_raw2_${uid} a, $filteringZoneTableName b
-            where ST_INTERSECTS(a.the_geom, b.the_geom)
-            and a.the_geom && b.the_geom; 
-            
-            DROP TABLE IF EXISTS hydro_rel_raw3_${uid};
-            CREATE TABLE hydro_rel_raw3_${uid} AS
-            SELECT ST_MAKEPOLYGON(the_geom) the_geom, id_relation, role
-            FROM hydro_rel_raw2_filtered_${uid}
-            WHERE ST_STARTPOINT(the_geom) = ST_ENDPOINT(the_geom);
-            
-            UPDATE hydro_rel_raw3_${uid} SET role =
-            CASE WHEN role = 'outline' THEN 'outer'
-                ELSE role
-            END;
-            
-            DROP TABLE IF EXISTS hydro_rel_tot_${uid};
-            CREATE TABLE hydro_rel_tot_${uid} AS 
-            SELECT ST_difference(st_union(st_accum(to.the_geom)),st_union(st_accum(ti.the_geom))) as the_geom, to.id_relation
-            FROM 
-                (SELECT the_geom, id_relation, role
-                FROM hydro_rel_raw3_${uid}
-                WHERE role = 'outer') to,
-                (SELECT the_geom, id_relation, role
-                FROM hydro_rel_raw3_${uid}
-                WHERE role = 'inner') ti
-            where ti.id_relation = to.id_relation
-            GROUP BY to.id_relation
-            UNION
-            SELECT a.the_geom, a.id_relation
-            FROM
-                (SELECT the_geom, id_relation, role
-                FROM hydro_rel_raw3_${uid}
-                WHERE role = 'outer') a
-            LEFT JOIN
-                (SELECT the_geom, id_relation, role
-                FROM hydro_rel_raw3_${uid}
-                where role = 'inner') b
-            ON a.id_relation = b.id_relation
-            WHERE b.id_relation IS NULL;
-            
-            DROP TABLE IF EXISTS hydro_rel_${uid};
-            CREATE TABLE hydro_rel_${uid} AS 
-            SELECT a.the_geom, a.id_relation 
-            """
-    options.eachWithIndex {it, i ->
-        script += ', t' + i + '."' + it.value + '"'
-    }
-    script += "             FROM hydro_rel_tot_${uid} a"
-    options.eachWithIndex {it, i ->
-        script += '            LEFT JOIN     \n' +
-                '                (SELECT DISTINCT br.id_relation, tag_value AS "' + it.value + '"\n' +
-                "                FROM map_relation_tag rt, map_tag t, hydro_rel_tot_${uid} br \n" +
-                '                WHERE rt.id_tag = t.id_tag AND t.tag_key IN (\'' + it.key + '\') \n' +
-                '                AND br.id_relation = rt.id_relation ) t'+i+' \n' +
-                '            ON a.id_relation = t'+i+'.id_relation'
-    }
-    script += ";\nDROP TABLE IF EXISTS $hydroTableName; \n" +
-            "CREATE TABLE $hydroTableName\n"
-    script += ' AS\nSELECT id_way as id_source, st_setsrid(st_intersection(ST_MAKEVALID(a.the_geom), b.the_geom),2154)  the_geom'
-    options.each {
-        script += ', "' + it.value + '"'
-    }
-    script += "\nFROM hydro_simp_${uid} a,  $filteringZoneTableName b \nUNION \nSELECT id_relation, st_setsrid(st_intersection(ST_MAKEVALID(a.the_geom), b.the_geom),2154)"
-    options.each {
-        script += ', "' + it.value + '"'
-    }
-    script += """
-            FROM hydro_rel_${uid} a, $filteringZoneTableName b;
-            DROP TABLE IF EXISTS hydro_rel_${uid};
-            DROP TABLE IF EXISTS hydro_rel_raw_${uid};
-            DROP TABLE IF EXISTS hydro_rel_raw2_${uid};
-            DROP TABLE IF EXISTS hydro_rel_raw2_filtered_${uid};
-            DROP TABLE IF EXISTS hydro_rel_raw3_${uid};
-            DROP TABLE IF EXISTS hydro_rel_tot_${uid};
-            DROP TABLE IF EXISTS hydro_rel_way_${uid};
-            DROP TABLE IF EXISTS hydro_simp_${uid};
-            DROP TABLE IF EXISTS HYDRO_SIMP_RAW_FILTERED_${uid};
-            """
-    scriptFile << script.replaceAll('map',prefix)
-}
-=======
->>>>>>> 1da4bc76
