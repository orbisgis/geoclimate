--- conflicted
+++ resolved
@@ -14,24 +14,10 @@
 
     private static final Logger logger = LoggerFactory.getLogger(OSMGISLayersTests.class)
 
-<<<<<<< HEAD
-    @Test
-    void prepareBuildingsTest() {
-        def h2GIS = H2GIS.open('./target/osmdb2')
-        h2GIS.load(new File(this.class.getResource("zoneExtended.osm").toURI()).getAbsolutePath(),"ext",true)
-        h2GIS.execute "drop table if exists RAW_INPUT_BUILDING;"
-        assertNotNull(h2GIS.getTable("EXT_NODE"))
-        logger.info('Load OSM tables OK')
-        h2GIS.execute OSMGISLayers.createIndexesOnOSMTables("ext")
-        logger.info('Index OSM tables OK')
-        h2GIS.execute OSMGISLayers.zoneSQLScript('ext',"35236",1000, 500)
-        def process = PrepareData.OSMGISLayers.prepareBuildings()
-=======
     //@Test enable it to test data extraction from the overpass api
     void extractAndCreateGISLayers() {
         def h2GIS = H2GIS.open('./target/osmdb;AUTO_SERVER=TRUE')
         IProcess process = PrepareData.OSMGISLayers.extractAndCreateGISLayers()
->>>>>>> 1da4bc76
         process.execute([
                 datasource : h2GIS,
                 placeName: "Cliscouët, Vannes"])
@@ -43,22 +29,9 @@
     }
 
     @Test
-<<<<<<< HEAD
-    void prepareRoadsTest() {
-        def h2GIS = H2GIS.open('./target/osmdb2')
-        h2GIS.load(new File(this.class.getResource("zoneExtended.osm").toURI()).getAbsolutePath(),"ext",true)
-        h2GIS.execute "drop table if exists RAW_INPUT_ROAD;"
-        assertNotNull(h2GIS.getTable("EXT_NODE"))
-        logger.info('Load OSM tables OK')
-        h2GIS.execute OSMGISLayers.createIndexesOnOSMTables("ext")
-        logger.info('Index OSM tables OK')
-        h2GIS.execute OSMGISLayers.zoneSQLScript('ext',"35236",1000, 500)
-        def process = PrepareData.OSMGISLayers.prepareRoads()
-=======
     void createGISLayersTest() {
         def h2GIS = H2GIS.open('./target/osmdb;AUTO_SERVER=TRUE')
         IProcess process = PrepareData.OSMGISLayers.createGISLayers()
->>>>>>> 1da4bc76
         process.execute([
                 datasource : h2GIS,
                 osmFilePath: new File(this.class.getResource("redon.osm").toURI()).getAbsolutePath(),
@@ -66,102 +39,6 @@
         //h2GIS.getTable(process.results.buildingTableName).save("./target/osm_building.shp")
         assertEquals 1038, h2GIS.getTable(process.results.buildingTableName).rowCount
 
-<<<<<<< HEAD
-    @Test
-    void prepareRailsTest() {
-        def h2GIS = H2GIS.open('./target/osmdb2')
-        h2GIS.load(new File(this.class.getResource("zoneExtended.osm").toURI()).getAbsolutePath(),"ext",true)
-        h2GIS.execute "drop table if exists RAW_INPUT_RAIL;"
-        assertNotNull(h2GIS.getTable("EXT_NODE"))
-        logger.info('Load OSM tables OK')
-        h2GIS.execute OSMGISLayers.createIndexesOnOSMTables("ext")
-        logger.info('Index OSM tables OK')
-        h2GIS.execute OSMGISLayers.zoneSQLScript('ext',"35236",1000, 500)
-        def process = PrepareData.OSMGISLayers.prepareRails()
-        process.execute([
-                datasource   : h2GIS,
-                osmTablesPrefix : "EXT",
-                railTableColumnsNames: ['highspeed':'highspeed','railway':'railway','service':'service',
-                                    'tunnel':'tunnel','layer':'layer','bridge':'bridge'],
-                railTagKeys: ['railway'],
-                railTagValues: null,
-                tablesPrefix: "RAW_",
-                railFilter: "ZONE_BUFFER"])
-        assertNotNull(h2GIS.getTable("RAW_INPUT_RAIL"))
-        assertTrue(h2GIS.getTable("RAW_INPUT_RAIL").getColumnNames().contains("highspeed"))
-    }
-
-    @Test
-    void prepareVegetTest() {
-        def h2GIS = H2GIS.open('./target/osmdb2')
-        h2GIS.load(new File(this.class.getResource("zoneExtended.osm").toURI()).getAbsolutePath(),"ext",true)
-        h2GIS.execute "drop table if exists RAW_INPUT_VEGET;"
-        assertNotNull(h2GIS.getTable("EXT_NODE"))
-        logger.info('Load OSM tables OK')
-        h2GIS.execute OSMGISLayers.createIndexesOnOSMTables("ext")
-        logger.info('Index OSM tables OK')
-        h2GIS.execute OSMGISLayers.zoneSQLScript('ext',"35236",1000, 500)
-        def process = PrepareData.OSMGISLayers.prepareVeget()
-        process.execute([
-                datasource   : h2GIS,
-                osmTablesPrefix : "EXT",
-                vegetTableColumnsNames: ['natural':'natural','landuse':'landuse','landcover':'landcover',
-                                    'vegetation':'vegetation','barrier':'barrier','fence_type':'fence_type',
-                                    'hedge':'hedge','wetland':'wetland','vineyard':'vineyard',
-                                    'trees':'trees','crop':'crop','produce':'produce'],
-                vegetTagKeys: ['natural', 'landuse','landcover'],
-                vegetTagValues: ['fell', 'heath', 'scrub', 'tree', 'tree_row', 'trees', 'wood','farmland',
-                            'forest','grass','grassland','greenfield','meadow','orchard','plant_nursery',
-                            'vineyard','hedge','hedge_bank','mangrove','banana_plants','banana','sugar_cane'],
-                tablesPrefix: "RAW_",
-                vegetFilter: "ZONE_EXTENDED"])
-        assertNotNull(h2GIS.getTable("RAW_INPUT_VEGET"))
-        assertTrue h2GIS.getTable("RAW_INPUT_VEGET").getColumnNames().contains("produce")
-    }
-
-    @Test
-    void prepareHydroTest() {
-        def h2GIS = H2GIS.open('./target/osmdb2')
-        h2GIS.load(new File(this.class.getResource("zoneExtended.osm").toURI()).getAbsolutePath(),"ext",true)
-        h2GIS.execute "drop table if exists RAW_INPUT_HYDRO;"
-        assertNotNull(h2GIS.getTable("EXT_NODE"))
-        logger.info('Load OSM tables OK')
-        h2GIS.execute OSMGISLayers.createIndexesOnOSMTables("ext")
-        logger.info('Index OSM tables OK')
-        h2GIS.execute OSMGISLayers.zoneSQLScript('ext',"35236",1000, 500)
-        def process = PrepareData.OSMGISLayers.prepareHydro()
-        process.execute([
-                datasource   : h2GIS,
-                osmTablesPrefix : "EXT",
-                hydroTableColumnsNames: ['natural':'natural','water':'water','waterway':'waterway'],
-                hydroTags: ['natural':['water','waterway','bay'],'water':[],'waterway':[]],
-                tablesPrefix: "RAW_",
-                hydroFilter: "ZONE_EXTENDED"])
-        assertNotNull(h2GIS.getTable("RAW_INPUT_HYDRO"))
-        assertTrue h2GIS.getTable("RAW_INPUT_HYDRO").getColumnNames().contains("waterway")
-    }
-
-    @Test
-    void loadInitialDataTest() {
-        def h2GIS = H2GIS.open('./target/osmdb2')
-        h2GIS.execute OSMGISLayers.dropOSMTables("EXT")
-        h2GIS.execute "drop table if exists ZONE;"
-        h2GIS.execute "drop table if exists ZONE_EXTENDED;"
-        h2GIS.execute "drop table if exists ZONE_BUFFER;"
-        h2GIS.execute "drop table if exists ZONE_NEIGHBORS;"
-        def process = PrepareData.OSMGISLayers.loadInitialData()
-        process.execute([
-                datasource :h2GIS,
-                osmTablesPrefix: "EXT",
-                idZone : "56195",
-                expand : 1000,
-                distBuffer:500])
-        assertNotNull h2GIS.getTable("EXT_NODE")
-        assertNotNull h2GIS.getTable("ZONE")
-        assertNotNull h2GIS.getTable("ZONE_EXTENDED")
-        assertNotNull h2GIS.getTable("ZONE_BUFFER")
-        assertNotNull h2GIS.getTable("ZONE_NEIGHBORS")
-=======
         //h2GIS.getTable(process.results.vegetationTableName).save("./target/osm_vegetation.shp")
         assertEquals 128, h2GIS.getTable(process.results.vegetationTableName).rowCount
 
@@ -173,6 +50,5 @@
 
         //h2GIS.getTable(process.results.hydroTableName).save("./target/osm_hydro.shp")
         assertEquals 8, h2GIS.getTable(process.results.hydroTableName).rowCount
->>>>>>> 1da4bc76
     }
 }