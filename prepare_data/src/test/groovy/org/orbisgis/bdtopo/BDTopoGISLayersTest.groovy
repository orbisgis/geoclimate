--- conflicted
+++ resolved
@@ -24,24 +24,18 @@
     @Test
     @EnabledIfSystemProperty(named = "test.bdtopo", matches = "true")
     void importPreprocessTest(){
-<<<<<<< HEAD
-        H2GIS h2GISDatabase = H2GIS.open("/tmp/myh2gisbdtopodb", "sa", "")
-        def process = PrepareData.BDTopoGISLayers.importPreprocess()
-        process.execute([datasource: h2GISDatabase, tableIrisName: 'IRIS_GE', tableBuildIndifName: 'BATI_INDIFFERENCIE',
-=======
         H2GIS h2GISDatabase = H2GIS.open(bdTopoDb-".mv.db", "sa", "")
         def process = PrepareData.BDTopoGISLayers.importPreprocess()
         assertTrue process.execute([datasource: h2GISDatabase, tableIrisName: 'IRIS_GE', tableBuildIndifName: 'BATI_INDIFFERENCIE',
->>>>>>> 0b29b9b6
-                         tableBuildIndusName: 'BATI_INDUSTRIEL', tableBuildRemarqName: 'BATI_REMARQUABLE',
-                         tableRoadName: 'ROUTE', tableRailName: 'TRONCON_VOIE_FERREE',
-                         tableHydroName: 'SURFACE_EAU', tableVegetName: 'ZONE_VEGETATION',
-                         distBuffer: 500, expand: 1000, idZone: '56195',
-                         building_bd_topo_use_type: 'BUILDING_BD_TOPO_USE_TYPE' ,
-                         building_abstract_use_type: 'BUILDING_ABSTRACT_USE_TYPE' ,
-                         road_bd_topo_type: 'ROAD_BD_TOPO_TYPE', road_abstract_type: 'ROAD_ABSTRACT_TYPE',
-                         rail_bd_topo_type: 'RAIL_BD_TOPO_TYPE', rail_abstract_type: 'RAIL_ABSTRACT_TYPE',
-                         veget_bd_topo_type: 'VEGET_BD_TOPO_TYPE', veget_abstract_type: 'VEGET_ABSTRACT_TYPE'
+                                     tableBuildIndusName: 'BATI_INDUSTRIEL', tableBuildRemarqName: 'BATI_REMARQUABLE',
+                                     tableRoadName: 'ROUTE', tableRailName: 'TRONCON_VOIE_FERREE',
+                                     tableHydroName: 'SURFACE_EAU', tableVegetName: 'ZONE_VEGETATION',
+                                     distBuffer: 500, expand: 1000, idZone: '56195',
+                                     building_bd_topo_use_type: 'BUILDING_BD_TOPO_USE_TYPE' ,
+                                     building_abstract_use_type: 'BUILDING_ABSTRACT_USE_TYPE' ,
+                                     road_bd_topo_type: 'ROAD_BD_TOPO_TYPE', road_abstract_type: 'ROAD_ABSTRACT_TYPE',
+                                     rail_bd_topo_type: 'RAIL_BD_TOPO_TYPE', rail_abstract_type: 'RAIL_ABSTRACT_TYPE',
+                                     veget_bd_topo_type: 'VEGET_BD_TOPO_TYPE', veget_abstract_type: 'VEGET_ABSTRACT_TYPE'
         ])
         process.getResults().each {
             entry -> assertNotNull(h2GISDatabase.getTable(entry.getValue()))
