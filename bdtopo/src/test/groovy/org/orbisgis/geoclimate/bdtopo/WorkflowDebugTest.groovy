/**
 * GeoClimate is a geospatial processing toolbox for environmental and climate studies
 * <a href="https://github.com/orbisgis/geoclimate">https://github.com/orbisgis/geoclimate</a>.
 *
 * This code is part of the GeoClimate project. GeoClimate is free software;
 * you can redistribute it and/or modify it under the terms of the GNU
 * Lesser General Public License as published by the Free Software Foundation;
 * version 3.0 of the License.
 *
 * GeoClimate is distributed in the hope that it will be useful, but
 * WITHOUT ANY WARRANTY; without even the implied warranty of MERCHANTABILITY or
 * FITNESS FOR A PARTICULAR PURPOSE. See the GNU Lesser General Public License
 * for more details <http://www.gnu.org/licenses/>.
 *
 *
 * For more information, please consult:
 * <a href="https://github.com/orbisgis/geoclimate">https://github.com/orbisgis/geoclimate</a>
 *
 */
package org.orbisgis.geoclimate.bdtopo

import groovy.json.JsonSlurper
import org.junit.jupiter.api.Disabled
import org.junit.jupiter.api.Test

/**
 * Tests for debug purpose
 */
class WorkflowDebugTest {


    @Disabled
    @Test
    void runFromFile() {
        BDTopo.v2('/../bdtopo_demo_test.json')
    }

    @Disabled
    //Use it for integration test with a postgis database
    @Test
    void testIntegrationPostGIS() {
        def db_config = new File("/tmp/postgis_config.json")
        if (db_config.exists()) {
            String directory = "/tmp/geoclimate/"
            def jsonSlurper = new JsonSlurper()
            def postgis_b = jsonSlurper.parse(new File("/tmp/postgis_config.json"))
            File dirFile = new File(directory)
            dirFile.delete()
            dirFile.mkdir()
            def user = postgis_b.user
            def password = postgis_b.password
            def url = postgis_b.url
            def locations = ["54395"]
            def local_database_name = "geoclimate_test_integration;AUTO_SERVER=TRUE"

            /*================================================================================
            * Input database and tables
            */
            def input = [
                    "locations": locations,
                    "database": [
                            "user"     : user,
                            "password" : password,
                            "url"      : url,
                            "tables"   : ["commune"                : "ign_bdtopo_2018.commune",
                                          "bati_indifferencie"     : "ign_bdtopo_2018.bati_indifferencie",
                                          "bati_industriel"        : "ign_bdtopo_2018.bati_industriel",
                                          "bati_remarquable"       : "ign_bdtopo_2018.bati_remarquable",
                                          "route"                  : "ign_bdtopo_2018.route",
                                          "troncon_voie_ferree"    : "ign_bdtopo_2018.troncon_voie_ferree",
                                          "surface_eau"            : "ign_bdtopo_2018.surface_eau",
                                          "zone_vegetation"        : "ign_bdtopo_2018.zone_vegetation",
                                          "terrain_sport"          : "ign_bdtopo_2018.terrain_sport",
                                          "construction_surfacique": "ign_bdtopo_2018.construction_surfacique",
                                          "surface_route"          : "ign_bdtopo_2018.surface_route",
                                          "surface_activite"       : "ign_bdtopo_2018.surface_activite",
                                          "piste_aerodrome"        : "ign_bdtopo_2018.piste_aerodrome"]
                    ]]


            /*================================================================================
            * output tables in the database
            */
            def output = [
                    "database": [
                            "user"    : user,
                            "password": password,
                            "url"     : url,
                            "tables"  : [
                                    "building_indicators": "building_indicators_2154",
                                    "block_indicators"   : "block_indicators_2154",
                                    "rsu_indicators"     : "rsu_indicators_2154",
                                    "rsu_lcz"            : "rsu_lcz_2154",
                                    "zone"               : "zone_2154",
                                    "building_utrf"      : "building_utrf_2154",
                                    "rsu_utrf_area"      : "rsu_utrf_area_2154",
                                    "rsu_utrf_floor_area": "rsu_utrf_floor_area_2154",
                                    "grid_indicators"    : "grid_indicators_2154",
                                    "road_traffic"       : "road_traffic_2154"]
                    ]
            ]


            /*================================================================================
            * WORKFLOW PARAMETERS
            */
            def workflow_parameters = [
                    "description" : "Run the Geoclimate chain with BDTopo data imported and exported to a POSTGIS database",
                    "geoclimatedb": [
                            "folder": directory,
                            "name"  : "${local_database_name};AUTO_SERVER=TRUE",
                            "delete": true
                    ],
                    "input"       : input,
                    "output"      : output,
                    "parameters"  : ["distance"      : 100,
                                     "rsu_indicators": [
                                             "indicatorUse": ["LCZ", "UTRF", "TEB"]
                                     ],
                                     /*"grid_indicators": [
                                             "x_size": 100,
                                             "y_size": 100,
                                             "indicators": ["BUILDING_FRACTION","BUILDING_HEIGHT", "BUILDING_TYPE_FRACTION","WATER_FRACTION","VEGETATION_FRACTION",
                                                            "ROAD_FRACTION", "IMPERVIOUS_FRACTION", "UTRF_AREA_FRACTION", "LCZ_FRACTION"]
                                     ],*/
                                     "road_traffic"  : true
                    ]
            ]
            BDTopo.v2(workflow_parameters)

        } else {
            println("The configuration file for the input database doesn't exist")
        }
    }

    @Disabled
    @Test
    void testIntegrationFolderInput() {
        def input_data = "/media/ebocher/Extreme SSD/bdtopo/bdtopo2/BDTOPO_2-2_TOUSTHEMES_SHP_LAMB93_D035_2018-09-25/BDTOPO/1_DONNEES_LIVRAISON_2018-11-00144/BDT_2-2_SHP_LAMB93_D035-ED182"
        def locations = [ "Bordeaux"]
        String directory = "/tmp/bdtopo2"
        File dirFile = new File(directory)
        dirFile.delete()
        dirFile.mkdir()
        def bdTopoParameters = [
                "description" : "Example of configuration file to run the BDTopo workflow and store the results in a folder",
                "geoclimatedb": [
                        "folder": dirFile.absolutePath,
                        "name"  : "bdtopo_workflow_db",
                        "delete": true
                ],
                "input"       : [
                        "folder"   : input_data,
                        "locations": locations,
                        "srid"     : 2154],
                "output"      : [
                        "folder": ["path": directory]],
                "parameters"  :
                        ["distance"       : 0,
                         rsu_indicators   : [
<<<<<<< HEAD
                                 "indicatorUse": ["LCZ",  "UTRF",  "TEB"]
=======
                                 "indicatorUse": ["LCZ",  "UTRF"]
>>>>>>> 8b0c16bf
                         ],
                         "grid_indicators": [
                                 "x_size"    : 100,
                                 "y_size"    : 100,
                                 "indicators" :["BUILDING_FRACTION", "BUILDING_HEIGHT", "BUILDING_POP",
                                 "BUILDING_TYPE_FRACTION", "WATER_FRACTION", "VEGETATION_FRACTION",
                                 "ROAD_FRACTION", "IMPERVIOUS_FRACTION",
                                                //"FREE_EXTERNAL_FACADE_DENSITY",
                                 "BUILDING_HEIGHT_WEIGHTED", "BUILDING_SURFACE_DENSITY",
                                 "SEA_LAND_FRACTION", "ASPECT_RATIO",
                                                //"SVF",
                                 "HEIGHT_OF_ROUGHNESS_ELEMENTS", "TERRAIN_ROUGHNESS_CLASS",
                                 "UTRF_AREA_FRACTION", "UTRF_FLOOR_AREA_FRACTION",
                                 "LCZ_PRIMARY"]
                                 ,
                                 "lcz_lod":2,
                                 "sprawl_areas":true
                         ]
                        ]
        ]
        //BDTopo.v2(bdTopoParameters)

        input_data = "/home/ebocher/Téléchargements/BDTOPO_3-3_TOUSTHEMES_SHP_LAMB93_D033_2023-12-15/BDTOPO/1_DONNEES_LIVRAISON_2023-12-00099"

        directory = "/tmp/bdtopo3"
        dirFile = new File(directory)
        dirFile.delete()
        dirFile.mkdir()

        bdTopoParameters.input.folder=input_data
        bdTopoParameters.output.folder.path=directory
        BDTopo.v3(bdTopoParameters)

    }


}<|MERGE_RESOLUTION|>--- conflicted
+++ resolved
@@ -158,11 +158,8 @@
                 "parameters"  :
                         ["distance"       : 0,
                          rsu_indicators   : [
-<<<<<<< HEAD
                                  "indicatorUse": ["LCZ",  "UTRF",  "TEB"]
-=======
-                                 "indicatorUse": ["LCZ",  "UTRF"]
->>>>>>> 8b0c16bf
+
                          ],
                          "grid_indicators": [
                                  "x_size"    : 100,
