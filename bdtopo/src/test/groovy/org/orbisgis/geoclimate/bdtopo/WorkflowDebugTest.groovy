--- conflicted
+++ resolved
@@ -157,15 +157,11 @@
                         "folder": ["path": directory]],
                 "parameters"  :
                         ["distance"       : 0,
-<<<<<<< HEAD
                          rsu_indicators   : [
                                  "indicatorUse": ["LCZ",  "UTRF",  "TEB"]
 
                          ],
                          /*"grid_indicators": [
-=======
-                         "grid_indicators": [
->>>>>>> d99fa369
                                  "x_size"    : 100,
                                  "y_size"    : 100,
                                  "indicators" :["FREE_EXTERNAL_FACADE_DENSITY", "BUILDING_FRACTION"]
