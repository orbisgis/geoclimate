--- conflicted
+++ resolved
@@ -376,208 +376,75 @@
  *
  * @return
  */
-<<<<<<< HEAD
-create {
-    title "Compute the geoindicators at RSU scale"
-    id "computeRSUIndicators"
-    inputs  datasource                 : JdbcDataSource,   buildingTable               : "",
-            rsuTable                   : "",           prefixName                  : "",
-            vegetationTable            : "",           roadTable                   : "",
-            hydrographicTable          : "",           imperviousTable             : "",
-            facadeDensListLayersBottom  : [0, 10, 20, 30, 40, 50],
-            facadeDensNumberOfDirection: 12,               svfPointDensity             : 0.008,
-            svfRayLength               : 100,              svfNumberOfDirection        : 60,
-            heightColumnName           : "height_roof",
-            inputFields                : ["id_build", "the_geom"],
-            levelForRoads              : [0],              angleRangeSizeBuDirection   : 30,
-            svfSimplified              : false,
-            indicatorUse               : ["LCZ", "URBAN_TYPOLOGY", "TEB"],
-            surfSuperpositions         : ["high_vegetation": ["water", "building", "low_vegetation", "road", "impervious"]],
-            surfPriorities             : ["water", "building", "high_vegetation", "low_vegetation", "road", "impervious"],
-            buildingTypeAndComposition : ["industrial": ["industrial"]],
-            urbanTypoSurfFraction      : ["vegetation_fraction_urb"                 : ["high_vegetation_fraction",
-                                                                                       "low_vegetation_fraction",
-                                                                                       "high_vegetation_low_vegetation_fraction",
-                                                                                       "high_vegetation_road_fraction",
-                                                                                       "high_vegetation_impervious_fraction",
-                                                                                       "high_vegetation_water_fraction",
-                                                                                       "high_vegetation_building_fraction"],
-                                         "low_vegetation_fraction_urb"                  : ["low_vegetation_fraction"],
-                                         "high_vegetation_impervious_fraction_urb"  : ["high_vegetation_road_fraction",
-                                                                                       "high_vegetation_impervious_fraction"],
-                                         "high_vegetation_pervious_fraction_urb"    : ["high_vegetation_fraction",
-                                                                                       "high_vegetation_low_vegetation_fraction",
-                                                                                       "high_vegetation_water_fraction"],
-                                         "road_fraction_urb"                        : ["road_fraction",
-                                                                                       "high_vegetation_road_fraction"],
-                                         "impervious_fraction_urb"                  : ["road_fraction",
-                                                                                       "high_vegetation_road_fraction",
-                                                                                       "impervious_fraction",
-                                                                                       "high_vegetation_impervious_fraction"]],
-            lczSurfFraction             : ["building_fraction_lcz"                  : ["building_fraction",
-                                                                                       "high_vegetation_building_fraction"],
-                                          "pervious_fraction_lcz"                   : ["high_vegetation_fraction",
-                                                                                       "low_vegetation_fraction",
-                                                                                       "water_fraction",
-                                                                                       "high_vegetation_low_vegetation_fraction",
-                                                                                       "high_vegetation_water_fraction"],
-                                          "high_vegetation_fraction_lcz"            : ["high_vegetation_fraction",
-                                                                                       "high_vegetation_low_vegetation_fraction",
-                                                                                       "high_vegetation_road_fraction",
-                                                                                       "high_vegetation_impervious_fraction",
-                                                                                       "high_vegetation_water_fraction",
-                                                                                       "high_vegetation_building_fraction"],
-                                          "low_vegetation_fraction_lcz"             : ["low_vegetation_fraction"],
-                                          "impervious_fraction_lcz"                 : ["impervious_fraction",
-                                                                                        "road_fraction",
-                                                                                        "high_vegetation_impervious_fraction",
-                                                                                        "high_vegetation_road_fraction"],
-                                          "water_fraction_lcz"                      : ["water_fraction",
-                                                                                        "high_vegetation_water_fraction"]],
-            buildingFractions          : ["high_vegetation_building_fraction","building_fraction"]
-    outputs outputTableName: String
-    run { datasource                , buildingTable                     , rsuTable,
-          prefixName                , vegetationTable                   , roadTable,
-          hydrographicTable         , imperviousTable,
-          facadeDensListLayersBottom        , facadeDensNumberOfDirection,
-          svfPointDensity           , svfRayLength                      , svfNumberOfDirection,
-          heightColumnName          , inputFields                       , levelForRoads,
-          angleRangeSizeBuDirection , svfSimplified                     , indicatorUse,
-          surfSuperpositions        , surfPriorities                    , buildingTypeAndComposition,
-          urbanTypoSurfFraction     , lczSurfFraction                   , buildingFractions ->
-
-        info "Start computing RSU indicators..."
-        def to_start = System.currentTimeMillis()
-
-        def columnIdRsu = "id_rsu"
-        def columnIdBuild = "id_build"
-        def BASE_NAME = "rsu_indicators"
-
-        // Maps for intermediate or final joins
-        def finalTablesToJoin = [:]
-        def intermediateJoin = [:]
-        finalTablesToJoin.put(rsuTable, columnIdRsu)
-        intermediateJoin.put(rsuTable, columnIdRsu)
-
-        // Name of the output table
-        def outputTableName = prefix prefixName, BASE_NAME
-
-        // PrefixName for intermediate table (start with a letter to avoid table name issue if start with a number)
-        def temporaryPrefName = "rsu_indicator_"
-
-        // Other temporary tables that have to be deleted at the end of the process
-        def urbanTypoFractionIndic = "urban_typo_fraction_indic"
-        def lczFractionIndic = "lcz_fraction_indic"
-        def preAspectRatioTable = "pre_HW_table"
-
-        // Intermediate table that needs to be delete at the end
-        def SVF = "SVF"
-        def computeExtFF
-
-        // Calculate all surface fractions indicators
-        // Need to create the smallest geometries used as input of the surface fraction process
-        def  computeSmallestGeom =  Geoindicators.RsuIndicators.smallestCommunGeometry
-        if (!computeSmallestGeom.execute([
-                rsuTable: rsuTable,buildingTable: buildingTable,roadTable : roadTable, vegetationTable: vegetationTable,waterTable: hydrographicTable,
-                imperviousTable:imperviousTable,
-                prefixName: temporaryPrefName, datasource: datasource])){
-            info "Cannot compute the smallest commun geometries"
-            return
-        }
-        def superpositionsTable = computeSmallestGeom.results.outputTableName
-        // Calculate the surface fractions from the commun geom
-        def  computeSurfaceFractions =  Geoindicators.RsuIndicators.surfaceFractions
-        if (!computeSurfaceFractions.execute([
-                rsuTable: rsuTable, spatialRelationsTable: superpositionsTable,
-                superpositions: surfSuperpositions,
-                priorities: surfPriorities,
-                prefixName: temporaryPrefName, datasource: datasource])){
-            info "Cannot compute the surface fractions"
-            return
-        }
-        def surfaceFractions = computeSurfaceFractions.results.outputTableName
-        finalTablesToJoin.put(surfaceFractions, columnIdRsu)
-
-        // Get all column names from the surfaceFraction IProcess to make verifications
-        def surfFracList = datasource.getTable(surfaceFractions).getColumns()
-
-        // Calculate the surface fractions needed for the urban typology classification
-        if (indicatorUse*.toUpperCase().contains("URBAN_TYPOLOGY")) {
-            info """Processing urban typology surface fraction calculation"""
-            // Get all columns needed for the calculations and verify that they exist
-            def neededSurfUrb = urbanTypoSurfFraction.findResults { k, v -> true ? v : null }.flatten()
-            def missingElementsUrb = neededSurfUrb - neededSurfUrb.findAll { indUrb -> surfFracList.contains(indUrb.toUpperCase()) }
-            if (missingElementsUrb.size() == 0) {
-                def queryUrbSurfFrac = """DROP TABLE IF EXISTS $urbanTypoFractionIndic;
-=======
 IProcess computeRSUIndicators() {
     return create {
         title "Compute the geoindicators at RSU scale"
         id "computeRSUIndicators"
-        inputs datasource: JdbcDataSource, buildingTable: "",
-                rsuTable: "", prefixName: "",
-                vegetationTable: "", roadTable: "",
-                hydrographicTable: "", imperviousTable: "",
-                facadeDensListLayersBottom: [0, 10, 20, 30, 40, 50],
-                facadeDensNumberOfDirection: 12, svfPointDensity: 0.008,
-                svfRayLength: 100, svfNumberOfDirection: 60,
-                heightColumnName: "height_roof",
-                inputFields: ["id_build", "the_geom"],
-                levelForRoads: [0], angleRangeSizeBuDirection: 30,
-                svfSimplified: false,
-                indicatorUse: ["LCZ", "URBAN_TYPOLOGY", "TEB"],
-                surfSuperpositions: ["high_vegetation": ["water", "building", "low_vegetation", "road", "impervious"]],
-                surfPriorities: ["water", "building", "high_vegetation", "low_vegetation", "road", "impervious"],
-                urbanTypoSurfFraction: ["vegetation_fraction_urb"                : ["high_vegetation_fraction",
-                                                                                    "low_vegetation_fraction",
-                                                                                    "high_vegetation_low_vegetation_fraction",
-                                                                                    "high_vegetation_road_fraction",
-                                                                                    "high_vegetation_impervious_fraction",
-                                                                                    "high_vegetation_water_fraction",
-                                                                                    "high_vegetation_building_fraction"],
-                                        "low_vegetation_fraction_urb"            : ["low_vegetation_fraction"],
-                                        "high_vegetation_impervious_fraction_urb": ["high_vegetation_road_fraction",
-                                                                                    "high_vegetation_impervious_fraction"],
-                                        "high_vegetation_pervious_fraction_urb"  : ["high_vegetation_fraction",
-                                                                                    "high_vegetation_low_vegetation_fraction",
-                                                                                    "high_vegetation_water_fraction"],
-                                        "road_fraction_urb"                      : ["road_fraction",
-                                                                                    "high_vegetation_road_fraction"],
-                                        "impervious_fraction_urb"                : ["road_fraction",
-                                                                                    "high_vegetation_road_fraction",
-                                                                                    "impervious_fraction",
-                                                                                    "high_vegetation_impervious_fraction"]],
-                lczSurfFraction: ["building_fraction_lcz"       : ["building_fraction",
-                                                                   "high_vegetation_building_fraction"],
-                                  "pervious_fraction_lcz"       : ["high_vegetation_fraction",
-                                                                   "low_vegetation_fraction",
-                                                                   "water_fraction",
-                                                                   "high_vegetation_low_vegetation_fraction",
-                                                                   "high_vegetation_water_fraction"],
-                                  "high_vegetation_fraction_lcz": ["high_vegetation_fraction",
-                                                                   "high_vegetation_low_vegetation_fraction",
-                                                                   "high_vegetation_road_fraction",
-                                                                   "high_vegetation_impervious_fraction",
-                                                                   "high_vegetation_water_fraction",
-                                                                   "high_vegetation_building_fraction"],
-                                  "low_vegetation_fraction_lcz" : ["low_vegetation_fraction"],
-                                  "impervious_fraction_lcz"     : ["impervious_fraction",
-                                                                   "road_fraction",
-                                                                   "high_vegetation_impervious_fraction",
-                                                                   "high_vegetation_road_fraction"],
-                                  "water_fraction_lcz"          : ["water_fraction",
-                                                                   "high_vegetation_water_fraction"]],
-                buildingFractions: ["high_vegetation_building_fraction", "building_fraction"]
+        inputs  datasource                 : JdbcDataSource,   buildingTable               : "",
+                rsuTable                   : "",           prefixName                  : "",
+                vegetationTable            : "",           roadTable                   : "",
+                hydrographicTable          : "",           imperviousTable             : "",
+                facadeDensListLayersBottom  : [0, 10, 20, 30, 40, 50],
+                facadeDensNumberOfDirection: 12,               svfPointDensity             : 0.008,
+                svfRayLength               : 100,              svfNumberOfDirection        : 60,
+                heightColumnName           : "height_roof",
+                inputFields                : ["id_build", "the_geom"],
+                levelForRoads              : [0],              angleRangeSizeBuDirection   : 30,
+                svfSimplified              : false,
+                indicatorUse               : ["LCZ", "URBAN_TYPOLOGY", "TEB"],
+                surfSuperpositions         : ["high_vegetation": ["water", "building", "low_vegetation", "road", "impervious"]],
+                surfPriorities             : ["water", "building", "high_vegetation", "low_vegetation", "road", "impervious"],
+                buildingTypeAndComposition : ["industrial": ["industrial"]],
+                urbanTypoSurfFraction      : ["vegetation_fraction_urb"                 : ["high_vegetation_fraction",
+                                                                                           "low_vegetation_fraction",
+                                                                                           "high_vegetation_low_vegetation_fraction",
+                                                                                           "high_vegetation_road_fraction",
+                                                                                           "high_vegetation_impervious_fraction",
+                                                                                           "high_vegetation_water_fraction",
+                                                                                           "high_vegetation_building_fraction"],
+                                             "low_vegetation_fraction_urb"                  : ["low_vegetation_fraction"],
+                                             "high_vegetation_impervious_fraction_urb"  : ["high_vegetation_road_fraction",
+                                                                                           "high_vegetation_impervious_fraction"],
+                                             "high_vegetation_pervious_fraction_urb"    : ["high_vegetation_fraction",
+                                                                                           "high_vegetation_low_vegetation_fraction",
+                                                                                           "high_vegetation_water_fraction"],
+                                             "road_fraction_urb"                        : ["road_fraction",
+                                                                                           "high_vegetation_road_fraction"],
+                                             "impervious_fraction_urb"                  : ["road_fraction",
+                                                                                           "high_vegetation_road_fraction",
+                                                                                           "impervious_fraction",
+                                                                                           "high_vegetation_impervious_fraction"]],
+                lczSurfFraction             : ["building_fraction_lcz"                  : ["building_fraction",
+                                                                                           "high_vegetation_building_fraction"],
+                                              "pervious_fraction_lcz"                   : ["high_vegetation_fraction",
+                                                                                           "low_vegetation_fraction",
+                                                                                           "water_fraction",
+                                                                                           "high_vegetation_low_vegetation_fraction",
+                                                                                           "high_vegetation_water_fraction"],
+                                              "high_vegetation_fraction_lcz"            : ["high_vegetation_fraction",
+                                                                                           "high_vegetation_low_vegetation_fraction",
+                                                                                           "high_vegetation_road_fraction",
+                                                                                           "high_vegetation_impervious_fraction",
+                                                                                           "high_vegetation_water_fraction",
+                                                                                           "high_vegetation_building_fraction"],
+                                              "low_vegetation_fraction_lcz"             : ["low_vegetation_fraction"],
+                                              "impervious_fraction_lcz"                 : ["impervious_fraction",
+                                                                                            "road_fraction",
+                                                                                            "high_vegetation_impervious_fraction",
+                                                                                            "high_vegetation_road_fraction"],
+                                              "water_fraction_lcz"                      : ["water_fraction",
+                                                                                            "high_vegetation_water_fraction"]],
+                buildingFractions          : ["high_vegetation_building_fraction","building_fraction"]
         outputs outputTableName: String
-        run { datasource, buildingTable, rsuTable,
-              prefixName, vegetationTable, roadTable,
-              hydrographicTable, imperviousTable,
-              facadeDensListLayersBottom, facadeDensNumberOfDirection,
-              svfPointDensity, svfRayLength, svfNumberOfDirection,
-              heightColumnName, inputFields, levelForRoads,
-              angleRangeSizeBuDirection, svfSimplified, indicatorUse,
-              surfSuperpositions, surfPriorities, urbanTypoSurfFraction,
-              lczSurfFraction, buildingFractions ->
+        run { datasource                , buildingTable                     , rsuTable,
+              prefixName                , vegetationTable                   , roadTable,
+              hydrographicTable         , imperviousTable,
+              facadeDensListLayersBottom        , facadeDensNumberOfDirection,
+              svfPointDensity           , svfRayLength                      , svfNumberOfDirection,
+              heightColumnName          , inputFields                       , levelForRoads,
+              angleRangeSizeBuDirection , svfSimplified                     , indicatorUse,
+              surfSuperpositions        , surfPriorities                    , buildingTypeAndComposition,
+              urbanTypoSurfFraction     , lczSurfFraction                   , buildingFractions ->
 
             info "Start computing RSU indicators..."
             def to_start = System.currentTimeMillis()
@@ -609,22 +476,22 @@
 
             // Calculate all surface fractions indicators
             // Need to create the smallest geometries used as input of the surface fraction process
-            def computeSmallestGeom = Geoindicators.RsuIndicators.smallestCommunGeometry()
+            def  computeSmallestGeom =  Geoindicators.RsuIndicators.smallestCommunGeometry()
             if (!computeSmallestGeom.execute([
-                    rsuTable       : rsuTable, buildingTable: buildingTable, roadTable: roadTable, vegetationTable: vegetationTable, waterTable: hydrographicTable,
-                    imperviousTable: imperviousTable,
-                    prefixName     : temporaryPrefName, datasource: datasource])) {
+                    rsuTable: rsuTable,buildingTable: buildingTable,roadTable : roadTable, vegetationTable: vegetationTable,waterTable: hydrographicTable,
+                    imperviousTable:imperviousTable,
+                    prefixName: temporaryPrefName, datasource: datasource])){
                 info "Cannot compute the smallest commun geometries"
                 return
             }
             def superpositionsTable = computeSmallestGeom.results.outputTableName
             // Calculate the surface fractions from the commun geom
-            def computeSurfaceFractions = Geoindicators.RsuIndicators.surfaceFractions()
+            def  computeSurfaceFractions =  Geoindicators.RsuIndicators.surfaceFractions()
             if (!computeSurfaceFractions.execute([
-                    rsuTable      : rsuTable, spatialRelationsTable: superpositionsTable,
+                    rsuTable: rsuTable, spatialRelationsTable: superpositionsTable,
                     superpositions: surfSuperpositions,
-                    priorities    : surfPriorities,
-                    prefixName    : temporaryPrefName, datasource: datasource])) {
+                    priorities: surfPriorities,
+                    prefixName: temporaryPrefName, datasource: datasource])){
                 info "Cannot compute the surface fractions"
                 return
             }
@@ -642,7 +509,6 @@
                 def missingElementsUrb = neededSurfUrb - neededSurfUrb.findAll { indUrb -> surfFracList.contains(indUrb.toUpperCase()) }
                 if (missingElementsUrb.size() == 0) {
                     def queryUrbSurfFrac = """DROP TABLE IF EXISTS $urbanTypoFractionIndic;
->>>>>>> 27f93b51
                                         CREATE TABLE $urbanTypoFractionIndic AS SELECT $columnIdRsu, """
                     urbanTypoSurfFraction.each { urbIndicator, indicatorList ->
                         queryUrbSurfFrac += "${indicatorList.join("+")} AS $urbIndicator, "
@@ -678,10 +544,9 @@
                 }
             }
 
-<<<<<<< HEAD
         // building type fractions
         if (indicatorUse*.toUpperCase().contains("URBAN_TYPOLOGY") || indicatorUse*.toUpperCase().contains("LCZ")) {
-            def computeTypeProportion = Geoindicators.GenericIndicators.typeProportion
+            def computeTypeProportion = Geoindicators.GenericIndicators.typeProportion()
             if (!computeTypeProportion([
                                         inputTableName      : buildingTable,
                                         idField             : columnIdRsu,
@@ -691,22 +556,6 @@
                                         datasource          : datasource])) {
                 info "Cannot compute the area of the RSU"
                 return
-=======
-            // building type fractions
-            if (indicatorUse*.toUpperCase().contains("URBAN_TYPOLOGY") || indicatorUse*.toUpperCase().contains("LCZ")) {
-                def computeTypeProportion = Geoindicators.GenericIndicators.typeProportion()
-                if (!computeTypeProportion([
-                        inputTableName: buildingTable,
-                        idField       : columnIdRsu,
-                        typeFieldName : "type",
-                        prefixName    : temporaryPrefName,
-                        datasource    : datasource])) {
-                    info "Cannot compute the area of the RSU"
-                    return
-                }
-                def rsuTableTypeProportion = computeTypeProportion.results.outputTableName
-                finalTablesToJoin.put(rsuTableTypeProportion, columnIdRsu)
->>>>>>> 27f93b51
             }
 
 
