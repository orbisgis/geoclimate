--- conflicted
+++ resolved
@@ -8,2043 +8,7 @@
 
 @BaseScript ProcessingChain processingChain
 
-
 /**
-<<<<<<< HEAD
- * Load the BDTopo layers from a configuration file and compute the geoclimate indicators.
- * The configuration file is stored in a json format
- *
- * @param configurationFile The path of the configuration file
- *
- * The configuration file supports the following entries
- *
- * {
- * [OPTIONAL ENTRY] "description" :"A description for the configuration file"
- *
- * [OPTIONAL ENTRY] "geoclimatedb" : { // Local H2GIS database used to run the processes
- *                                    // A default db is build when this entry is not specified
- *         "path" : "/tmp/geoclimate_db;AUTO_SERVER=TRUE",
- *         "delete" :false
- *     },
- * [ONE ENTRY REQUIRED]   "input" : {
- *         "folder": {"path" :"path of the folder that contains the BD Topo layers as shapefile",
- *             "id_zones":["56260"]}, //list of insee code, with a comma separator
- *          "database": {
- *             "user": "-",
- *             "password": "-",
- *             "url": "jdbc:postgresql://", //JDBC url to connect with the database
- *             "id_zones":["56220"], //list of insee code, with a comma separator
- *             //List of BDTOPO tables required to compute the geoclimate indicators
- *             //Pattern :  Catalog.Schema.Table
- *             "tables": {
- *                 "iris_ge":"ign_iris.iris_ge_2016",
- *                 "bati_indifferencie":"ign_bdtopo_2017.bati_indifferencie",
- *                 "bati_industriel":"ign_bdtopo_2017.bati_industriel",
- *                 "bati_remarquable":"ign_bdtopo_2017.bati_remarquable",
- *                 "route":"ign_bdtopo_2017.route",
- *                 "troncon_voie_ferree":"ign_bdtopo_2017.troncon_voie_ferree",
- *                 "surface_eau":"ign_bdtopo_2017.surface_eau",
- *                 "zone_vegetation":"ign_bdtopo_2017.zone_vegetation",
- *                 "terrain_sport":"ign_bdtopo_2017.terrain_sport",
- *                 "construction_surfacique":"ign_bdtopo_2017.construction_surfacique",
- *                 "surface_route":"ign_bdtopo_2017.surface_route",
- *                 "surface_activite":"ign_bdtopo_2017.surface_activite"} }
- *             }
- *             ,
- *  [OPTIONAL ENTRY]  "output" :{ //If not ouput is set the results are keep in the local database
- *             "folder" : "/tmp/myResultFolder" //tmp folder to store the computed layers in a geojson format,
- *             "database": { //database parameters to store the computed layers
- *                  "user": "-",
- *                  "password": "-",
- *                  "url": "jdbc:postgresql://", //JDBC url to connect with the database
- *                  "tables": { //table names to store the result layers. Create the table if it doesn't exist
- *                      "building_indicators":"building_indicators",
- *                      "block_indicators":"block_indicators",
- *                      "rsu_indicators":"rsu_indicators",
- *                      "rsu_lcz":"rsu_lcz",
- *                      "zones":"zones"} }
- *     },
- *     ,
- *   [OPTIONAL ENTRY]  "parameters":
- *     {"distance" : 1000,
- *         "indicatorUse": ["LCZ", "URBAN_TYPOLOGY", "TEB"],
- *         "svfSimplified": false,
- *         "prefixName": "",
- *         "mapOfWeights":
- *         {"sky_view_factor": 1,
- *             "aspect_ratio": 1,
- *             "building_surface_fraction": 1,
- *             "impervious_surface_fraction" : 1,
- *             "pervious_surface_fraction": 1,
- *             "height_of_roughness_elements": 1,
- *             "terrain_roughness_length": 1},
- *         "hLevMin": 3,
- *         "hLevMax": 15,
- *         "hThresho2": 10
- *     }
- *     }
- * The parameters entry tag contains all geoclimate chain parameters.
- * When a parameter is not specificied a default value is set.
- *
- * - distance The integer value to expand the envelope of zone when recovering the data
- * (some objects may be badly truncated if they are not within the envelope)
- * - indicatorUse List of geoindicator types to compute (default ["LCZ", "URBAN_TYPOLOGY", "TEB"]
- *                  --> "LCZ" : compute the indicators needed for the LCZ classification (Stewart et Oke, 2012)
- *                  --> "URBAN TYPOLOGY" : compute the indicators needed for the urban typology classification (Bocher et al., 2017)
- *                  --> "TEB" : compute the indicators needed for the Town Energy Balance model
- * - svfSimplified A boolean indicating whether or not the simplified version of the SVF should be used. This
- * version is faster since it is based on a simple relationship between ground SVF calculated at RSU scale and
- * facade density (Bernard et al. 2018).
- * - prefixName A prefix used to name the output table (default ""). Could be useful in case the user wants to
- * investigate the sensibility of the chain to some input parameters
- * - mapOfWeights Values that will be used to increase or decrease the weight of an indicator (which are the key
- * of the map) for the LCZ classification step (default : all values to 1)
- * - hLevMin Minimum building level height
- * - hLevMax Maximum building level height
- * - hThresholdLev2 Threshold on the building height, used to determine the number of levels
- *
- * @return a message if the geoclimate chain has been executed, otherwise throw an error.
- *
- *
- * References:
- * --> Bocher, E., Petit, G., Bernard, J., & Palominos, S. (2018). A geoprocessing framework to compute
- * urban indicators: The MApUCE tools chain. Urban climate, 24, 153-174.
- * --> Jérémy Bernard, Erwan Bocher, Gwendall Petit, Sylvain Palominos. Sky View Factor Calculation in
- * Urban Context: Computational Performance and Accuracy Analysis of Two Open and Free GIS Tools. Climate ,
- * MDPI, 2018, Urban Overheating - Progress on Mitigation Science and Engineering Applications, 6 (3), pp.60.
- * --> Stewart, Ian D., and Tim R. Oke. "Local climate zones for urban temperature studies." Bulletin of the American
- * Meteorological Society 93, no. 12 (2012): 1879-1900.
- *
- */
-def BDTOPO_V2() {
-    create({
-        title "Create all geoindicators from BDTopo data"
-        inputs configurationFile: String
-        outputs outputMessage: String
-        run {configurationFile ->
-            def configFile
-            if(configurationFile) {
-                configFile= new File(configurationFile)
-                if (!configFile.isFile()) {
-                    error "Invalid file parameters"
-                    return null
-                }
-            }else{
-                error "The file parameters cannot be null or empty"
-                return null
-            }
-            Map parameters = readJSONParameters(configFile)
-            if(parameters){
-                info "Reading file parameters from $configFile"
-                info parameters.get("description")
-                def input = parameters.get("input")
-                def output = parameters.get("output")
-                //Default H2GIS database properties
-                def databaseName =System.getProperty("java.io.tmpdir")+File.separator +"bdtopo_v2"+uuid
-                def h2gis_properties = ["databaseName":databaseName, "user": "sa", "password": ""]
-                def delete_h2gis = true
-                def geoclimatedb = parameters.get("geoclimatedb")
-                if(geoclimatedb){
-                    def h2gis_path = geoclimatedb.get("path")
-                    def delete_h2gis_db = geoclimatedb.get("delete")
-                    if(delete_h2gis_db==null){
-                        delete_h2gis = true
-                    }
-                    else if (delete_h2gis_db instanceof String){
-                        delete_h2gis = true
-                        if(delete_h2gis_db.equalsIgnoreCase("false")){
-                            delete_h2gis=false
-                        }
-                    }
-                    else if(delete_h2gis_db instanceof Boolean){
-                        delete_h2gis=delete_h2gis_db
-                    }
-                    if(h2gis_path) {
-                        h2gis_properties = ["databaseName":h2gis_path, "user": "sa", "password": ""]
-                    }
-                }
-                if(input){
-                        def inputDataBase = input.get("database")
-                        def inputFolder = input.get("folder")
-                        def id_zones = []
-                        if(inputFolder && inputDataBase){
-                            error "Please set only one input data provider"
-                        }
-                        else if(inputFolder){
-                            def inputFolderPath = inputFolder
-                            if(inputFolder in Map){
-                                inputFolderPath  = inputFolder.path
-                                if(!inputFolderPath){
-                                    error "The input folder $inputFolderPath cannot be null or empty"
-                                    return null
-                                }
-                                id_zones = inputFolder.id_zones
-                            }
-                            if(output) {
-                                def geoclimatetTableNames = ["building_indicators",
-                                                             "block_indicators",
-                                                             "rsu_indicators",
-                                                             "rsu_lcz",
-                                                             "zones",
-                                                             "building",
-                                                             "road",
-                                                             "rail" ,
-                                                             "water",
-                                                             "vegetation",
-                                                             "impervious"]
-                                //Get processing parameters
-                                def processing_parameters = extractProcessingParameters(parameters.get("parameters"))
-                                def outputDataBase = output.get("database")
-                                def outputFolder = output.get("folder")
-                                if (outputDataBase && outputFolder) {
-                                    def outputFolderProperties = outputFolderProperties(outputFolder)
-                                    //Check if we can write in the output folder
-                                    def file_outputFolder  = new File(outputFolderProperties.path)
-                                    if( !file_outputFolder.isDirectory()){
-                                        error "The directory $file_outputFolder doesn't exist."
-                                        return null
-                                    }
-                                    if(!file_outputFolder.canWrite()){
-                                        file_outputFolder = null
-                                    }
-                                    //Check not the conditions for the output database
-                                    def outputTableNames = outputDataBase.get("tables")
-                                    def allowedOutputTableNames = geoclimatetTableNames.intersect(outputTableNames.keySet())
-                                    def notSameTableNames = allowedOutputTableNames.groupBy { it.value }.size()!=allowedOutputTableNames.size()
-                                    if(!allowedOutputTableNames && notSameTableNames){
-                                        outputDataBase=null
-                                        outputTableNames=null
-                                    }
-                                    def finalOutputTables = outputTableNames.subMap(allowedOutputTableNames)
-                                    def output_datasource = createDatasource(outputDataBase.subMap(["user", "password", "url"]))
-                                    if(!output_datasource){
-                                        return null
-                                    }
-                                    def h2gis_datasource = H2GIS.open(h2gis_properties)
-                                    id_zones = loadDataFromFolder(inputFolderPath, h2gis_datasource, id_zones)
-                                    if(id_zones) {
-                                        bdtopo_processing(h2gis_datasource, processing_parameters, id_zones, file_outputFolder, outputFolderProperties.tables, output_datasource, finalOutputTables)
-                                        if(delete_h2gis){
-                                            h2gis_datasource.execute("DROP ALL OBJECTS DELETE FILES")
-                                            info "The local H2GIS database has been deleted"
-                                        }
-                                    }else{
-                                        error "Cannot load the files from the folder $inputFolder"
-                                        return null
-                                    }
-
-                                    } else if (outputFolder) {
-                                    def outputFolderProperties = outputFolderProperties(outputFolder)
-                                    //Check if we can write in the output folder
-                                    def file_outputFolder  = new File(outputFolderProperties.path)
-                                    if( !file_outputFolder.isDirectory()){
-                                        error "The directory $file_outputFolder doesn't exist."
-                                        return null
-                                    }
-                                    if(file_outputFolder.canWrite()){
-                                        def h2gis_datasource = H2GIS.open(h2gis_properties)
-                                        id_zones = loadDataFromFolder(inputFolderPath, h2gis_datasource, id_zones)
-                                        if(id_zones) {
-                                            bdtopo_processing(h2gis_datasource, processing_parameters, id_zones, file_outputFolder, outputFolderProperties.tables,null, null)
-                                            //Delete database
-                                            if(delete_h2gis){
-                                                h2gis_datasource.execute("DROP ALL OBJECTS DELETE FILES")
-                                                info "The local H2GIS database has been deleted"
-                                                return  [outputMessage:"The $id_zones have been processed"]
-                                            }
-                                        }else{
-                                            error "Cannot load the files from the folder $inputFolder"
-                                            return null
-                                        }
-                                    }
-                                    else {
-                                        error "You don't have permission to write in the folder $outputFolder \n Please check the folder."
-                                        return null
-                                    }
-
-                                } else if (outputDataBase) {
-                                    def outputTableNames = outputDataBase.get("tables")
-                                    def allowedOutputTableNames = geoclimatetTableNames.intersect(outputTableNames.keySet())
-                                    def notSameTableNames = allowedOutputTableNames.groupBy { it.value }.size()!=allowedOutputTableNames.size()
-                                    if(allowedOutputTableNames && !notSameTableNames){
-                                    def finalOutputTables = outputTableNames.subMap(allowedOutputTableNames)
-                                        def output_datasource = createDatasource(outputDataBase.subMap(["user", "password", "url"]))
-                                        if(!output_datasource){
-                                            return null
-                                        }
-                                        def h2gis_datasource = H2GIS.open(h2gis_properties)
-                                        id_zones = loadDataFromFolder(inputFolderPath, h2gis_datasource, id_zones)
-                                        if(id_zones) {
-                                            bdtopo_processing(h2gis_datasource, processing_parameters, id_zones, null,null, output_datasource, finalOutputTables)
-                                            if(delete_h2gis){
-                                                h2gis_datasource.execute("DROP ALL OBJECTS DELETE FILES")
-                                                info "The local H2GIS database has been deleted"
-                                            }
-                                        }else{
-                                            error "Cannot load the files from the folder $inputFolder"
-                                            return null
-                                        }
-                                    }else{
-                                        error "All output table names must be specified in the configuration file."
-                                        return null
-                                    }
-                                } else {
-                                    error "Please set at least one output provider"
-                                    return null
-                                }
-
-                            }
-                            else{
-                                error "Please set at least one output provider"
-                                return null
-                            }
-
-                        }
-                        else if(inputDataBase){
-                            if(output) {
-                                def geoclimatetTableNames = ["building_indicators",
-                                                             "block_indicators",
-                                                             "rsu_indicators",
-                                                             "rsu_lcz",
-                                                             "zones",
-                                                             "building",
-                                                             "road",
-                                                             "rail" ,
-                                                             "water",
-                                                             "vegetation",
-                                                             "impervious"]
-                                //Get processing parameters
-                                def processing_parameters = extractProcessingParameters(parameters.get("parameters"))
-                                def outputDataBase = output.get("database")
-                                def outputFolder = output.get("folder")
-                                if (outputDataBase && outputFolder) {
-                                    def outputFolderProperties = outputFolderProperties(outputFolder)
-                                    //Check if we can write in the output folder
-                                    def file_outputFolder  = new File(outputFolderProperties.path)
-                                    if( !file_outputFolder.isDirectory()){
-                                        error "The directory $file_outputFolder doesn't exist."
-                                        return null
-                                    }
-                                    if(!file_outputFolder.canWrite()){
-                                        file_outputFolder = null
-                                    }
-                                    //Check not the conditions for the output database
-                                    def allowedOutputTableNames = geoclimatetTableNames.intersect(outputTableNames.keySet())
-                                    def notSameTableNames = allowedOutputTableNames.groupBy { it.value }.size()!=allowedOutputTableNames.size()
-                                    if(!allowedOutputTableNames && notSameTableNames){
-                                        outputDataBase=null
-                                        outputTableNames=null
-                                    }
-                                    def finalOutputTables = outputTableNames.subMap(allowedOutputTableNames)
-                                    def codes = inputDataBase.id_zones
-                                    if (codes && codes in Collection) {
-                                        def inputTableNames = inputDataBase.tables
-                                        def h2gis_datasource = H2GIS.open(h2gis_properties)
-                                        def output_datasource = createDatasource(outputDataBase.subMap(["user", "password", "url"]))
-                                        if(!output_datasource){
-                                            return null
-                                        }
-                                        for (code in codes) {
-                                            if (loadDataFromDatasource(inputDataBase.subMap(["user", "password", "url"]), code, processing_parameters.distance, inputTableNames, h2gis_datasource)) {
-                                                bdtopo_processing(h2gis_datasource, processing_parameters, code, file_outputFolder,outputFolderProperties.tables, output_datasource, finalOutputTables)
-                                            }
-                                            else{
-                                                return null
-                                            }
-                                        }
-                                        if(delete_h2gis){
-                                            h2gis_datasource.execute("DROP ALL OBJECTS DELETE FILES")
-                                            info "The local H2GIS database has been deleted"
-                                        }
-
-                                    }
-                                    else if (codes){
-                                        def inputTableNames = inputDataBase.tables
-                                        def h2gis_datasource = H2GIS.open(h2gis_properties)
-                                        def output_datasource = createDatasource(outputDataBase.subMap(["user", "password", "url"]))
-                                        if(!output_datasource){
-                                            return null
-                                        }
-                                        def iris_ge_location = inputTableNames.iris_ge
-                                        if (iris_ge_location) {
-                                            output_datasource.eachRow("select distinct insee_com from $iris_ge_locationge where $codes group by insee_com ;") { row ->
-                                                id_zones << row.insee_com
-                                            }
-                                            for (id_zone in id_zones) {
-                                                if (loadDataFromDatasource(inputDataBase.subMap(["user", "password", "url"]), id_zone, processing_parameters.distance, inputTableNames, h2gis_datasource)) {
-                                                    if(!bdtopo_processing(h2gis_datasource, processing_parameters, id_zone, file_outputFolder, outputFolderProperties.tables,output_datasource, finalOutputTables)){
-                                                        error "Cannot execute the geoclimate processing chain on $id_zone"
-                                                        return null
-                                                    }
-                                                }
-                                                else {
-                                                    return null
-                                                }
-                                            }
-                                            if(delete_h2gis){
-                                                h2gis_datasource.execute("DROP ALL OBJECTS DELETE FILES")
-                                                info "The local H2GIS database has been deleted"
-                                            }
-                                        }
-                                        else {
-                                            error "Cannot find any commune features from the query $codes"
-                                        }
-                                    }
-
-                                } else if (outputFolder) {
-                                    def outputFolderProperties = outputFolderProperties(outputFolder)
-                                    //Check if we can write in the output folder
-                                    def file_outputFolder  = new File(outputFolderProperties.path)
-                                    if( !file_outputFolder.isDirectory()){
-                                        error "The directory $file_outputFolder doesn't exist."
-                                        return null
-                                    }
-                                    if(file_outputFolder.canWrite()) {
-                                        def codes = inputDataBase.id_zones
-                                        if (codes && codes in Collection) {
-                                            def inputTableNames = inputDataBase.tables
-                                            def h2gis_datasource = H2GIS.open(h2gis_properties)
-                                            for (code in codes) {
-                                                if (loadDataFromDatasource(inputDataBase.subMap(["user", "password", "url"]), code, processing_parameters.distance, inputTableNames, h2gis_datasource)) {
-                                                    bdtopo_processing(h2gis_datasource, processing_parameters, code,file_outputFolder, outputFolderProperties.tables,null, null)
-                                                } else {
-                                                    return null
-                                                }
-                                            }
-                                        }
-
-                                    }
-                                    else {
-                                        error "You don't have permission to write in the folder $outputFolder. \n Check if the folder exists."
-                                        return null
-                                    }
-                                }
-                                else if (outputDataBase) {
-                                    def allowedOutputTableNames = geoclimatetTableNames.intersect(outputTableNames.keySet())
-                                    def notSameTableNames = allowedOutputTableNames.groupBy { it.value }.size()!=allowedOutputTableNames.size()
-                                    if(allowedOutputTableNames && !notSameTableNames){
-                                    def finalOutputTables = outputTableNames.subMap(allowedOutputTableNames)
-                                        def codes = inputDataBase.id_zones
-                                        if (codes && codes in Collection) {
-                                            def inputTableNames = inputDataBase.tables
-                                            def h2gis_datasource = H2GIS.open(h2gis_properties)
-                                            def output_datasource = createDatasource(outputDataBase.subMap(["user", "password", "url"]))
-                                            if(!output_datasource){
-                                                return null
-                                            }
-                                            for (code in codes) {
-                                                if (loadDataFromDatasource(inputDataBase.subMap(["user", "password", "url"]), code, processing_parameters.distance, inputTableNames, h2gis_datasource)) {
-                                                    bdtopo_processing(h2gis_datasource, processing_parameters, code, null,null, output_datasource, finalOutputTables)
-                                                }
-                                                else{
-                                                    return null
-                                                }
-                                            }
-                                            if(delete_h2gis){
-                                                h2gis_datasource.execute("DROP ALL OBJECTS DELETE FILES")
-                                                info "The local H2GIS database has been deleted"
-                                            }
-                                        }else if(codes) {
-                                            def inputTableNames = inputDataBase.tables
-                                            def h2gis_datasource = H2GIS.open(h2gis_properties)
-                                            def output_datasource = createDatasource(outputDataBase.subMap(["user", "password", "url"]))
-                                            if(!output_datasource){
-                                                return null
-                                            }
-                                            def iris_ge_location = inputTableNames.iris_ge
-                                            if (iris_ge_location) {
-                                                output_datasource.eachRow("select distinct insee_com from $iris_ge_locationge where $codes group by insee_com ;") { row ->
-                                                    id_zones << row.insee_com
-                                                }
-                                                for (id_zone in id_zones) {
-                                                    if (loadDataFromDatasource(inputDataBase.subMap(["user", "password", "url"]), id_zone, processing_parameters.distance, inputTableNames, h2gis_datasource)) {
-                                                        if(!bdtopo_processing(h2gis_datasource, processing_parameters, id_zone,null, null, output_datasource, finalOutputTables)){
-                                                            error "Cannot execute the geoclimate processing chain on $id_zone"
-                                                            return null
-                                                        }
-                                                    }
-                                                    else {
-                                                        return null
-                                                    }
-                                                }
-                                                if(delete_h2gis){
-                                                    h2gis_datasource.execute("DROP ALL OBJECTS DELETE FILES")
-                                                    info "The local H2GIS database has been deleted"
-                                                }
-                                            }
-                                            else {
-                                                error "Cannot find any commune features from the query $codes"
-                                            }
-                                        }
-
-                                    }else{
-                                        error "All output table names must be specified in the configuration file."
-                                        return null
-                                    }
-
-                                }
-                                else{
-                                    error "Please set at least one output provider"
-                                    return null
-                                }
-
-                            }
-                            else {
-                                error "Please set at least one output provider"
-                                return null
-                            }
-                        }
-                        else{
-                            error "Please set a valid input data provider"
-                        }
-                }
-                else{
-                    error "Cannot find any input parameters."
-                }
-
-            }
-            else{
-                error "Empty parameters"
-            }
-            return  [outputMessage:"The process has been done"]
-        }
-    })
-}
-
-/**
- * Return the properties parameters to store results in a folder
- * @param outputFolder the output folder parameters from the json file
- */
-def outputFolderProperties(def outputFolder){
-    def tablesToSave = ["building_indicators",
-                    "block_indicators",
-                    "rsu_indicators",
-                    "rsu_lcz",
-                    "zones",
-                    "building",
-                    "road",
-                    "rail" ,
-                    "water",
-                    "vegetation",
-                    "impervious"]
-    if(outputFolder in Map){
-        def outputPath = outputFolder.get("path")
-        def outputTables = outputFolder.get("tables")
-        if(!outputPath){
-            return null
-        }
-        if(outputTables){
-            return ["path":outputPath, "tables" : tablesToSave.intersect(outputTables)]
-        }
-        return ["path":outputPath, "tables" : tablesToSave]
-    }
-    else{
-        return ["path":outputFolder, "tables" : tablesToSave]
-    }
-}
-
-/**
- * Create a datasource from the following parameters :
- * user, password, url
- *
- * @param database_properties from the json file
- * @return a connection or null if the parameters are invalid
- */
-def createDatasource(def database_properties){
-    def db_output_url = database_properties.get("url")
-    if(db_output_url){
-        if (db_output_url.startsWith("jdbc:")) {
-            String url = db_output_url.substring("jdbc:".length());
-            if (url.startsWith("h2") ) {
-                return H2GIS.open(database_properties)
-            } else if (url.startsWith("postgresql")) {
-                return POSTGIS.open(database_properties)
-            }
-            else {
-                error"Unsupported database"
-                return null
-            }
-        }
-        else {
-            error"Invalid output database url"
-            return null
-        }
-
-    }else{
-        error "The output database url cannot be null or empty"
-    }
-}
-
-
-/**
- * Load the required tables stored in a database
- *
- * @param inputDatasource database where the tables are
- * @return true is succeed, false otherwise
- */
-def loadDataFromDatasource(def input_database_properties, def code, def distance, def inputTableNames,  H2GIS h2gis_datasource) {
-    def asValues = inputTableNames.every { it.key in ["iris_ge", "bati_indifferencie", "bati_industriel", "bati_remarquable", "route",
-                                                      "troncon_voie_ferree", "surface_eau", "zone_vegetation", "terrain_sport", "construction_surfacique", "" +
-                                                              "surface_route", "surface_activite"] && it.value }
-    def notSameTableNames = inputTableNames.groupBy { it.value }.size()!=inputTableNames.size()
-
-    if (asValues && !notSameTableNames) {
-        def iris_ge_location = inputTableNames.iris_ge
-        input_database_properties =updateDriverURL(input_database_properties)
-        String inputTableName = "(SELECT THE_GEOM, INSEE_COM FROM $iris_ge_location WHERE insee_com=''$code'')"
-        String outputTableName = "IRIS_GE"
-        info "Loading in the H2GIS database $outputTableName"
-        h2gis_datasource.load(input_database_properties, inputTableName, outputTableName, true)
-        def count = h2gis_datasource.getTable(outputTableName).rowCount
-        if (count > 0) {
-            //Compute the envelope of the extracted area to extract the thematic tables
-            def geomToExtract = h2gis_datasource.firstRow("SELECT ST_EXPAND(ST_UNION(ST_ACCUM(the_geom)), 1000) AS THE_GEOM FROM $outputTableName").THE_GEOM
-            int srid = geomToExtract.getSRID()
-
-            //Extract bati_indifferencie
-            inputTableName = "(SELECT ID, THE_GEOM, HAUTEUR FROM ${inputTableNames.bati_indifferencie}  WHERE the_geom && ''SRID=$srid;$geomToExtract''::GEOMETRY AND ST_INTERSECTS(the_geom, ''SRID=$srid;$geomToExtract''::GEOMETRY))"
-            outputTableName = "BATI_INDIFFERENCIE"
-            info "Loading in the H2GIS database $outputTableName"
-            h2gis_datasource.load(input_database_properties, inputTableName, outputTableName, true)
-
-            //Extract bati_industriel
-            inputTableName = "(SELECT ID, THE_GEOM, NATURE, HAUTEUR FROM ${inputTableNames.bati_industriel}  WHERE the_geom && ''SRID=$srid;$geomToExtract''::GEOMETRY AND ST_INTERSECTS(the_geom, ''SRID=$srid;$geomToExtract''::GEOMETRY))"
-            outputTableName = "BATI_INDUSTRIEL"
-            info "Loading in the H2GIS database $outputTableName"
-            h2gis_datasource.load(input_database_properties, inputTableName, outputTableName, true)
-
-            //Extract bati_remarquable
-            inputTableName = "(SELECT ID, THE_GEOM, NATURE, HAUTEUR FROM ${inputTableNames.bati_remarquable}  WHERE the_geom && ''SRID=$srid;$geomToExtract''::GEOMETRY AND ST_INTERSECTS(the_geom, ''SRID=$srid;$geomToExtract''::GEOMETRY))"
-            outputTableName = "BATI_REMARQUABLE"
-            info "Loading in the H2GIS database $outputTableName"
-            h2gis_datasource.load(input_database_properties, inputTableName, outputTableName, true)
-
-            //Extract route
-            inputTableName = "(SELECT ID, THE_GEOM, NATURE, LARGEUR, POS_SOL, FRANCHISST FROM ${inputTableNames.route}  WHERE the_geom && ''SRID=$srid;$geomToExtract''::GEOMETRY AND ST_INTERSECTS(the_geom, ''SRID=$srid;$geomToExtract''::GEOMETRY))"
-            outputTableName = "ROUTE"
-            info "Loading in the H2GIS database $outputTableName"
-            h2gis_datasource.load(input_database_properties, inputTableName, outputTableName, true)
-
-            //Extract troncon_voie_ferree
-            inputTableName = "(SELECT ID, THE_GEOM, NATURE, LARGEUR, POS_SOL, FRANCHISST FROM ${inputTableNames.troncon_voie_ferree}  WHERE the_geom && ''SRID=$srid;$geomToExtract''::GEOMETRY AND ST_INTERSECTS(the_geom, ''SRID=$srid;$geomToExtract''::GEOMETRY))"
-            outputTableName = "TRONCON_VOIE_FERREE"
-            info "Loading in the H2GIS database $outputTableName"
-            h2gis_datasource.load(input_database_properties, inputTableName, outputTableName, true)
-
-            //Extract surface_eau
-            inputTableName = "(SELECT ID, THE_GEOM FROM ${inputTableNames.surface_eau}  WHERE the_geom && ''SRID=$srid;$geomToExtract''::GEOMETRY AND ST_INTERSECTS(the_geom, ''SRID=$srid;$geomToExtract''::GEOMETRY))"
-            outputTableName = "SURFACE_EAU"
-            info "Loading in the H2GIS database $outputTableName"
-            h2gis_datasource.load(input_database_properties, inputTableName, outputTableName, true)
-
-            //Extract zone_vegetation
-            inputTableName = "(SELECT ID, THE_GEOM, NATURE  FROM ${inputTableNames.zone_vegetation}  WHERE the_geom && ''SRID=$srid;$geomToExtract''::GEOMETRY AND ST_INTERSECTS(the_geom, ''SRID=$srid;$geomToExtract''::GEOMETRY))"
-            outputTableName = "ZONE_VEGETATION"
-            info "Loading in the H2GIS database $outputTableName"
-            h2gis_datasource.load(input_database_properties, inputTableName, outputTableName, true)
-
-            //Extract terrain_sport
-            inputTableName = "(SELECT ID, THE_GEOM, NATURE  FROM ${inputTableNames.terrain_sport}  WHERE the_geom && ''SRID=$srid;$geomToExtract''::GEOMETRY AND ST_INTERSECTS(the_geom, ''SRID=$srid;$geomToExtract''::GEOMETRY) AND NATURE=''Piste de sport'')"
-            outputTableName = "TERRAIN_SPORT"
-            info "Loading in the H2GIS database $outputTableName"
-            h2gis_datasource.load(input_database_properties, inputTableName, outputTableName, true)
-
-            //Extract construction_surfacique
-            inputTableName = "(SELECT ID, THE_GEOM, NATURE  FROM ${inputTableNames.construction_surfacique}  WHERE the_geom && ''SRID=$srid;$geomToExtract''::GEOMETRY AND ST_INTERSECTS(the_geom, ''SRID=$srid;$geomToExtract''::GEOMETRY) AND (NATURE=''Barrage'' OR NATURE=''Ecluse'' OR NATURE=''Escalier''))"
-            outputTableName = "CONSTRUCTION_SURFACIQUE"
-            info "Loading in the H2GIS database $outputTableName"
-            h2gis_datasource.load(input_database_properties, inputTableName, outputTableName, true)
-
-            //Extract surface_route
-            inputTableName = "(SELECT ID, THE_GEOM  FROM ${inputTableNames.surface_route}  WHERE the_geom && ''SRID=$srid;$geomToExtract''::GEOMETRY AND ST_INTERSECTS(the_geom, ''SRID=$srid;$geomToExtract''::GEOMETRY))"
-            outputTableName = "SURFACE_ROUTE"
-            info "Loading in the H2GIS database $outputTableName"
-            h2gis_datasource.load(input_database_properties, inputTableName, outputTableName, true)
-
-            //Extract surface_activite
-            inputTableName = "(SELECT ID, THE_GEOM, CATEGORIE  FROM ${inputTableNames.surface_activite}  WHERE the_geom && ''SRID=$srid;$geomToExtract''::GEOMETRY AND ST_INTERSECTS(the_geom, ''SRID=$srid;$geomToExtract''::GEOMETRY) AND (CATEGORIE=''Administratif'' OR CATEGORIE=''Enseignement'' OR CATEGORIE=''Santé''))"
-            outputTableName = "SURFACE_ACTIVITE"
-            info "Loading in the H2GIS database $outputTableName"
-            h2gis_datasource.load(input_database_properties, inputTableName, outputTableName, true)
-
-            return true
-
-        } else {
-            error "Cannot find any commune with the insee code : $code"
-            return null
-        }
-    } else {
-        error "All table names must be specified in the configuration file."
-        return null
-    }
-}
-
-/**
- * Workaround to change the postgresql URL when a linked table is created with H2GIS
- * @param input_database_properties
- * @return the input_database_properties with the h2 url
- */
-def updateDriverURL(def input_database_properties){
-    def db_output_url = input_database_properties.get("url")
-    if(db_output_url){
-        if (db_output_url.startsWith("jdbc:")) {
-            String url = db_output_url.substring("jdbc:".length())
-            if (url.startsWith("postgresql")) {
-                input_database_properties.put("url", "jdbc:postgresql_h2"+db_output_url.substring("jdbc:postgresql".length()))
-                return input_database_properties
-            }
-            else{
-                return input_database_properties
-            }
-            }
-        }
-        else {
-            error"Invalid output database url"
-            return null
-        }
-
-    }
-
-/**
- * Load  shapefiles into the local H2GIS database
- *
- * @param inputFolder where the files are
- * @param h2gis_datasource the local database for the geoclimate processes
- * @param id_zones a list of id zones to process
- * @return a list of id_zones
- */
-def loadDataFromFolder(def inputFolder, def h2gis_datasource, def id_zones){
-    def  folder = new File(inputFolder)
-    if(folder.isDirectory()) {
-        def geoFiles = []
-        folder.eachFileRecurse groovy.io.FileType.FILES,  { file ->
-            if (file.name.toLowerCase().endsWith(".shp")) {
-                geoFiles << file.getAbsolutePath()
-            }
-        }
-        //Looking for IRIS_GE shape file
-        def iris_ge_file = geoFiles.find{ it.toLowerCase().endsWith("iris_ge.shp")}
-        if(iris_ge_file) {
-            //Load IRIS_GE and check if there is some id_zones inside
-            h2gis_datasource.load(iris_ge_file, true)
-            id_zones = findIDZones(h2gis_datasource, id_zones)
-            geoFiles.remove(iris_ge_file)
-            if(id_zones){
-            //Load the files
-            def numberFiles = geoFiles.size()
-            geoFiles.eachWithIndex { geoFile , index->
-                info "Loading file $geoFile $index on $numberFiles"
-                h2gis_datasource.load(geoFile, true)
-            }
-            return id_zones
-
-            }else{
-                error "The iris_ge file doesn't contains any zone identifiers"
-                return null
-            }
-        }
-        else{
-            error "The input folder must contains a file named iris_ge"
-            return null
-        }
-    }else{
-        error "The input folder must be a directory"
-        return null
-    }
-
-}
-
-/**
- * Return a list of id_zones
- * @param h2gis_datasource the local database for the geoclimate processes
- * @param id_zones a list of id zones to process
- * @return
- */
-def findIDZones(def h2gis_datasource, def id_zones){
-    def inseeCodes = []
-    if(h2gis_datasource.hasTable("IRIS_GE")) {
-        if (id_zones) {
-            if(id_zones in Collection){
-                if (h2gis_datasource.firstRow("select count(*) as COUNT_ZONES FROM IRIS_GE where insee_com in ('${id_zones.join("','")}')").COUNT_ZONES > 0) {
-                    inseeCodes = id_zones
-                } else {
-                    error "Cannot find any commune from the list of zones  : ${id_zones.join(",")}"
-                }
-            }
-            else {
-                if (h2gis_datasource.firstRow("select count(*) as COUNT_ZONES FROM IRIS_GE where ${id_zones}").COUNT_ZONES > 0) {
-                    inseeCodes = id_zones
-                } else {
-                    error "Cannot find any commune from the query : ${id_zones}"
-                }
-            }
-
-        } else {
-            h2gis_datasource.eachRow("select distinct insee_com from IRIS_GE group by insee_com ;") { row ->
-                inseeCodes << row.insee_com
-            }
-        }
-
-        return inseeCodes
-    }
-    else{
-        return inseeCodes
-    }
-
-}
-/**
- * Read the file parameters and create a new map of parameters
- * The map of parameters is initialized with default values
- *
- * @param processing_parameters the file parameters
- * @return a filled map of parameters
- */
-def extractProcessingParameters(def processing_parameters){
-    def defaultParameters = [distance: 1000,indicatorUse: ["LCZ", "URBAN_TYPOLOGY", "TEB"],
-    svfSimplified:false, prefixName: "",
-    mapOfWeights : ["sky_view_factor" : 1, "aspect_ratio": 1, "building_surface_fraction": 1,
-                    "impervious_surface_fraction" : 1, "pervious_surface_fraction": 1,
-                    "height_of_roughness_elements": 1, "terrain_roughness_length": 1],
-    hLevMin : 3, hLevMax: 15, hThresholdLev2: 10]
-    if(processing_parameters){
-        def distanceP =  processing_parameters.distance
-        if(distanceP && distanceP in Number){
-            defaultParameters.distance = distanceP
-        }
-        def indicatorUseP = processing_parameters.indicatorUse
-        if(indicatorUseP && indicatorUseP in List){
-            defaultParameters.indicatorUse = indicatorUseP
-        }
-
-        def svfSimplifiedP = processing_parameters.svfSimplified
-        if(svfSimplifiedP && svfSimplifiedP in Boolean){
-            defaultParameters.svfSimplified = svfSimplifiedP
-        }
-        def prefixNameP = processing_parameters.prefixName
-        if(prefixNameP && prefixNameP in String){
-            defaultParameters.prefixName = prefixNameP
-        }
-        def mapOfWeightsP = processing_parameters.mapOfWeights
-        if(mapOfWeightsP && mapOfWeightsP in Map){
-            defaultParameters.mapOfWeights = mapOfWeightsP
-        }
-
-        def hLevMinP =  processing_parameters.hLevMin
-        if(hLevMinP && hLevMinP in Integer){
-            defaultParameters.hLevMin = hLevMinP
-        }
-        def hLevMaxP =  processing_parameters.hLevMax
-        if(hLevMaxP && hLevMaxP in Integer){
-            defaultParameters.hLevMax = hLevMaxP
-        }
-        def hThresholdLev2P =  processing_parameters.hThresholdLev2
-        if(hThresholdLev2P && hThresholdLev2P in Integer){
-            defaultParameters.hThresholdLev2 = hThresholdLev2P
-        }
-
-        return defaultParameters
-    }
-    else{
-        return defaultParameters
-    }
-}
-
-
-/**
- * Utility method to run commmune by commune the geoclimate chain and save the result in a folder or/and
- * in a database
- *
- * @param h2gis_datasource the local H2GIS database
- * @param processing_parameters the geoclimate chain parameters
- * @param id_zones a list of id zones to process
- * @param outputFolder folder to store the files, null otherwise
- * @param outputFiles the name of the tables that will be saved
- * @param output_datasource a connexion to a database to save the results
- * @param outputTableNames the name of the tables in the output_datasource to save the results
- * @return
- */
-def bdtopo_processing(def  h2gis_datasource, def processing_parameters,def id_zones, def outputFolder, def outputFiles, def output_datasource, def outputTableNames ){
-     def  srid =  h2gis_datasource.getSpatialTable("IRIS_GE").srid
-     if(output_datasource){
-         if(!createOutputTables(output_datasource,  outputTableNames, srid)){
-             error "Cannot prepare the output tables to save the result"
-             return null
-         }
-     }
-    if(!(id_zones in Collection)){
-        id_zones = [id_zones]
-    }
-    int nbAreas = id_zones.size();
-
-    //Let's run the BDTopo process for each insee code
-    def prepareBDTopoData = ProcessingChain.PrepareBDTopo.prepareBDTopo()
-    def geoIndicatorsComputed = false
-    info "$nbAreas communes will be processed"
-    id_zones.eachWithIndex { id_zone, index->
-        info "Starting to process insee id_zone $id_zone"
-        if(prepareBDTopoData.execute([datasource                 : h2gis_datasource,
-                                      tableIrisName              : 'IRIS_GE', tableBuildIndifName: 'BATI_INDIFFERENCIE',
-                                      tableBuildIndusName        : 'BATI_INDUSTRIEL', tableBuildRemarqName: 'BATI_REMARQUABLE',
-                                      tableRoadName              : 'ROUTE', tableRailName: 'TRONCON_VOIE_FERREE',
-                                      tableHydroName             : 'SURFACE_EAU', tableVegetName: 'ZONE_VEGETATION',
-                                      tableImperviousSportName   : 'TERRAIN_SPORT', tableImperviousBuildSurfName: 'CONSTRUCTION_SURFACIQUE',
-                                      tableImperviousRoadSurfName: 'SURFACE_ROUTE', tableImperviousActivSurfName: 'SURFACE_ACTIVITE',
-                                      distBuffer                 : 500, expand: processing_parameters.distance, idZone: id_zone,
-                                      hLevMin                    : processing_parameters.hLevMin,
-                                      hLevMax                    : processing_parameters.hLevMax, hThresholdLev2: processing_parameters.hThresholdLev2
-        ])){
-
-            String buildingTableName = prepareBDTopoData.getResults().outputBuilding
-
-            String roadTableName = prepareBDTopoData.getResults().outputRoad
-
-            String railTableName = prepareBDTopoData.getResults().outputRail
-
-            String hydrographicTableName = prepareBDTopoData.getResults().outputHydro
-
-            String vegetationTableName = prepareBDTopoData.getResults().outputVeget
-
-            String zoneTableName = prepareBDTopoData.getResults().outputZone
-
-            String imperviousTableName = prepareBDTopoData.getResults().outputImpervious
-
-            IProcess geoIndicators = GeoIndicators()
-            if (!geoIndicators.execute( datasource          : h2gis_datasource,           zoneTable       : zoneTableName,
-                    buildingTable       : buildingTableName,    roadTable       : roadTableName,
-                    railTable           : railTableName,        vegetationTable : vegetationTableName,
-                    hydrographicTable   : hydrographicTableName,indicatorUse    : processing_parameters.indicatorUse,
-                    svfSimplified       : processing_parameters.svfSimplified,        prefixName      : "${processing_parameters.prefixName}zone_$id_zone",
-                    mapOfWeights        : processing_parameters.mapOfWeights)) {
-                error "Cannot build the geoindicators for the area with the INSEE id_zone : $id_zone"
-                geoIndicatorsComputed = false
-            }else{
-                geoIndicatorsComputed = true
-                info "${id_zone} has been processed"
-            }
-            def results = geoIndicators.getResults()
-            results.put("buildingTableName", buildingTableName)
-            results.put("roadTableName", roadTableName)
-            results.put("railTableName", railTableName)
-            results.put("hydrographicTableName", hydrographicTableName)
-            results.put("vegetationTableName", vegetationTableName)
-            results.put("imperviousTableName", imperviousTableName)
-            if(outputFolder && geoIndicatorsComputed && outputFiles) {
-                saveOutputFiles(h2gis_datasource, id_zone, results, outputFiles, outputFolder, "bdtopo_v2_")
-            }
-            if(output_datasource && geoIndicatorsComputed){
-                saveTablesInDatabase(output_datasource,h2gis_datasource, outputTableNames, results, id_zone, srid, true)
-
-            }
-                info "${id_zone} has been processed"
-        }
-        info "Number of areas processed ${index+1} on $nbAreas"
-    }
-
-}
-
-/**
- * Save the geoclimate tables into geojson files
- * @param id_zone the id of the zone
- * @param results a list of tables computed by geoclimate
- * @param ouputFolder the ouput folder
- * @return
- */
-def saveOutputFiles(def h2gis_datasource, def id_zone, def results, def outputFiles, def ouputFolder, def subFolderName){
-    //Create a subfolder to store each results
-    def folderName = id_zone in Map?id_zone.join("_"):id_zone
-    def subFolder = new File(ouputFolder.getAbsolutePath()+File.separator+subFolderName+folderName)
-    if(!subFolder.exists()){
-        subFolder.mkdir()
-    }
-    outputFiles.each{
-        //Save indicators
-        if(it.equals("building_indicators")){
-            saveTableAsGeojson(results.outputTableBuildingIndicators, "${subFolder.getAbsolutePath()+File.separator+"building_indicators"}.geojson",h2gis_datasource)
-        }
-        else if(it.equals("block_indicators")){
-            saveTableAsGeojson(results.outputTableBlockIndicators, "${subFolder.getAbsolutePath()+File.separator+"block_indicators"}.geojson",h2gis_datasource)
-        }subFolder
-        else  if(it.equals("rsu_indicators")){
-            saveTableAsGeojson(results.outputTableRsuIndicators, "${subFolder.getAbsolutePath()+File.separator+"rsu_indicators"}.geojson",h2gis_datasource)
-        }
-        else  if(it.equals("rsu_lcz")){
-            saveTableAsGeojson(results.outputTableRsuLcz,  "${subFolder.getAbsolutePath()+File.separator+"rsu_lcz"}.geojson",h2gis_datasource)
-        }
-        else  if(it.equals("zones")){
-            saveTableAsGeojson(results.outputTableZone,  "${subFolder.getAbsolutePath()+File.separator+"zones"}.geojson",h2gis_datasource)
-        }
-
-        //Save input GIS tables
-        else  if(it.equals("building")){
-            saveTableAsGeojson(results.buildingTableName, "${subFolder.getAbsolutePath()+File.separator+"building"}.geojson", h2gis_datasource)
-        }
-        else if(it.equals("road")){
-            saveTableAsGeojson(results.roadTableName,  "${subFolder.getAbsolutePath()+File.separator+"road"}.geojson",h2gis_datasource)
-        }
-        else if(it.equals("rail")){
-            saveTableAsGeojson(results.railTableName,  "${subFolder.getAbsolutePath()+File.separator+"rail"}.geojson",h2gis_datasource)
-        }
-        if(it.equals("water")){
-            saveTableAsGeojson(results.hydrographicTableName, "${subFolder.getAbsolutePath()+File.separator+"water"}.geojson", h2gis_datasource)
-        }
-        else if(it.equals("vegetation")){
-            saveTableAsGeojson(results.vegetationTableName,  "${subFolder.getAbsolutePath()+File.separator+"vegetation"}.geojson",h2gis_datasource)
-        }
-        else if(it.equals("impervious")){
-            saveTableAsGeojson(results.imperviousTableName, "${subFolder.getAbsolutePath()+File.separator+"impervious"}.geojson", h2gis_datasource)
-        }
-    }
-}
-
-/**
- * Method to save a table into a geojson file
- */
-def saveTableAsGeojson(def outputTable , def filePath,def h2gis_datasource){
-    if(outputTable && h2gis_datasource.hasTable(outputTable)){
-        h2gis_datasource.save(outputTable, filePath)
-        info "${outputTable} has been saved in ${filePath}."
-    }
-}
-
-/**
- * Create the output tables in the output_datasource
- * @param output_datasource connexion to the output database
- * @param outputTableNames name of tables to store the geoclimate results
- * @param srid epsg code for the output tables
- * @return
- */
-def createOutputTables(def output_datasource, def outputTableNames, def srid){
-    //Output table names
-    def output_zones = outputTableNames.zones
-    def output_building_indicators = outputTableNames.building_indicators
-    def output_block_indicators = outputTableNames.block_indicators
-    def output_rsu_indicators = outputTableNames.rsu_indicators
-    def output_rsu_lcz = outputTableNames.rsu_lcz
-    def output_building = outputTableNames.building
-    def output_road = outputTableNames.road
-    def output_rail = outputTableNames.rail
-    def output_water = outputTableNames.water
-    def output_vegetation = outputTableNames.vegetation
-    def output_impervious = outputTableNames.impervious
-
-
-    if (output_block_indicators && !output_datasource.hasTable(output_block_indicators)){
-        output_datasource.execute """CREATE TABLE $output_block_indicators (
-        ID_ZONE VARCHAR,
-        ID_BLOCK INTEGER, THE_GEOM GEOMETRY(GEOMETRY,$srid),
-        ID_RSU INTEGER, AREA DOUBLE PRECISION,
-        FLOOR_AREA DOUBLE PRECISION,VOLUME DOUBLE PRECISION,
-        HOLE_AREA_DENSITY DOUBLE PRECISION,MAIN_BUILDING_DIRECTION VARCHAR,
-        BUILDING_DIRECTION_INEQUALITY DOUBLE PRECISION,BUILDING_DIRECTION_UNIQUENESS DOUBLE PRECISION,
-        CLOSINGNESS DOUBLE PRECISION, NET_COMPACTNESS DOUBLE PRECISION,
-        AVG_HEIGHT_ROOF_AREA_WEIGHTED DOUBLE PRECISION,
-        STD_HEIGHT_ROOF_AREA_WEIGHTED DOUBLE PRECISION
-        );
-        CREATE INDEX IF NOT EXISTS idx_${output_block_indicators}_id_zone ON $output_block_indicators (ID_ZONE);"""
-    }
-    else if (output_block_indicators){
-        def outputTableSRID = output_datasource.getSpatialTable(output_block_indicators).srid
-        if(outputTableSRID!=srid){
-            error "The SRID of the output table ($outputTableSRID) $output_block_indicators is different than the srid of the result table ($srid)"
-            return null
-        }
-        //Test if we can write in the database
-        output_datasource.execute """INSERT INTO $output_block_indicators (ID_ZONE) VALUES('geoclimate');
-        DELETE from $output_block_indicators WHERE ID_ZONE= 'geoclimate';"""
-    }
-
-    if (output_building_indicators && !output_datasource.hasTable(output_building_indicators)){
-        output_datasource.execute """
-        CREATE TABLE $output_building_indicators (
-                THE_GEOM GEOMETRY(GEOMETRY,$srid),
-                ID_BUILD INTEGER,
-                ID_SOURCE VARCHAR,
-                HEIGHT_WALL INTEGER,
-                HEIGHT_ROOF INTEGER,
-                NB_LEV INTEGER,
-                TYPE VARCHAR,
-                MAIN_USE VARCHAR,
-                ZINDEX INTEGER,
-                ID_ZONE VARCHAR,
-                ID_BLOCK INTEGER,
-                ID_RSU INTEGER,
-                PERIMETER DOUBLE PRECISION,
-                AREA DOUBLE PRECISION,
-                VOLUME DOUBLE PRECISION,
-                FLOOR_AREA DOUBLE PRECISION,
-                TOTAL_FACADE_LENGTH DOUBLE PRECISION,
-                CONTIGUITY DOUBLE PRECISION,
-                COMMON_WALL_FRACTION DOUBLE PRECISION,
-                NUMBER_BUILDING_NEIGHBOR BIGINT,
-                AREA_CONCAVITY DOUBLE PRECISION,
-                FORM_FACTOR DOUBLE PRECISION,
-                RAW_COMPACTNESS DOUBLE PRECISION,
-                PERIMETER_CONVEXITY DOUBLE PRECISION,
-                MINIMUM_BUILDING_SPACING DOUBLE PRECISION,
-                ROAD_DISTANCE DOUBLE PRECISION,
-                LIKELIHOOD_LARGE_BUILDING DOUBLE PRECISION
-        );
-        CREATE INDEX IF NOT EXISTS idx_${output_building_indicators}_id_zone  ON $output_building_indicators (ID_ZONE);
-        """
-    }
-    else if (output_building_indicators){
-        def outputTableSRID = output_datasource.getSpatialTable(output_building_indicators).srid
-        if(outputTableSRID!=srid){
-            error "The SRID of the output table ($outputTableSRID) $output_building_indicators is different than the srid of the result table ($srid)"
-            return null
-        }
-        //Test if we can write in the database
-        output_datasource.execute """INSERT INTO $output_building_indicators (ID_ZONE) VALUES('geoclimate');
-        DELETE from $output_building_indicators WHERE ID_ZONE= 'geoclimate';"""
-    }
-
-    if (output_rsu_indicators && !output_datasource.hasTable(output_rsu_indicators)){
-        output_datasource.execute """
-    CREATE TABLE $output_rsu_indicators (
-    ID_ZONE VARCHAR,
-	THE_GEOM GEOMETRY(GEOMETRY,$srid),
-	ID_RSU INTEGER,
-	HIGH_VEGETATION_FRACTION DOUBLE PRECISION,
-	HIGH_VEGETATION_WATER_FRACTION DOUBLE PRECISION,
-	HIGH_VEGETATION_BUILDING_FRACTION DOUBLE PRECISION,
-	HIGH_VEGETATION_LOW_VEGETATION_FRACTION DOUBLE PRECISION,
-	HIGH_VEGETATION_ROAD_FRACTION DOUBLE PRECISION,
-	HIGH_VEGETATION_IMPERVIOUS_FRACTION DOUBLE PRECISION,
-	WATER_FRACTION DOUBLE PRECISION,
-	BUILDING_FRACTION DOUBLE PRECISION,
-	LOW_VEGETATION_FRACTION DOUBLE PRECISION,
-	ROAD_FRACTION DOUBLE PRECISION,
-	IMPERVIOUS_FRACTION DOUBLE PRECISION,
-	VEGETATION_FRACTION_URB DOUBLE PRECISION,
-	LOW_VEGETATION_FRACTION_URB DOUBLE PRECISION,
-	HIGH_VEGETATION_IMPERVIOUS_FRACTION_URB DOUBLE PRECISION,
-	HIGH_VEGETATION_PERVIOUS_FRACTION_URB DOUBLE PRECISION,
-	ROAD_FRACTION_URB DOUBLE PRECISION,
-	IMPERVIOUS_FRACTION_URB DOUBLE PRECISION,
-	BUILDING_FRACTION_LCZ DOUBLE PRECISION,
-	PERVIOUS_FRACTION_LCZ DOUBLE PRECISION,
-	HIGH_VEGETATION_FRACTION_LCZ DOUBLE PRECISION,
-	LOW_VEGETATION_FRACTION_LCZ DOUBLE PRECISION,
-	IMPERVIOUS_FRACTION_LCZ DOUBLE PRECISION,
-	WATER_FRACTION_LCZ DOUBLE PRECISION,
-	AREA DOUBLE PRECISION,
-	AVG_HEIGHT_ROOF_AREA_WEIGHTED DOUBLE PRECISION,
-	STD_HEIGHT_ROOF_AREA_WEIGHTED DOUBLE PRECISION,
-	ROAD_DIRECTION_DISTRIBUTION_H0_D0_30 DOUBLE PRECISION,
-	ROAD_DIRECTION_DISTRIBUTION_H0_D30_60 DOUBLE PRECISION,
-	ROAD_DIRECTION_DISTRIBUTION_H0_D60_90 DOUBLE PRECISION,
-	ROAD_DIRECTION_DISTRIBUTION_H0_D90_120 DOUBLE PRECISION,
-	ROAD_DIRECTION_DISTRIBUTION_H0_D120_150 DOUBLE PRECISION,
-	ROAD_DIRECTION_DISTRIBUTION_H0_D150_180 DOUBLE PRECISION,
-	GROUND_LINEAR_ROAD_DENSITY DOUBLE PRECISION,
-	NON_VERT_ROOF_AREA_H0_10 DOUBLE PRECISION,
-	NON_VERT_ROOF_AREA_H10_20 DOUBLE PRECISION,
-	NON_VERT_ROOF_AREA_H20_30 DOUBLE PRECISION,
-	NON_VERT_ROOF_AREA_H30_40 DOUBLE PRECISION,
-	NON_VERT_ROOF_AREA_H40_50 DOUBLE PRECISION,
-	NON_VERT_ROOF_AREA_H50 DOUBLE PRECISION,
-	VERT_ROOF_AREA_H0_10 DOUBLE PRECISION,
-	VERT_ROOF_AREA_H10_20 DOUBLE PRECISION,
-	VERT_ROOF_AREA_H20_30 DOUBLE PRECISION,
-	VERT_ROOF_AREA_H30_40 DOUBLE PRECISION,
-	VERT_ROOF_AREA_H40_50 DOUBLE PRECISION,
-	VERT_ROOF_AREA_H50 DOUBLE PRECISION,
-	VERT_ROOF_DENSITY DOUBLE PRECISION,
-	NON_VERT_ROOF_DENSITY DOUBLE PRECISION,
-	FREE_EXTERNAL_FACADE_DENSITY DOUBLE PRECISION,
-	GEOM_AVG_HEIGHT_ROOF DOUBLE PRECISION,
-	BUILDING_VOLUME_DENSITY DOUBLE PRECISION,
-	AVG_VOLUME DOUBLE PRECISION,
-	AVG_NUMBER_BUILDING_NEIGHBOR DOUBLE PRECISION,
-	BUILDING_FLOOR_AREA_DENSITY DOUBLE PRECISION,
-	AVG_MINIMUM_BUILDING_SPACING DOUBLE PRECISION,
-	BUILDING_NUMBER_DENSITY DOUBLE PRECISION,
-	PROJECTED_FACADE_AREA_DISTRIBUTION_H0_10_D0_30 DOUBLE PRECISION,
-	PROJECTED_FACADE_AREA_DISTRIBUTION_H10_20_D0_30 DOUBLE PRECISION,
-	PROJECTED_FACADE_AREA_DISTRIBUTION_H20_30_D0_30 DOUBLE PRECISION,
-	PROJECTED_FACADE_AREA_DISTRIBUTION_H30_40_D0_30 DOUBLE PRECISION,
-	PROJECTED_FACADE_AREA_DISTRIBUTION_H40_50_D0_30 DOUBLE PRECISION,
-	PROJECTED_FACADE_AREA_DISTRIBUTION_H50_D0_30 DOUBLE PRECISION,
-	PROJECTED_FACADE_AREA_DISTRIBUTION_H0_10_D30_60 DOUBLE PRECISION,
-	PROJECTED_FACADE_AREA_DISTRIBUTION_H10_20_D30_60 DOUBLE PRECISION,
-	PROJECTED_FACADE_AREA_DISTRIBUTION_H20_30_D30_60 DOUBLE PRECISION,
-	PROJECTED_FACADE_AREA_DISTRIBUTION_H30_40_D30_60 DOUBLE PRECISION,
-	PROJECTED_FACADE_AREA_DISTRIBUTION_H40_50_D30_60 DOUBLE PRECISION,
-	PROJECTED_FACADE_AREA_DISTRIBUTION_H50_D30_60 DOUBLE PRECISION,
-	PROJECTED_FACADE_AREA_DISTRIBUTION_H0_10_D60_90 DOUBLE PRECISION,
-	PROJECTED_FACADE_AREA_DISTRIBUTION_H10_20_D60_90 DOUBLE PRECISION,
-	PROJECTED_FACADE_AREA_DISTRIBUTION_H20_30_D60_90 DOUBLE PRECISION,
-	PROJECTED_FACADE_AREA_DISTRIBUTION_H30_40_D60_90 DOUBLE PRECISION,
-	PROJECTED_FACADE_AREA_DISTRIBUTION_H40_50_D60_90 DOUBLE PRECISION,
-	PROJECTED_FACADE_AREA_DISTRIBUTION_H50_D60_90 DOUBLE PRECISION,
-	PROJECTED_FACADE_AREA_DISTRIBUTION_H0_10_D90_120 DOUBLE PRECISION,
-	PROJECTED_FACADE_AREA_DISTRIBUTION_H10_20_D90_120 DOUBLE PRECISION,
-	PROJECTED_FACADE_AREA_DISTRIBUTION_H20_30_D90_120 DOUBLE PRECISION,
-	PROJECTED_FACADE_AREA_DISTRIBUTION_H30_40_D90_120 DOUBLE PRECISION,
-	PROJECTED_FACADE_AREA_DISTRIBUTION_H40_50_D90_120 DOUBLE PRECISION,
-	PROJECTED_FACADE_AREA_DISTRIBUTION_H50_D90_120 DOUBLE PRECISION,
-	PROJECTED_FACADE_AREA_DISTRIBUTION_H0_10_D120_150 DOUBLE PRECISION,
-	PROJECTED_FACADE_AREA_DISTRIBUTION_H10_20_D120_150 DOUBLE PRECISION,
-	PROJECTED_FACADE_AREA_DISTRIBUTION_H20_30_D120_150 DOUBLE PRECISION,
-	PROJECTED_FACADE_AREA_DISTRIBUTION_H30_40_D120_150 DOUBLE PRECISION,
-	PROJECTED_FACADE_AREA_DISTRIBUTION_H40_50_D120_150 DOUBLE PRECISION,
-	PROJECTED_FACADE_AREA_DISTRIBUTION_H50_D120_150 DOUBLE PRECISION,
-	PROJECTED_FACADE_AREA_DISTRIBUTION_H0_10_D150_180 DOUBLE PRECISION,
-	PROJECTED_FACADE_AREA_DISTRIBUTION_H10_20_D150_180 DOUBLE PRECISION,
-	PROJECTED_FACADE_AREA_DISTRIBUTION_H20_30_D150_180 DOUBLE PRECISION,
-	PROJECTED_FACADE_AREA_DISTRIBUTION_H30_40_D150_180 DOUBLE PRECISION,
-	PROJECTED_FACADE_AREA_DISTRIBUTION_H40_50_D150_180 DOUBLE PRECISION,
-	PROJECTED_FACADE_AREA_DISTRIBUTION_H50_D150_180 DOUBLE PRECISION,
-	BUILDING_TOTAL_FRACTION DOUBLE PRECISION,
-	ASPECT_RATIO DOUBLE PRECISION,
-	GROUND_SKY_VIEW_FACTOR DOUBLE PRECISION,
-	EFFECTIVE_TERRAIN_ROUGHNESS_LENGTH DOUBLE PRECISION,
-	EFFECTIVE_TERRAIN_ROUGHNESS_CLASS INTEGER,
-	MAIN_BUILDING_DIRECTION VARCHAR,
-	BUILDING_DIRECTION_INEQUALITY DOUBLE PRECISION,
-	BUILDING_DIRECTION_UNIQUENESS DOUBLE PRECISION
-    );    
-        CREATE INDEX IF NOT EXISTS idx_${output_rsu_indicators}_id_zone ON $output_rsu_indicators (ID_ZONE);
-        """
-    } else if (output_rsu_indicators){
-        def outputTableSRID = output_datasource.getSpatialTable(output_rsu_indicators).srid
-        if(outputTableSRID!=srid){
-            error "The SRID of the output table ($outputTableSRID) $output_rsu_indicators is different than the srid of the result table ($srid)"
-            return null
-        }
-        //Test if we can write in the database
-        output_datasource.execute """INSERT INTO $output_rsu_indicators (ID_ZONE) VALUES('geoclimate');
-        DELETE from $output_rsu_indicators WHERE ID_ZONE= 'geoclimate';"""
-    }
-
-    if (output_rsu_lcz && !output_datasource.hasTable(output_rsu_lcz)){
-        output_datasource.execute """
-        CREATE TABLE $output_rsu_lcz(
-                ID_ZONE VARCHAR,
-                ID_RSU INTEGER,
-                THE_GEOM GEOMETRY(GEOMETRY,$srid),
-                LCZ1 INTEGER,
-                LCZ2 INTEGER,
-                MIN_DISTANCE DOUBLE PRECISION,
-                PSS DOUBLE PRECISION
-        );
-        CREATE INDEX IF NOT EXISTS idx_${output_rsu_lcz}_id_zone ON $output_rsu_lcz (ID_ZONE);
-        """
-    }else if (output_rsu_lcz){
-        def outputTableSRID = output_datasource.getSpatialTable(output_rsu_lcz).srid
-        if(outputTableSRID!=srid){
-            error "The SRID of the output table ($outputTableSRID) $output_rsu_lcz is different than the srid of the result table ($srid)"
-            return null
-        }
-        //Test if we can write in the database
-        output_datasource.execute """INSERT INTO $output_rsu_lcz (ID_ZONE) VALUES('geoclimate');
-        DELETE from $output_rsu_lcz WHERE ID_ZONE= 'geoclimate';"""
-    }
-
-    if (output_zones && !output_datasource.hasTable(output_zones)){
-        output_datasource.execute """
-        CREATE TABLE $output_zones(
-                ID_ZONE VARCHAR,
-                THE_GEOM GEOMETRY(GEOMETRY,$srid)
-        );
-        CREATE INDEX IF NOT EXISTS idx_${output_zones}_id_zone ON $output_zones (ID_ZONE);
-        """
-    }else if (output_zones){
-        def outputTableSRID = output_datasource.getSpatialTable(output_zones).srid
-        if(outputTableSRID!=srid){
-            error "The SRID of the output table ($outputTableSRID) $output_zones is different than the srid of the result table ($srid)"
-            return null
-        }
-        //Test if we can write in the database
-        output_datasource.execute """INSERT INTO $output_zones (ID_ZONE) VALUES('geoclimate');
-        DELETE from $output_zones WHERE ID_ZONE= 'geoclimate';"""
-    }
-
-    if (output_building && !output_datasource.hasTable(output_building)){
-        output_datasource.execute """CREATE TABLE $output_building  (THE_GEOM GEOMETRY(POLYGON, $srid), 
-        id_build serial, ID_SOURCE VARCHAR, HEIGHT_WALL FLOAT, HEIGHT_ROOF FLOAT,
-        NB_LEV INTEGER, TYPE VARCHAR, MAIN_USE VARCHAR, ZINDEX INTEGER);
-        CREATE INDEX IF NOT EXISTS idx_${output_building}_id_source ON $output_building (ID_SOURCE);"""
-    }
-    else if (output_building){
-        def outputTableSRID = output_datasource.getSpatialTable(output_building).srid
-        if(outputTableSRID!=srid){
-            error "The SRID of the output table ($outputTableSRID) $output_building is different than the srid of the result table ($srid)"
-            return null
-        }
-        //Test if we can write in the database
-        output_datasource.execute """INSERT INTO $output_building (ID_SOURCE) VALUES('geoclimate');
-        DELETE from $output_building WHERE ID_SOURCE= 'geoclimate';"""
-    }
-
-    if (output_road && !output_datasource.hasTable(output_road)){
-        output_datasource.execute """CREATE TABLE $output_road  (THE_GEOM GEOMETRY(GEOMETRY, $srid), 
-        id_road serial, ID_SOURCE VARCHAR, WIDTH FLOAT, TYPE VARCHAR, CROSSING VARCHAR(30),
-        SURFACE VARCHAR, SIDEWALK VARCHAR, ZINDEX INTEGER);
-        CREATE INDEX IF NOT EXISTS idx_${output_road}_id_source ON $output_road (ID_SOURCE);"""
-    }
-    else if (output_road){
-        def outputTableSRID = output_datasource.getSpatialTable(output_road).srid
-        if(outputTableSRID!=srid){
-            error "The SRID of the output table ($outputTableSRID) $output_road is different than the srid of the result table ($srid)"
-            return null
-        }
-        //Test if we can write in the database
-        output_datasource.execute """INSERT INTO $output_road (ID_SOURCE) VALUES('geoclimate');
-        DELETE from $output_road WHERE ID_SOURCE= 'geoclimate';"""
-    }
-
-    if (output_rail && !output_datasource.hasTable(output_rail)){
-        output_datasource.execute """CREATE TABLE $output_rail  (THE_GEOM GEOMETRY(GEOMETRY, $srid), 
-        id_rail serial,ID_SOURCE VARCHAR, TYPE VARCHAR,CROSSING VARCHAR(30), ZINDEX INTEGER);
-        CREATE INDEX IF NOT EXISTS idx_${output_rail}_id_source ON $output_rail (ID_SOURCE);"""
-    }
-    else if (output_rail){
-        def outputTableSRID = output_datasource.getSpatialTable(output_rail).srid
-        if(outputTableSRID!=srid){
-            error "The SRID of the output table ($outputTableSRID) $output_rail is different than the srid of the result table ($srid)"
-            return null
-        }
-        //Test if we can write in the database
-        output_datasource.execute """INSERT INTO $output_rail (ID_SOURCE) VALUES('geoclimate');
-        DELETE from $output_rail WHERE ID_SOURCE= 'geoclimate';"""
-    }
-
-    if (output_water && !output_datasource.hasTable(output_water)){
-        output_datasource.execute """CREATE TABLE $output_water  (THE_GEOM GEOMETRY(POLYGON, $srid), 
-        id_hydro serial, ID_SOURCE VARCHAR);
-        CREATE INDEX IF NOT EXISTS idx_${output_water}_id_source ON $output_water (ID_SOURCE);"""
-    }
-    else if (output_water){
-        def outputTableSRID = output_datasource.getSpatialTable(output_water).srid
-        if(outputTableSRID!=srid){
-            error "The SRID of the output table ($outputTableSRID) $output_water is different than the srid of the result table ($srid)"
-            return null
-        }
-        //Test if we can write in the database
-        output_datasource.execute """INSERT INTO $output_water (ID_SOURCE) VALUES('geoclimate');
-        DELETE from $output_water WHERE ID_SOURCE= 'geoclimate';"""
-    }
-
-    if (output_vegetation && !output_datasource.hasTable(output_vegetation)){
-        output_datasource.execute """CREATE TABLE $output_vegetation  (THE_GEOM GEOMETRY(POLYGON, $srid), 
-        id_veget serial, ID_SOURCE VARCHAR, TYPE VARCHAR, HEIGHT_CLASS VARCHAR(4));
-        CREATE INDEX IF NOT EXISTS idx_${output_vegetation}_id_source ON $output_vegetation (ID_SOURCE);"""
-    }
-    else if (output_vegetation){
-        def outputTableSRID = output_datasource.getSpatialTable(output_vegetation).srid
-        if(outputTableSRID!=srid){
-            error "The SRID of the output table ($outputTableSRID) $output_vegetation is different than the srid of the result table ($srid)"
-            return null
-        }
-        //Test if we can write in the database
-        output_datasource.execute """INSERT INTO $output_vegetation (ID_SOURCE) VALUES('geoclimate');
-        DELETE from $output_vegetation WHERE ID_SOURCE= 'geoclimate';"""
-    }
-
-    if (output_impervious && !output_datasource.hasTable(output_impervious)){
-        output_datasource.execute """CREATE TABLE $output_impervious  (THE_GEOM GEOMETRY(POLYGON, $srid), 
-id_impervious serial, ID_SOURCE VARCHAR);
-        CREATE INDEX IF NOT EXISTS idx_${output_impervious}_id_source ON $output_impervious (ID_SOURCE);"""
-    }
-    else if (output_impervious){
-        def outputTableSRID = output_datasource.getSpatialTable(output_impervious).srid
-        if(outputTableSRID!=srid){
-            error "The SRID of the output table ($outputTableSRID) $output_impervious is different than the srid of the result table ($srid)"
-            return null
-        }
-        //Test if we can write in the database
-        output_datasource.execute """INSERT INTO $output_impervious (ID_SOURCE) VALUES('geoclimate');
-        DELETE from $output_impervious WHERE ID_SOURCE= 'geoclimate';"""
-    }
-
-    return true
-}
-
-/**
- * Save the output tables in a database
- * @param output_datasource a connexion a database
- * @param h2gis_datasource local H2GIS database
- * @param outputTableNames name of the output tables
- * @param h2gis_tables name of H2GIS to save
- * @param id_zone id of the zone
- * @param isBDTopo true if the data comes from BDTOPO
- * @return
- */
-def saveTablesInDatabase(def output_datasource, def h2gis_datasource, def outputTableNames, def h2gis_tables, def id_zone, def srid, def isBDTopo){
-    //Export building indicators
-    if(isBDTopo){
-        indicatorTableBatchExportTable(output_datasource, outputTableNames.building_indicators,id_zone, srid,h2gis_datasource, h2gis_tables.outputTableBuildingIndicators
-                , 1000, "where id_zone!='outside'")
-    }
-    else{
-        indicatorTableBatchExportTable(output_datasource, outputTableNames.building_indicators,id_zone, srid,h2gis_datasource, h2gis_tables.outputTableBuildingIndicators
-                , 1000, "")
-    }
-    //Export block indicators
-    indicatorTableBatchExportTable(output_datasource, outputTableNames.block_indicators,id_zone,srid, h2gis_datasource, h2gis_tables.outputTableBlockIndicators
-            , 1000, "where ID_RSU IS NOT NULL")
-
-    //Export rsu indicators
-    indicatorTableBatchExportTable(output_datasource, outputTableNames.rsu_indicators,id_zone,srid, h2gis_datasource, h2gis_tables.outputTableRsuIndicators
-            , 1000, "")
-
-    //Export rsu lcz
-    indicatorTableBatchExportTable(output_datasource, outputTableNames.rsu_lcz,id_zone, srid,h2gis_datasource, h2gis_tables.outputTableRsuLcz
-            , 1000, "")
-
-    //Export zone
-    indicatorTableBatchExportTable(output_datasource, outputTableNames.zones,id_zone,srid, h2gis_datasource, h2gis_tables.outputTableZone
-            , 1, "")
-
-    //Export building
-    abstractModelTableBatchExportTable(output_datasource, outputTableNames.building,srid, h2gis_datasource, h2gis_tables.buildingTableName
-            , 1000, "")
-
-    //Export road
-    abstractModelTableBatchExportTable(output_datasource, outputTableNames.road,srid, h2gis_datasource, h2gis_tables.roadTableName
-            , 1000, "")
-    //Export rail
-    abstractModelTableBatchExportTable(output_datasource, outputTableNames.rail,srid, h2gis_datasource, h2gis_tables.railTableName
-            , 1000, "")
-    //Export vegetation
-    abstractModelTableBatchExportTable(output_datasource, outputTableNames.vegetation,srid, h2gis_datasource, h2gis_tables.vegetationTableName
-            , 1000, "")
-    //Export water
-    abstractModelTableBatchExportTable(output_datasource, outputTableNames.water,srid, h2gis_datasource, h2gis_tables.hydrographicTableName
-            , 1000, "")
-    //Export impervious
-    abstractModelTableBatchExportTable(output_datasource, outputTableNames.impervious,srid, h2gis_datasource, h2gis_tables.imperviousTableName
-            , 1000, "")
-}
-
-
-/**
- * Generic method to save the abstract model tables prepared in H2GIS to another database
- * @param output_datasource connexion to a database
- * @param output_table name of the output table
- * @param srid srid to reproject
- * @param h2gis_datasource local H2GIS database
- * @param h2gis_table_to_save name of the H2GIS table to save
- * @param batchSize size of the batch
- * @param filter to limit the data from H2GIS
- * @return
- */
-def abstractModelTableBatchExportTable(def output_datasource, def output_table, def srid, def h2gis_datasource, h2gis_table_to_save, def batchSize, def filter){
-    if(output_table) {
-        if (h2gis_datasource.hasTable(h2gis_table_to_save)) {
-            def sridTable = h2gis_datasource.getSpatialTable(h2gis_table_to_save).srid
-            info "Start to export the table $h2gis_table_to_save into the table $output_table"
-            def columnTypes = h2gis_datasource.getTable(h2gis_table_to_save).getColumnsTypes()
-            columnTypes.put("ID_SOURCE", "VARCHAR")
-            def insertValues = columnTypes.collect { it ->
-                if (it.value == "GEOMETRY") {
-                    if (sridTable != srid) {
-                        "${!it.key ? null : "ST_TRANSFORM('SRID=$sridTable;" + '$' + "${it.key}'::GEOMETRY,  $srid)"}"
-                    } else {
-                        "${!it.key ? null : "'SRID=$sridTable;" + '$' + "${it.key}'::GEOMETRY"}"
-                    }
-                } else if (it.value == "VARCHAR") {
-                    "${!it.key ? null : "'" + '$' + "${it.key}'"}"
-                } else {
-                    "" + '$' + "${it.key}"
-                }
-            }
-
-            def id_source = '$'+ "ID_SOURCE";
-            def deleteTemplate = "DELETE from $output_table WHERE ID_SOURCE= '${id_source}';"
-            def engine = new groovy.text.SimpleTemplateEngine()
-            def deleteTemplateEG = engine.createTemplate(deleteTemplate)
-            h2gis_datasource.withTransaction {
-                output_datasource.withBatch(batchSize) { stmt ->
-                    h2gis_datasource.eachRow("SELECT ID_SOURCE FROM ${h2gis_table_to_save} ${filter}") { row ->
-                        def keyValues = row.toRowResult()
-                        try {
-                            stmt.addBatch(deleteTemplateEG.make(keyValues).toString())
-                        }catch (SQLException e){
-                            error e.getNextException()
-                        }
-                    }
-                }
-            }
-
-            def insertTemplate = " INSERT INTO $output_table (${columnTypes.keySet().join(',')}) VALUES (${insertValues.join(',')})"
-            def template = engine.createTemplate(insertTemplate)
-            h2gis_datasource.withTransaction {
-                output_datasource.withBatch(batchSize) { stmt ->
-                    h2gis_datasource.eachRow("SELECT * FROM ${h2gis_table_to_save} ${filter}") { row ->
-                        def keyValues = row.toRowResult()
-                        try {
-                            stmt.addBatch(template.make(keyValues).toString())
-                        }catch (SQLException e){
-                            error e.getNextException()
-                        }
-                    }
-                }
-            }
-            info "The table $h2gis_table_to_save has been exported into the table $output_table"
-        }
-    }
-}
-
-/**
- * Generic method to save the indicator tables prepared in H2GIS to another database
- * @param output_datasource connexion to a database
- * @param output_table name of the output table
- * @param id_zone id of the zone
- * @param srid srid to reproject
- * @param h2gis_datasource local H2GIS database
- * @param h2gis_table_to_save name of the H2GIS table to save
- * @param batchSize size of the batch
- * @param filter to limit the data from H2GIS
- * @return
- */
-def indicatorTableBatchExportTable(def output_datasource, def output_table, def id_zone, def srid, def h2gis_datasource, h2gis_table_to_save, def batchSize, def filter){
-    if(h2gis_table_to_save && h2gis_datasource.hasTable(h2gis_table_to_save)) {
-        def sridTable = h2gis_datasource.getSpatialTable(h2gis_table_to_save).srid
-        info "Start to export the table $h2gis_table_to_save into the table $output_table"
-        def columnTypes = h2gis_datasource.getTable(h2gis_table_to_save).getColumnsTypes()
-        columnTypes.put("ID_ZONE", "VARCHAR")
-        def insertValues = columnTypes.collect { it ->
-            if (it.value in ["GEOMETRY", "POLYGON"]) {
-                if(sridTable!=srid){
-                    "${!it.key ? null : "ST_TRANSFORM('SRID=$sridTable;" + '$' + "${it.key}'::GEOMETRY,  $srid)"}"
-                }else{
-                    "${!it.key ? null : "'SRID=$sridTable;" + '$' + "${it.key}'::GEOMETRY"}"
-                }
-            } else if (it.value == "VARCHAR") {
-                "${!it.key ? null : "'" + '$' + "${it.key}'"}"
-            } else {
-                "" + '$' + "${it.key}"
-            }
-        }
-        def insertTemplate = "INSERT INTO $output_table (${columnTypes.keySet().join(',')}) VALUES (${insertValues.join(',')})"
-        def engine = new groovy.text.SimpleTemplateEngine()
-        def template = engine.createTemplate(insertTemplate)
-        // Delete former indicators if the zone has already been processed
-        output_datasource.execute "DELETE from $output_table WHERE ID_ZONE= '$id_zone';"
-        //Dump the indicators in the database
-        h2gis_datasource.withTransaction {
-            output_datasource.withBatch(batchSize) { stmt ->
-                h2gis_datasource.eachRow("SELECT * FROM ${h2gis_table_to_save} ${filter}") { row ->
-                    def keyValues = row.toRowResult()
-                    keyValues.put("ID_ZONE", id_zone)
-                    stmt.addBatch(template.make(keyValues).toString())
-                }
-            }
-        }
-        info "The table $h2gis_table_to_save has been exported into the table $output_table"
-    }
-}
-/**
- * Extract OSM data and compute geoindicators. The parameters of the processing chain is defined
- * from a configuration file.
- * The configuration file is stored in a json format
- *
- * @param configurationFile The path of the configuration file
- *
- * The configuration file supports the following entries
- *
- * * {
- *  * [OPTIONAL ENTRY] "description" :"A description for the configuration file"
- *  *
- *  * [OPTIONAL ENTRY] "geoclimatedb" : { // Local H2GIS database used to run the processes
- *  *                                    // A default db is build when this entry is not specified
- *  *         "path" : "/tmp/geoclimate_db;AUTO_SERVER=TRUE",
- *  *         "delete" :false
- *  *     },
- *  * [REQUIRED]   "input" : {
- *  *            "osm" : ["filter"] // OSM filter to extract the data. Can be a place name supported by nominatim
- *                                  // e.g "osm" : ["oran", "plourivo"]
- *                                  // or bbox expressed as "osm" : [[38.89557963573336,-77.03930318355559,38.89944983078282,-77.03364372253417]]
- *  *             }
- *  *             ,
- *  *  [OPTIONAL ENTRY]  "output" :{ //If not ouput is set the results are keep in the local database
- *  *             "folder" : "/tmp/myResultFolder" //tmp folder to store the computed layers in a geojson format,
- *  *             "database": { //database parameters to store the computed layers. Note that OSM data is stored in WGS84
- *  *                  "user": "-",
- *  *                  "password": "-",
- *  *                  "url": "jdbc:postgresql://", //JDBC url to connect with the database
- *  *                  "tables": { //table names to store the result layers. Create the table if it doesn't exist
- *  *                      "building_indicators":"building_indicators",
- *  *                      "block_indicators":"block_indicators",
- *  *                      "rsu_indicators":"rsu_indicators",
- *  *                      "rsu_lcz":"rsu_lcz",
- *  *                      "zones":"zones"} }
- *  *     },
- *  *     ,
- *  *   [OPTIONAL ENTRY]  "parameters":
- *  *     {"distance" : 1000,
- *  *         "indicatorUse": ["LCZ", "URBAN_TYPOLOGY", "TEB"],
- *  *         "svfSimplified": false,
- *  *         "prefixName": "",
- *  *         "mapOfWeights":
- *  *         {"sky_view_factor": 1,
- *  *             "aspect_ratio": 1,
- *  *             "building_surface_fraction": 1,
- *  *             "impervious_surface_fraction" : 1,
- *  *             "pervious_surface_fraction": 1,
- *  *             "height_of_roughness_elements": 1,
- *  *             "terrain_roughness_length": 1},
- *  *         "hLevMin": 3,
- *  *         "hLevMax": 15,
- *  *         "hThresho2": 10
- *  *     }
- *  *     }
- *  The parameters entry tag contains all geoclimate chain parameters.
- *  When a parameter is not specificied a default value is set.
- *
- * - distance The integer value to expand the envelope of zone when recovering the data
- * (some objects may be badly truncated if they are not within the envelope)
- * - indicatorUse List of geoindicator types to compute (default ["LCZ", "URBAN_TYPOLOGY", "TEB"]
- *                  --> "LCZ" : compute the indicators needed for the LCZ classification (Stewart et Oke, 2012)
- *                  --> "URBAN TYPOLOGY" : compute the indicators needed for the urban typology classification (Bocher et al., 2017)
- *                  --> "TEB" : compute the indicators needed for the Town Energy Balance model
- * - svfSimplified A boolean indicating whether or not the simplified version of the SVF should be used. This
- * version is faster since it is based on a simple relationship between ground SVF calculated at RSU scale and
- * facade density (Bernard et al. 2018).
- * - prefixName A prefix used to name the output table (default ""). Could be useful in case the user wants to
- * investigate the sensibility of the chain to some input parameters
- * - mapOfWeights Values that will be used to increase or decrease the weight of an indicator (which are the key
- * of the map) for the LCZ classification step (default : all values to 1)
- * - hLevMin Minimum building level height
- * - hLevMax Maximum building level height
- * - hThresholdLev2 Threshold on the building height, used to determine the number of levels
- *
- * @return a message if the geoclimate chain has been executed, otherwise throw an error.
- *
- * References:
- * --> Bocher, E., Petit, G., Bernard, J., & Palominos, S. (2018). A geoprocessing framework to compute
- * urban indicators: The MApUCE tools chain. Urban climate, 24, 153-174.
- * --> Jérémy Bernard, Erwan Bocher, Gwendall Petit, Sylvain Palominos. Sky View Factor Calculation in
- * Urban Context: Computational Performance and Accuracy Analysis of Two Open and Free GIS Tools. Climate ,
- * MDPI, 2018, Urban Overheating - Progress on Mitigation Science and Engineering Applications, 6 (3), pp.60.
- * --> Stewart, Ian D., and Tim R. Oke. "Local climate zones for urban temperature studies." Bulletin of the American
- * Meteorological Society 93, no. 12 (2012): 1879-1900.
- *
- */
-def OSM() {
-    create({
-        title "Create all Geoindicators from OSM data"
-        inputs configurationFile: ""
-        outputs outputMessage: String
-        run { configurationFile ->
-            def configFile
-            if(configurationFile) {
-                configFile= new File(configurationFile)
-                if (!configFile.isFile()) {
-                    error "Invalid file parameters"
-                    return null
-                }
-            }else{
-                error "The file parameters cannot be null or empty"
-                return null
-            }
-            Map parameters = readJSONParameters(configFile)
-            if(parameters){
-                info "Reading file parameters from $configFile"
-                info parameters.get("description")
-                def input = parameters.get("input")
-                def output = parameters.get("output")
-                //Default H2GIS database properties
-                def databaseName =System.getProperty("java.io.tmpdir")+File.separator +"osm"+uuid
-                def h2gis_properties = ["databaseName":databaseName, "user": "sa", "password": ""]
-                def delete_h2gis = true
-                def geoclimatedb = parameters.get("geoclimatedb")
-                if(geoclimatedb){
-                    def h2gis_path = geoclimatedb.get("path")
-                    def delete_h2gis_db = geoclimatedb.get("delete")
-                    if(delete_h2gis_db==null){
-                        delete_h2gis = true
-                    }
-                    else if (delete_h2gis_db instanceof String){
-                        delete_h2gis = true
-                        if(delete_h2gis_db.equalsIgnoreCase("false")){
-                            delete_h2gis=false
-                        }
-                    }
-                    else if(delete_h2gis_db instanceof Boolean){
-                        delete_h2gis=delete_h2gis_db
-                    }
-                    if(h2gis_path) {
-                        h2gis_properties = ["databaseName":h2gis_path, "user": "sa", "password": ""]
-                    }
-                }
-                if(input) {
-                    def osmFilters = input.get("osm")
-                    if (!osmFilters) {
-                        error "Please set at least one OSM filter. e.g osm : ['A place name']"
-                        return null
-                    }
-
-                    if(output) {
-                        def geoclimatetTableNames = ["building_indicators",
-                                                     "block_indicators",
-                                                     "rsu_indicators",
-                                                     "rsu_lcz",
-                                                     "zones",
-                                                     "building",
-                                                     "road",
-                                                     "rail" ,
-                                                     "water",
-                                                     "vegetation",
-                                                     "impervious"]
-                        //Get processing parameters
-                        def processing_parameters = extractProcessingParameters(parameters.get("parameters"))
-                        def outputDataBase = output.get("database")
-                        def outputFolder = output.get("folder")
-                        if (outputDataBase && outputFolder) {
-                            def outputFolderProperties = outputFolderProperties(outputFolder)
-                            //Check if we can write in the output folder
-                            def file_outputFolder  = new File(outputFolderProperties.path)
-                            if( !file_outputFolder.isDirectory()){
-                                error "The directory $file_outputFolder doesn't exist."
-                                return null
-                            }
-                            if(!file_outputFolder.canWrite()){
-                                file_outputFolder = null
-                            }
-                            //Check not the conditions for the output database
-                            def outputTableNames = outputDataBase.get("tables")
-                            def allowedOutputTableNames = geoclimatetTableNames.intersect(outputTableNames.keySet())
-                            def notSameTableNames = allowedOutputTableNames.groupBy { it.value }.size()!=allowedOutputTableNames.size()
-                            if(!allowedOutputTableNames && notSameTableNames){
-                                outputDataBase=null
-                                outputTableNames=null
-                            }
-                            def finalOutputTables = outputTableNames.subMap(allowedTableNames)
-                            def output_datasource = createDatasource(outputDataBase.subMap(["user", "password", "url"]))
-                            if(!output_datasource){
-                                return null
-                            }
-                            def h2gis_datasource = H2GIS.open(h2gis_properties)
-                            if(osmFilters && osmFilters in Collection) {
-                                def osmprocessing =  osm_processing()
-                                if(!osmprocessing.execute(h2gis_datasource:h2gis_datasource,
-                                        processing_parameters:processing_parameters,
-                                        id_zones :osmFilters, outputFolder:file_outputFolder,ouputTableFiles :outputFolderProperties.tables,
-                                        output_datasource:output_datasource, outputTableNames :finalOutputTables)){
-                                    return null
-                                }
-                                if(delete_h2gis){
-                                    h2gis_datasource.execute("DROP ALL OBJECTS DELETE FILES")
-                                    info "The local H2GIS database has been deleted"
-                                }
-                            }else{
-                                error "Cannot find any OSM filters"
-                                return null
-                            }
-
-                        } else if (outputFolder) {
-                            //Check if we can write in the output folder
-                            def outputFolderProperties = outputFolderProperties(outputFolder)
-                            def file_outputFolder  = new File(outputFolderProperties.path)
-                            if( !file_outputFolder.isDirectory()){
-                                error "The directory $file_outputFolder doesn't exist."
-                                return null
-                            }
-                            if(file_outputFolder.canWrite()){
-                                def h2gis_datasource = H2GIS.open(h2gis_properties)
-                                if(osmFilters && osmFilters in Collection) {
-                                    def osmprocessing =  osm_processing()
-                                    if(!osmprocessing.execute(h2gis_datasource:h2gis_datasource,
-                                            processing_parameters:processing_parameters,
-                                            id_zones :osmFilters, outputFolder:file_outputFolder,ouputTableFiles :outputFolderProperties.tables,
-                                            output_datasource:null, outputTableNames :null)){
-                                        return null
-                                    }
-                                    //Delete database
-                                    if(delete_h2gis){
-                                        h2gis_datasource.execute("DROP ALL OBJECTS DELETE FILES")
-                                        info "The local H2GIS database has been deleted"
-                                        return  [outputMessage:"The ${osmFilters.join(",")} have been processed"]
-                                    }
-                                }else{
-                                    error "Cannot load the files from the folder $inputFolder"
-                                    return null
-                                }
-                            }
-                            else {
-                                error "You don't have permission to write in the folder $outputFolder \n Please check the folder."
-                                return null
-                            }
-
-                        } else if (outputDataBase) {
-                            def outputTableNames = outputDataBase.get("tables")
-                            def allowedOutputTableNames = geoclimatetTableNames.intersect(outputTableNames.keySet())
-                            def notSameTableNames = allowedOutputTableNames.groupBy { it.value }.size()!=allowedOutputTableNames.size()
-                            if(allowedOutputTableNames && !notSameTableNames){
-                            def finalOutputTables = outputTableNames.subMap(allowedOutputTableNames)
-                                def output_datasource = createDatasource(outputDataBase.subMap(["user", "password", "url"]))
-                                if(!output_datasource){
-                                    return null
-                                }
-                                def h2gis_datasource = H2GIS.open(h2gis_properties)
-                                if(osmFilters && osmFilters in Collection) {
-                                    def osmprocessing =  osm_processing()
-                                    if(!osmprocessing.execute(h2gis_datasource:h2gis_datasource,
-                                            processing_parameters:processing_parameters,
-                                            id_zones :osmFilters, outputFolder:null,ouputTableFiles :null, output_datasource:output_datasource, outputTableNames :finalOutputTables)){
-                                        return null
-                                    }
-                                    if(delete_h2gis){
-                                        h2gis_datasource.execute("DROP ALL OBJECTS DELETE FILES")
-                                        info "The local H2GIS database has been deleted"
-                                    }
-                                }else{
-                                    error "Cannot load the files from the folder $inputFolder"
-                                    return null
-                                }
-
-                            }else{
-                                error "All output table names must be specified in the configuration file."
-                                return null
-                            }
-                        } else {
-                            error "Please set at least one output provider"
-                            return null
-                        }
-
-                    }
-                    else{
-                        error "Please set at least one output provider"
-                        return null
-                    }
-
-                }
-                else{
-                        error "Cannot find any input parameter to extract data from Overpass API."
-
-                }
-            }
-            else{
-                error "Empty parameters"
-            }
-
-            return  [outputMessage:"The process has been done"]
-
-        }
-    })}
-
-/**
- * Process to extract the OSM data, build the GIS layers and run the Geoclimate algorithms
- *
- * @param h2gis_datasource the local H2GIS database
- * @param processing_parameters the geoclimate chain parameters
- * @param id_zones a list of id zones to process
- * @param outputFolder folder to store the files, null otherwise
- * @param ouputTableFiles the name of the tables that will be saved
- * @param output_datasource a connexion to a database to save the results
- * @param outputTableNames the name of the tables in the output_datasource to save the results
- * @return
- */
-def osm_processing(){
-    create({
-        title "Build OSM data and compute the geoindicators"
-        inputs h2gis_datasource: JdbcDataSource,  processing_parameters: Map, id_zones: Map,
-         outputFolder:"", ouputTableFiles:"", output_datasource:"", outputTableNames:""
-        outputs outputMessage: String
-        run { h2gis_datasource,  processing_parameters, id_zones,  outputFolder,  ouputTableFiles,  output_datasource,  outputTableNames ->
-
-    int nbAreas = id_zones.size();
-    info "$nbAreas osm areas will be processed"
-    def geoIndicatorsComputed =false
-    id_zones.eachWithIndex { id_zone, index ->
-        //Extract the zone table and read its SRID
-        def zoneTableNames = extractOSMZone(h2gis_datasource, id_zone, processing_parameters)
-        if (zoneTableNames) {
-            id_zone = id_zone in Map ? "bbox_" + id_zone.join('_') : id_zone
-            def zoneTableName = zoneTableNames.outputZoneTable
-            def zoneEnvelopeTableName = zoneTableNames.outputZoneEnvelopeTable
-            def srid = h2gis_datasource.getSpatialTable(zoneTableName).srid
-            if (output_datasource) {
-                if (!createOutputTables(output_datasource, outputTableNames, 4326)) {
-                    error "Cannot prepare the output tables to save the result"
-                    return null
-                }
-            }
-            //Prepare OSM extraction
-            def query = "[maxsize:1073741824]" + OSMTools.Utilities.buildOSMQuery(zoneTableNames.envelope, null, OSMElement.NODE, OSMElement.WAY, OSMElement.RELATION)
-            def extract = OSMTools.Loader.extract()
-            if (extract.execute(overpassQuery: query)) {
-                IProcess createGISLayerProcess = PrepareData.OSMGISLayers.createGISLayers()
-                if (createGISLayerProcess.execute(datasource: h2gis_datasource, osmFilePath: extract.results.outputFilePath, epsg: srid)) {
-                    def gisLayersResults = createGISLayerProcess.getResults()
-                    if (zoneTableName != null) {
-                        info "Formating OSM GIS layers"
-                        IProcess format = PrepareData.FormattingForAbstractModel.formatBuildingLayer()
-                        format.execute([
-                                datasource                : h2gis_datasource,
-                                inputTableName            : gisLayersResults.buildingTableName,
-                                inputZoneEnvelopeTableName: zoneEnvelopeTableName,
-                                epsg                      : srid])
-                        def buildingTableName = format.results.outputTableName
-
-                        format = PrepareData.FormattingForAbstractModel.formatRoadLayer()
-                        format.execute([
-                                datasource                : h2gis_datasource,
-                                inputTableName            : gisLayersResults.roadTableName,
-                                inputZoneEnvelopeTableName: zoneEnvelopeTableName,
-                                epsg                      : srid])
-                        def roadTableName = format.results.outputTableName
-
-
-                        format = PrepareData.FormattingForAbstractModel.formatRailsLayer()
-                        format.execute([
-                                datasource                : h2gis_datasource,
-                                inputTableName            : gisLayersResults.railTableName,
-                                inputZoneEnvelopeTableName: zoneEnvelopeTableName,
-                                epsg                      : srid])
-                        def railTableName = format.results.outputTableName
-
-                        format = PrepareData.FormattingForAbstractModel.formatVegetationLayer()
-                        format.execute([
-                                datasource                : h2gis_datasource,
-                                inputTableName            : gisLayersResults.vegetationTableName,
-                                inputZoneEnvelopeTableName: zoneEnvelopeTableName,
-                                epsg                      : srid])
-                        def vegetationTableName = format.results.outputTableName
-
-                        format = PrepareData.FormattingForAbstractModel.formatHydroLayer()
-                        format.execute([
-                                datasource                : h2gis_datasource,
-                                inputTableName            : gisLayersResults.hydroTableName,
-                                inputZoneEnvelopeTableName: zoneEnvelopeTableName,
-                                epsg                      : srid])
-                        def hydrographicTableName = format.results.outputTableName
-
-                        //TODO : to be used in the geoindicators chains
-                        format = PrepareData.FormattingForAbstractModel.formatImperviousLayer()
-                        format.execute([
-                                datasource                : h2gis_datasource,
-                                inputTableName            : gisLayersResults.imperviousTableName,
-                                inputZoneEnvelopeTableName: zoneEnvelopeTableName,
-                                epsg                      : srid])
-                        def imperviousTableName = format.results.outputTableName
-
-                        info "OSM GIS layers formated"
-
-                        //Build the indicators
-                        IProcess geoIndicators = GeoIndicators()
-                        if (!geoIndicators.execute(datasource: h2gis_datasource, zoneTable: zoneTableName,
-                                buildingTable: buildingTableName, roadTable: roadTableName,
-                                railTable: railTableName, vegetationTable: vegetationTableName,
-                                hydrographicTable: hydrographicTableName, indicatorUse: processing_parameters.indicatorUse,
-                                svfSimplified: processing_parameters.svfSimplified, prefixName: processing_parameters.prefixName,
-                                mapOfWeights: processing_parameters.mapOfWeights)) {
-                            error "Cannot build the geoindicators for the zone $id_zone"
-                            geoIndicatorsComputed = false
-                        } else {
-                            geoIndicatorsComputed = true
-                            info "${id_zone} has been processed"
-                        }
-                        def results = geoIndicators.getResults()
-                        results.put("buildingTableName", buildingTableName)
-                        results.put("roadTableName", roadTableName)
-                        results.put("railTableName", railTableName)
-                        results.put("hydrographicTableName", hydrographicTableName)
-                        results.put("vegetationTableName", vegetationTableName)
-                        results.put("imperviousTableName", imperviousTableName)
-                        if (outputFolder && geoIndicatorsComputed && ouputTableFiles) {
-                            saveOutputFiles(h2gis_datasource, id_zone, results, ouputTableFiles, outputFolder, "osm_")
-                        }
-                        if (output_datasource && geoIndicatorsComputed) {
-                            saveTablesInDatabase(output_datasource, h2gis_datasource, outputTableNames, results, id_zone, 4326, false)
-                        }
-                    }
-                } else {
-                    logger.error "Cannot load the OSM file ${extract.results.outputFilePath}"
-                }
-            } else {
-                logger.error "Cannot execute the overpass query $query"
-            }
-        } else {
-            logger.error "Cannot calculate a bounding box to extract OSM data"
-        }
-
-        info "Number of areas processed ${index + 1} on $nbAreas"
-    }
-            return  [outputMessage:"The OSM processing tasks have been done"]
-        }
-    })}
-
-
-/**
- * Extract the OSM zone and its envelope area from Nominatim API
- *
- * @param datasource a connexion to the local H2GIS database
- * @param zoneToExtract the osm filter : place or bbox
- * @param processing_parameters geoclimate parameters
- * @return
- */
-def extractOSMZone(def datasource, def zoneToExtract, def processing_parameters) {
-    def outputZoneTable = "ZONE_${UUID.randomUUID().toString().replaceAll("-", "_")}"
-    def outputZoneEnvelopeTable = "ZONE_ENVELOPE_${UUID.randomUUID().toString().replaceAll("-", "_")}"
-    if (zoneToExtract) {
-        def GEOMETRY_TYPE
-        Geometry geom
-        if (zoneToExtract in Collection) {
-            GEOMETRY_TYPE = "POLYGON"
-            geom = OSMTools.Utilities.geometryFromOverpass(zoneToExtract)
-            if (!geom) {
-                logger.error("The bounding box cannot be null")
-                return null
-            }
-        } else if (zoneToExtract instanceof String) {
-            geom = OSMTools.Utilities.getAreaFromPlace(zoneToExtract);
-            if (!geom) {
-                logger.error("Cannot find an area from the place name ${zoneToExtract}")
-                return null
-            } else {
-                GEOMETRY_TYPE = "GEOMETRY"
-                if (geom instanceof Polygon) {
-                    GEOMETRY_TYPE = "POLYGON"
-                } else if (geom instanceof MultiPolygon) {
-                    GEOMETRY_TYPE = "MULTIPOLYGON"
-                }
-            }
-        } else {
-            logger.error("The zone to extract must be a place name or a JTS envelope")
-            return null;
-        }
-
-        /**
-         * Extract the OSM file from the envelope of the geometry
-         */
-        def envelope = GeographyUtils.expandEnvelopeByMeters(geom.getEnvelopeInternal(), processing_parameters.distance)
-
-        //Find the best utm zone
-        //Reproject the geometry and its envelope to the UTM zone
-        def con = datasource.getConnection();
-        def interiorPoint = envelope.centre()
-        def epsg = SFSUtilities.getSRID(con, interiorPoint.y as float, interiorPoint.x as float)
-        def geomUTM = ST_Transform.ST_Transform(con, geom, epsg)
-        def tmpGeomEnv = geom.getFactory().toGeometry(envelope)
-        tmpGeomEnv.setSRID(4326)
-
-        datasource.execute """drop table if exists ${outputZoneTable}; create table ${outputZoneTable} (the_geom GEOMETRY(${GEOMETRY_TYPE}, $epsg), ID_ZONE VARCHAR);
-            INSERT INTO ${outputZoneTable} VALUES (ST_GEOMFROMTEXT('${
-            geomUTM.toString()
-        }', $epsg), '$zoneToExtract');"""
-
-        datasource.execute """drop table if exists ${outputZoneEnvelopeTable}; create table ${outputZoneEnvelopeTable} (the_geom GEOMETRY(POLYGON, $epsg), ID_ZONE VARCHAR);
-            INSERT INTO ${outputZoneEnvelopeTable} VALUES (ST_GEOMFROMTEXT('${
-            ST_Transform.ST_Transform(con, tmpGeomEnv, epsg).toString()
-        }',$epsg), '$zoneToExtract');"""
-
-        return [outputZoneTable: outputZoneTable,
-                outputZoneEnvelopeTable: outputZoneEnvelopeTable,
-                envelope:envelope]
-    }else{
-        logger.error "The zone to extract cannot be null or empty"
-        return null
-    }
-    return null
-}
-
-/**
-=======
->>>>>>> 8b51ab47
  * Compute all geoindicators at the 3 scales :
  * building, block and RSU
  * Compute also the LCZ classification and the urban typology
