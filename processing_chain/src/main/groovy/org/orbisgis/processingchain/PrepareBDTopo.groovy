package org.orbisgis.processingchain

import groovy.transform.BaseScript
import org.orbisgis.PrepareData
import org.orbisgis.bdtopo.BDTopoGISLayers
import org.orbisgis.common.AbstractTablesInitialization
import org.orbisgis.common.InputDataFormatting
import org.orbisgis.datamanager.JdbcDataSource
import org.orbisgis.osm.OSMGISLayers
import org.orbisgis.processmanager.ProcessMapper
import org.orbisgis.processmanagerapi.IProcess


@BaseScript ProcessingChain processingChain

/** The processing chain creates the Table from the Abstract model and feed them with the BDTopo data according to some
 * defined rules (i.e. certain types of buildings or vegetation are transformed into a generic type in the abstract
 * model). Then default values are set (or values are corrected) and the quality of the input data is assessed and
 * returned into a statistic table for each layer. For further information, cf. each of the four processes used in the
 * mapper.
 *
 * @param datasource A connexion to a database (H2GIS, PostGIS, ...), in which the data to process will be stored
 * @param distBuffer The distance (exprimed in meter) used to compute the buffer area around the ZONE
 * @param expand The distance (exprimed in meter) used to compute the extended area around the ZONE
 * @param idZone The Zone id
 * @param tableIrisName The table name in which the IRIS are stored
 * @param tableBuildIndifName The table name in which the undifferentiated ("Indifférencié" in french) buildings are stored
 * @param tableBuildIndusName The table name in which the industrial buildings are stored
 * @param tableBuildRemarqName The table name in which the remarkable ("Remarquable" in french) buildings are stored
 * @param tableRoadName The table name in which the roads are stored
 * @param tableRailName The table name in which the rail ways are stored
 * @param tableHydroName The table name in which the hydrographic areas are stored
 * @param tableVegetName The table name in which the vegetation areas are stored
 * @param hLevMin Minimum building level height
 * @param hLevMax Maximum building level height
 * @param hThresholdLev2 Threshold on the building height, used to determine the number of levels
 *
 * @return outputBuilding Table name in which the (ready to be used in the GeoIndicators part) buildings are stored
<<<<<<< HEAD
 * @return outputStats List that stores the names of the statistics table for each layer at different scales
=======
>>>>>>> b244fae0
 * @return outputRoad Table name in which the (ready to be used in the GeoIndicators part) roads are stored
 * @return outputRail Table name in which the (ready to be used in the GeoIndicators part) rail ways are stored
 * @return outputHydro Table name in which the (ready to be used in the GeoIndicators part) hydrographic areas are stored
 * @return outputVeget Table name in which the (ready to be used in the GeoIndicators part) vegetation areas are stored
 * @return outputZone Table name in which the (ready to be used in the GeoIndicators part) zone is stored
 * @return outputStats List that stores the name of the statistic tables for each layer at different scales
 *
 */
public static IProcess prepareBDTopo() {
<<<<<<< HEAD
    return processFactory.create("Extract and transform BDTopo data to Geoclimate model",
            [datasource : JdbcDataSource,
             distBuffer : 500,
             expand : 1000,
             idZone : String
             tableIrisName : String,
             tableBuildIndifName : String,
             tableBuildIndusName : String,
             tableBuildRemarqName : String,
             tableRoadName : String,
             tableRailName : String,
             tableHydroName : String,
             tableVegetName : String,
             hLevMin : 3,
             hLevMax : 15,
             hThresholdLev2 : 10],
            [outputBuilding : String, outputRoad:String, outputRail : String, outputHydro:String,
             outputVeget:String, outputZone:String,outputStats : String[]],
            { datasource , distBuffer, expand,  idZone, tableIrisName, tableBuildIndifName, tableBuildIndusName,
              tableBuildRemarqName, tableRoadName, tableRailName,  tableHydroName, tableVegetName,  hLevMin,
              hLevMax, hThresholdLev2 ->

                if(datasource==null){
                    logger.error("Cannot create the database to store the BDTopo data")
=======
    return processFactory.create("Extract and transform BD Topo data to Geoclimate model",
            [datasource : JdbcDataSource,
            distBuffer : 500,
            expand : 1000,
            idZone : String,
            tableIrisName : String,
            tableBuildIndifName : String,
            tableBuildIndusName : String,
            tableBuildRemarqName : String,
            tableRoadName : String,
            tableRailName : String,
            tableHydroName : String,
            tableVegetName : String,
            hLevMin : 3,
            hLevMax : 15,
            hThresholdLev2 : 10],
            [outputBuilding : String, outputRoad:String, outputRail : String, outputHydro:String, outputVeget:String, outputZone:String,outputStats : String[]],
            { datasource, distBuffer, expand, idZone, tableIrisName, tableBuildIndifName, tableBuildIndusName, tableBuildRemarqName, tableRoadName, tableRailName,
              tableHydroName, tableVegetName, hLevMin, hLevMax, hThresholdLev2 ->

                if(datasource==null){
                    logger.error("Cannot create the database to store the BD Topo data")
>>>>>>> b244fae0
                    return
                }

                //Init model
                IProcess initParametersAbstract = AbstractTablesInitialization.initParametersAbstract()
<<<<<<< HEAD
                if(!initParametersAbstract.execute(datasource:datasource)){
=======
                if(!initParametersAbstract.execute(datasource: datasource)){
>>>>>>> b244fae0
                    logger.info("Cannot initialize the geoclimate data model.")
                    return
                }
                def abstractTables = initParametersAbstract.getResults()

<<<<<<< HEAD
                // Initialise BDTopo parameters initialisation
                IProcess initTypes = PrepareData.BDTopoGISLayers.initTypes()
                if(!initTypes.execute([datasource: datasource,
                                       buildingAbstractUseType: abstractTables.outputBuildingAbstractUseType,
                                       roadAbstractType: abstractTables.outputRoadAbstractType,
                                       railAbstractType: abstractTables.outputRailAbstractType,
                                       vegetAbstractType: abstractTables.outputVegetAbstractType])){
                    logger.info("Cannot initialize the BDTopo parameters.")
=======
                //Init BD Topo parameters
                IProcess initTypes = PrepareData.BDTopoGISLayers.initTypes()
                if(!initTypes.execute([datasource: datasource, buildingAbstractUseType: abstractTables.outputBuildingAbstractUseType,
                                       roadAbstractType: abstractTables.outputRoadAbstractType, railAbstractType: abstractTables.outputRailAbstractType,
                                       vegetAbstractType: abstractTables.outputVegetAbstractType])) {
                    logger.info("Cannot initialize the BD Topo parameters.")
>>>>>>> b244fae0
                    return
                }
                def initTables = initTypes.getResults()

<<<<<<< HEAD
                // Import pre-process
=======
                //Import preprocess
>>>>>>> b244fae0
                IProcess importPreprocess = PrepareData.BDTopoGISLayers.importPreprocess()
                if(!importPreprocess.execute([datasource: datasource, tableIrisName: tableIrisName,
                                              tableBuildIndifName: tableBuildIndifName,
                                              tableBuildIndusName: tableBuildIndusName, tableBuildRemarqName: tableBuildRemarqName,
                                              tableRoadName: tableRoadName, tableRailName: tableRailName,
                                              tableHydroName: tableHydroName, tableVegetName: tableVegetName,
                                              distBuffer: distBuffer, expand: expand, idZone: idZone,
<<<<<<< HEAD
                                              building_bd_topo_use_type: initTables.buildingAbstractUseType ,
=======
                                              building_bd_topo_use_type: initTables.outputBuildingBDTopoUseType ,
>>>>>>> b244fae0
                                              building_abstract_use_type: abstractTables.outputBuildingAbstractUseType ,
                                              road_bd_topo_type: initTables.outputroadBDTopoType,
                                              road_abstract_type: abstractTables.outputRoadAbstractType,
                                              rail_bd_topo_type: initTables.outputrailBDTopoType,
                                              rail_abstract_type: abstractTables.outputRailAbstractType,
                                              veget_bd_topo_type: initTables.outputvegetBDTopoType,
                                              veget_abstract_type: abstractTables.outputVegetAbstractType])){
<<<<<<< HEAD
                    logger.info("Cannot import preprocesses.")
=======
                    logger.info("Cannot import preprocess.")
>>>>>>> b244fae0
                    return
                }
                def preprocessTables = importPreprocess.getResults()

                // Input data formatting and statistics
                IProcess inputDataFormatting = InputDataFormatting.inputDataFormatting()
                if(!inputDataFormatting.execute([datasource: datasource,
<<<<<<< HEAD
                                                 inputBuilding: preprocessTables.outputBuildingName,
                                                 inputRoad: preprocessTables.outputRoadName,
                                                 inputRail: preprocessTables.outputRailName,
                                                 inputHydro: preprocessTables.outputHydroName,
                                                 inputVeget: preprocessTables.outputVegetName,
                                                 inputZone: preprocessTables.outputZoneName,
                                                 inputZoneNeighbors: preprocessTables.outputZoneNeighborsName,
                                                 hLevMin: hLevMin, hLevMax: hLevMax, hThresholdLev2: hThresholdLev2, idZone: idZone,
                                                 buildingAbstractUseType: abstractTables.outputBuildingAbstractUseType,
                                                 buildingAbstractParameters: abstractTables.outputBuildingAbstractParameters,
                                                 roadAbstractType: abstractTables.outputRoadAbstractType,
                                                 roadAbstractParameters: abstractTables.outputRoadAbstractParameters,
                                                 railAbstractType: abstractTables.outputRailAbstractType,
                                                 vegetAbstractType: abstractTables.outputVegetAbstractType,
                                                 vegetAbstractParameters: abstractTables.outputVegetAbstractParameters])){
                    logger.info("Cannot format the tables and compute the statistics of the geoclimate model.")
                    return
                }

                logger.info("End of the BDTopo extract transform process.")
=======
                                                 inputBuilding: preprocessTables.outputBuildingName, inputRoad: preprocessTables.outputRoadName, inputRail: preprocessTables.outputRailName,
                                                 inputHydro: preprocessTables.outputHydroName, inputVeget: preprocessTables.outputVegetName,
                                                 inputZone: preprocessTables.outputZoneName, inputZoneNeighbors: preprocessTables.outputZoneNeighborsName,
                                                 hLevMin: hLevMin, hLevMax: hLevMax, hThresholdLev2: hThresholdLev2, idZone: idZone,
                                                 buildingAbstractUseType: abstractTables.outputBuildingAbstractUseType, buildingAbstractParameters: abstractTables.outputBuildingAbstractParameters,
                                                 roadAbstractType: abstractTables.outputRoadAbstractType, roadAbstractParameters: abstractTables.outputRoadAbstractParameters,
                                                 railAbstractType: abstractTables.outputRailAbstractType,
                                                 vegetAbstractType: abstractTables.outputVegetAbstractType,
                                                 vegetAbstractParameters: abstractTables.outputVegetAbstractParameters])){
                    logger.info("Cannot format data and compute statistics.")
                    return
                }

                logger.info("End of the BD Topo extract transform process.")
>>>>>>> b244fae0

                String finalBuildings = inputDataFormatting.getResults().outputBuilding
                String finalRoads = inputDataFormatting.getResults().outputRoad
                String finalRails= inputDataFormatting.getResults().outputRail
                String finalHydro = inputDataFormatting.getResults().outputHydro
                String finalVeget = inputDataFormatting.getResults().outputVeget
                String finalZone = inputDataFormatting.getResults().outputZone

                String finalOutputBuildingStatZone = inputDataFormatting.getResults().outputBuildingStatZone
                String finalOutputBuildingStatZoneBuff = inputDataFormatting.getResults().outputBuildingStatZoneBuff
                String finalOutputRoadStatZone = inputDataFormatting.getResults().outputRoadStatZone
                String finalOutputRoadStatZoneBuff = inputDataFormatting.getResults().outputRoadStatZoneBuff
                String finalOutputRailStatZone = inputDataFormatting.getResults().outputRailStatZone
                String finalOutputHydroStatZone = inputDataFormatting.getResults().outputHydroStatZone
                String finalOutputHydroStatZoneExt= inputDataFormatting.getResults().outputHydroStatZoneExt
                String finalOutputVegetStatZone = inputDataFormatting.getResults().outputVegetStatZone
                String finalOutputVegetStatZoneExt = inputDataFormatting.getResults().outputVegetStatZoneExt

                [outputBuilding : finalBuildings, outputRoad:finalRoads,
                 outputRail : finalRails, outputHydro:finalHydro, outputVeget:finalVeget, outputZone:finalZone,
                 outputStats :[finalOutputBuildingStatZone,finalOutputBuildingStatZoneBuff,finalOutputRoadStatZone,
                               finalOutputRoadStatZoneBuff,finalOutputRailStatZone,finalOutputHydroStatZone,finalOutputHydroStatZoneExt,
                               finalOutputVegetStatZone,finalOutputVegetStatZoneExt]]

            })
}






<<<<<<< HEAD
=======























>>>>>>> b244fae0
public static ProcessMapper createMapper(){
    def abstractTablesInit = AbstractTablesInitialization.initParametersAbstract()
    def bdTopoInitTypes = BDTopoGISLayers.initTypes()
    def tableFeeding = BDTopoGISLayers.importPreprocess()
    def dataFormatting = InputDataFormatting.inputDataFormatting()

    ProcessMapper mapper = new ProcessMapper()
    // FROM abstractTablesInit...
    // ...to bdTopoInitTypes
    mapper.link(outputBuildingAbstractUseType : abstractTablesInit, buildingAbstractUseType : bdTopoInitTypes)
    mapper.link(outputRoadAbstractType : abstractTablesInit, roadAbstractType : bdTopoInitTypes)
    mapper.link(outputRailAbstractType : abstractTablesInit, railAbstractType : bdTopoInitTypes)
    mapper.link(outputVegetAbstractType : abstractTablesInit, vegetAbstractType : bdTopoInitTypes)

    // ...to tableFeeding
    mapper.link(outputBuildingAbstractUseType : abstractTablesInit, buildingAbstractUseType : tableFeeding)
    mapper.link(outputRoadAbstractType : abstractTablesInit, roadAbstractType : tableFeeding)
    mapper.link(outputRailAbstractType : abstractTablesInit, railAbstractType : tableFeeding)
    mapper.link(outputVegetAbstractType : abstractTablesInit, vegetAbstractType : tableFeeding)

    // ...to dataFormatting
    mapper.link(outputBuildingAbstractParameters : abstractTablesInit, buildingAbstractParameters : dataFormatting)
    mapper.link(outputRoadAbstractParameters : abstractTablesInit, roadAbstractParameters : dataFormatting)
    mapper.link(outputVegetAbstractParameters : abstractTablesInit, vegetAbstractParameters : dataFormatting)
    mapper.link(outputBuildingAbstractUseType : abstractTablesInit, buildingAbstractUseType : dataFormatting)
    mapper.link(outputRoadAbstractType : abstractTablesInit, roadAbstractType : dataFormatting)
    mapper.link(outputRailAbstractType : abstractTablesInit, railAbstractType : dataFormatting)
    mapper.link(outputVegetAbstractType : abstractTablesInit, vegetAbstractType : dataFormatting)


    // FROM bdTopoInitTypes...
    // ...to tableFeeding
    mapper.link(outputBuildingBDTopoUseType : bdTopoInitTypes, building_bd_topo_use_type : tableFeeding)
    mapper.link(outputroadBDTopoType : bdTopoInitTypes, road_bd_topo_type : tableFeeding)
    mapper.link(outputrailBDTopoType : bdTopoInitTypes, rail_bd_topo_type : tableFeeding)
    mapper.link(outputvegetBDTopoType : bdTopoInitTypes, veget_bd_topo_type : tableFeeding)

    // FROM tableFeeding...
    // ...to dataFormatting
    mapper.link(outputBuildingName : tableFeeding, inputBuilding : dataFormatting)
    mapper.link(outputRoadName : tableFeeding, inputRoad : dataFormatting)
    mapper.link(outputRailName : tableFeeding, inputRail : dataFormatting)
    mapper.link(outputHydroName : tableFeeding, inputHydro : dataFormatting)
    mapper.link(outputVegetName : tableFeeding, inputVeget : dataFormatting)
    mapper.link(outputZoneName : tableFeeding, inputZone : dataFormatting)
    mapper.link(outputZoneNeighborsName : tableFeeding, inputZoneNeighbors : dataFormatting)

    return mapper
}<|MERGE_RESOLUTION|>--- conflicted
+++ resolved
@@ -36,10 +36,6 @@
  * @param hThresholdLev2 Threshold on the building height, used to determine the number of levels
  *
  * @return outputBuilding Table name in which the (ready to be used in the GeoIndicators part) buildings are stored
-<<<<<<< HEAD
- * @return outputStats List that stores the names of the statistics table for each layer at different scales
-=======
->>>>>>> b244fae0
  * @return outputRoad Table name in which the (ready to be used in the GeoIndicators part) roads are stored
  * @return outputRail Table name in which the (ready to be used in the GeoIndicators part) rail ways are stored
  * @return outputHydro Table name in which the (ready to be used in the GeoIndicators part) hydrographic areas are stored
@@ -49,12 +45,11 @@
  *
  */
 public static IProcess prepareBDTopo() {
-<<<<<<< HEAD
-    return processFactory.create("Extract and transform BDTopo data to Geoclimate model",
+    return processFactory.create("Extract and transform BD Topo data to Geoclimate model",
             [datasource : JdbcDataSource,
              distBuffer : 500,
              expand : 1000,
-             idZone : String
+             idZone : String,
              tableIrisName : String,
              tableBuildIndifName : String,
              tableBuildIndusName : String,
@@ -66,79 +61,34 @@
              hLevMin : 3,
              hLevMax : 15,
              hThresholdLev2 : 10],
-            [outputBuilding : String, outputRoad:String, outputRail : String, outputHydro:String,
-             outputVeget:String, outputZone:String,outputStats : String[]],
-            { datasource , distBuffer, expand,  idZone, tableIrisName, tableBuildIndifName, tableBuildIndusName,
-              tableBuildRemarqName, tableRoadName, tableRailName,  tableHydroName, tableVegetName,  hLevMin,
-              hLevMax, hThresholdLev2 ->
-
-                if(datasource==null){
-                    logger.error("Cannot create the database to store the BDTopo data")
-=======
-    return processFactory.create("Extract and transform BD Topo data to Geoclimate model",
-            [datasource : JdbcDataSource,
-            distBuffer : 500,
-            expand : 1000,
-            idZone : String,
-            tableIrisName : String,
-            tableBuildIndifName : String,
-            tableBuildIndusName : String,
-            tableBuildRemarqName : String,
-            tableRoadName : String,
-            tableRailName : String,
-            tableHydroName : String,
-            tableVegetName : String,
-            hLevMin : 3,
-            hLevMax : 15,
-            hThresholdLev2 : 10],
             [outputBuilding : String, outputRoad:String, outputRail : String, outputHydro:String, outputVeget:String, outputZone:String,outputStats : String[]],
             { datasource, distBuffer, expand, idZone, tableIrisName, tableBuildIndifName, tableBuildIndusName, tableBuildRemarqName, tableRoadName, tableRailName,
               tableHydroName, tableVegetName, hLevMin, hLevMax, hThresholdLev2 ->
 
                 if(datasource==null){
                     logger.error("Cannot create the database to store the BD Topo data")
->>>>>>> b244fae0
                     return
                 }
 
                 //Init model
                 IProcess initParametersAbstract = AbstractTablesInitialization.initParametersAbstract()
-<<<<<<< HEAD
-                if(!initParametersAbstract.execute(datasource:datasource)){
-=======
                 if(!initParametersAbstract.execute(datasource: datasource)){
->>>>>>> b244fae0
                     logger.info("Cannot initialize the geoclimate data model.")
                     return
                 }
                 def abstractTables = initParametersAbstract.getResults()
 
-<<<<<<< HEAD
-                // Initialise BDTopo parameters initialisation
-                IProcess initTypes = PrepareData.BDTopoGISLayers.initTypes()
-                if(!initTypes.execute([datasource: datasource,
-                                       buildingAbstractUseType: abstractTables.outputBuildingAbstractUseType,
-                                       roadAbstractType: abstractTables.outputRoadAbstractType,
-                                       railAbstractType: abstractTables.outputRailAbstractType,
-                                       vegetAbstractType: abstractTables.outputVegetAbstractType])){
-                    logger.info("Cannot initialize the BDTopo parameters.")
-=======
                 //Init BD Topo parameters
                 IProcess initTypes = PrepareData.BDTopoGISLayers.initTypes()
                 if(!initTypes.execute([datasource: datasource, buildingAbstractUseType: abstractTables.outputBuildingAbstractUseType,
                                        roadAbstractType: abstractTables.outputRoadAbstractType, railAbstractType: abstractTables.outputRailAbstractType,
                                        vegetAbstractType: abstractTables.outputVegetAbstractType])) {
                     logger.info("Cannot initialize the BD Topo parameters.")
->>>>>>> b244fae0
                     return
                 }
                 def initTables = initTypes.getResults()
 
-<<<<<<< HEAD
-                // Import pre-process
-=======
                 //Import preprocess
->>>>>>> b244fae0
                 IProcess importPreprocess = PrepareData.BDTopoGISLayers.importPreprocess()
                 if(!importPreprocess.execute([datasource: datasource, tableIrisName: tableIrisName,
                                               tableBuildIndifName: tableBuildIndifName,
@@ -146,11 +96,7 @@
                                               tableRoadName: tableRoadName, tableRailName: tableRailName,
                                               tableHydroName: tableHydroName, tableVegetName: tableVegetName,
                                               distBuffer: distBuffer, expand: expand, idZone: idZone,
-<<<<<<< HEAD
-                                              building_bd_topo_use_type: initTables.buildingAbstractUseType ,
-=======
                                               building_bd_topo_use_type: initTables.outputBuildingBDTopoUseType ,
->>>>>>> b244fae0
                                               building_abstract_use_type: abstractTables.outputBuildingAbstractUseType ,
                                               road_bd_topo_type: initTables.outputroadBDTopoType,
                                               road_abstract_type: abstractTables.outputRoadAbstractType,
@@ -158,11 +104,7 @@
                                               rail_abstract_type: abstractTables.outputRailAbstractType,
                                               veget_bd_topo_type: initTables.outputvegetBDTopoType,
                                               veget_abstract_type: abstractTables.outputVegetAbstractType])){
-<<<<<<< HEAD
-                    logger.info("Cannot import preprocesses.")
-=======
                     logger.info("Cannot import preprocess.")
->>>>>>> b244fae0
                     return
                 }
                 def preprocessTables = importPreprocess.getResults()
@@ -170,28 +112,6 @@
                 // Input data formatting and statistics
                 IProcess inputDataFormatting = InputDataFormatting.inputDataFormatting()
                 if(!inputDataFormatting.execute([datasource: datasource,
-<<<<<<< HEAD
-                                                 inputBuilding: preprocessTables.outputBuildingName,
-                                                 inputRoad: preprocessTables.outputRoadName,
-                                                 inputRail: preprocessTables.outputRailName,
-                                                 inputHydro: preprocessTables.outputHydroName,
-                                                 inputVeget: preprocessTables.outputVegetName,
-                                                 inputZone: preprocessTables.outputZoneName,
-                                                 inputZoneNeighbors: preprocessTables.outputZoneNeighborsName,
-                                                 hLevMin: hLevMin, hLevMax: hLevMax, hThresholdLev2: hThresholdLev2, idZone: idZone,
-                                                 buildingAbstractUseType: abstractTables.outputBuildingAbstractUseType,
-                                                 buildingAbstractParameters: abstractTables.outputBuildingAbstractParameters,
-                                                 roadAbstractType: abstractTables.outputRoadAbstractType,
-                                                 roadAbstractParameters: abstractTables.outputRoadAbstractParameters,
-                                                 railAbstractType: abstractTables.outputRailAbstractType,
-                                                 vegetAbstractType: abstractTables.outputVegetAbstractType,
-                                                 vegetAbstractParameters: abstractTables.outputVegetAbstractParameters])){
-                    logger.info("Cannot format the tables and compute the statistics of the geoclimate model.")
-                    return
-                }
-
-                logger.info("End of the BDTopo extract transform process.")
-=======
                                                  inputBuilding: preprocessTables.outputBuildingName, inputRoad: preprocessTables.outputRoadName, inputRail: preprocessTables.outputRailName,
                                                  inputHydro: preprocessTables.outputHydroName, inputVeget: preprocessTables.outputVegetName,
                                                  inputZone: preprocessTables.outputZoneName, inputZoneNeighbors: preprocessTables.outputZoneNeighborsName,
@@ -206,7 +126,6 @@
                 }
 
                 logger.info("End of the BD Topo extract transform process.")
->>>>>>> b244fae0
 
                 String finalBuildings = inputDataFormatting.getResults().outputBuilding
                 String finalRoads = inputDataFormatting.getResults().outputRoad
@@ -239,32 +158,29 @@
 
 
 
-<<<<<<< HEAD
-=======
-
-
-
-
-
-
-
-
-
-
-
-
-
-
-
-
-
-
-
-
-
-
-
->>>>>>> b244fae0
+
+
+
+
+
+
+
+
+
+
+
+
+
+
+
+
+
+
+
+
+
+
+
 public static ProcessMapper createMapper(){
     def abstractTablesInit = AbstractTablesInitialization.initParametersAbstract()
     def bdTopoInitTypes = BDTopoGISLayers.initTypes()
