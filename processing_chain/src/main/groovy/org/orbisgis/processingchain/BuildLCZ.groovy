package org.orbisgis.processingchain

import groovy.transform.BaseScript
import org.orbisgis.geoindicators.Geoindicators
import org.orbisgis.datamanager.JdbcDataSource
import org.orbisgis.processmanagerapi.IProcess


@BaseScript ProcessingChain processingChain

/** The processing chain calculates the 7 geometric and surface cover properties used to identify local climate
 * zones (sky view factor, aspect ratio, building surface fraction, impervious surface fraction,
 * pervious surface fraction, height of roughness elements and terrain roughness class).
 *
 * @param buildingTable The table where are stored informations concerning buildings (and the id of the corresponding rsu)
 * @param rsuTable The table where are stored informations concerning RSU
 * @param roadTable The table where are stored informations concerning roads
 * @param vegetationTable The table where are stored informations concerning vegetation
 * @param hydrographicTable The table where are stored informations concerning water
 * @param facadeDensListLayersBottom the list of height corresponding to the bottom of each vertical layers used for calculation
 * of the rsu_projected_facade_area_density which is then used to calculate the height of roughness (default [0]
 * @param facadeDensNumberOfDirection The number of directions used for the calculation - according to the method used it should
 * be divisor of 360 AND a multiple of 2 (default 8)
 * @param pointDensity The density of points (nb / free m²) used to calculate the spatial average SVF (default 0.008)
 * @param rayLength The maximum distance to consider an obstacle as potential sky cover (default 100)
 * @param numberOfDirection the number of directions considered to calculate the SVF (default 60)
 * @param heightColumnName The name of the column (in the building table) used for roughness height calculation (default "height_roof")
 * @param mapOfWeights Values that will be used to increase or decrease the weight of an indicator (which are the key
 * of the map) for the LCZ classification step (default : all values to 1)
 * @param fractionTypePervious The type of surface that should be consider to calculate the fraction of pervious soil
 * (default ["low_vegetation", "water"] but possible parameters are ["low_vegetation", "high_vegetation", "water"])
 * @param fractionTypeImpervious The type of surface that should be consider to calculate the fraction of impervious soil
 * (default ["road"] but possible parameters are ["road", "building"])
 * @param inputFields The fields of the buildingTable that should be kept in the analysis (default ["the_geom", "id_build"]
 * @param levelForRoads If the road surfaces are considered for the calculation of the impervious fraction,
 * you should give the list of road zindex to consider (default [0])
 * @param prefixName A prefix used to name the output table
 * @param datasource A connection to a database
 *
 * @return outputTableName Table name where are stored the resulting RSU
 */
<<<<<<< HEAD
IProcess createLCZ() {
    return create({
        title "Create the LCZ"
        inputs datasource: JdbcDataSource, prefixName: String, buildingTable: String, rsuTable: String, roadTable: String,
                vegetationTable: String, hydrographicTable: String, facadeDensListLayersBottom: [0, 50, 200],
                facadeDensNumberOfDirection: 8, svfPointDensity: 0.008, svfRayLength: 100,
                svfNumberOfDirection: 60, heightColumnName: "height_roof",
                mapOfWeights: ["sky_view_factor"             : 1, "aspect_ratio": 1, "building_surface_fraction": 1,
                               "impervious_surface_fraction" : 1, "pervious_surface_fraction": 1,
                               "height_of_roughness_elements": 1, "terrain_roughness_class": 1],
                fractionTypePervious: ["low_vegetation", "water"], fractionTypeImpervious: ["road"], inputFields: ["id_build", "the_geom"],
                levelForRoads: [0]
        outputs outputTableName: String
        run { JdbcDataSource datasource, prefixName, buildingTable, rsuTable, roadTable, vegetationTable,
              hydrographicTable, facadeDensListLayersBottom, facadeDensNumberOfDirection,
              svfPointDensity, svfRayLength, svfNumberOfDirection,
              heightColumnName,
              mapOfWeights,
              fractionTypePervious,
              fractionTypeImpervious, inputFields, levelForRoads ->
            logger.info("Create the LCZ...")
=======
public static createLCZ() {
    return processFactory.create("Create the LCZ",
            [datasource                 : JdbcDataSource, prefixName: String, buildingTable: String, rsuTable: String, roadTable: String,
             vegetationTable            : String, hydrographicTable: String, facadeDensListLayersBottom: double[],
             facadeDensNumberOfDirection: int, svfPointDensity: double, svfRayLength: double,
             svfNumberOfDirection       : int, heightColumnName: String, mapsOfWeights: String[],
             fractionTypePervious       : String[], fractionTypeImpervious: String[], inputFields: String[],
             levelForRoads              : String[]],
            [outputTableName: String],
            { datasource, prefixName, buildingTable, rsuTable, roadTable, vegetationTable,
              hydrographicTable, facadeDensListLayersBottom = [0, 50, 200], facadeDensNumberOfDirection = 8,
              svfPointDensity = 0.008, svfRayLength = 100, svfNumberOfDirection = 60,
              heightColumnName = "height_roof", mapsOfWeights = ["sky_view_factor"          : 1, "aspect_ratio"                : 1,
                                                                 "building_surface_fraction": 1, "impervious_surface_fraction" : 1,
                                                                 "pervious_surface_fraction": 1, "height_of_roughness_elements": 1,
                                                                 "terrain_roughness_class"  : 1],
              fractionTypePervious = ["low_vegetation", "water"],
              fractionTypeImpervious = ["road"], inputFields = ["id_build", "the_geom"], levelForRoads = [0] ->
                logger.info("Create the LCZ...")
>>>>>>> 236298c6


            // To avoid overwriting the output files of this step, a unique identifier is created
            def uid_out = UUID.randomUUID().toString().replaceAll("-", "_")

            // Temporary table names
            def lczIndicTable = "lczIndicTable" + uid_out
            def rsu_indic0 = "rsu_indic0" + uid_out
            def rsu_indic1 = "rsu_indic1" + uid_out
            def rsu_indic2 = "rsu_indic2" + uid_out
            def rsu_indic3 = "rsu_indic3" + uid_out

            // Output table name
            def outputTableName = "lczTable"

            def veg_type = []
            def perv_type = []
            def imp_type = []
            def surf_fractions = [:]
            def columnIdRsu = "id_rsu"
            def columnIdBu = "id_build"
            def geometricColumn = "the_geom"
            def lczIndicNames = ["GEOM_AVG_HEIGHT_ROOF"             : "HEIGHT_OF_ROUGHNESS_ELEMENTS",
                                 "DENS_AREA"                        : "BUILDING_SURFACE_FRACTION",
                                 "RSU_ASPECT_RATIO"                 : "ASPECT_RATIO",
                                 "RSU_GROUND_SKY_VIEW_FACTOR"       : "SKY_VIEW_FACTOR",
                                 "PERVIOUS_FRACTION"                : "PERVIOUS_SURFACE_FRACTION",
                                 "IMPERVIOUS_FRACTION"              : "IMPERVIOUS_SURFACE_FRACTION",
                                 "EFFECTIVE_TERRAIN_ROUGHNESS_CLASS": "TERRAIN_ROUGHNESS_CLASS"]


            //Compute building indicators
            def computeBuildingsIndicators = ProcessingChain.BuildGeoIndicators.computeBuildingsIndicators()
            if (!computeBuildingsIndicators.execute([datasource            : datasource,
                                                     inputBuildingTableName: buildingTable,
                                                     inputRoadTableName    : roadTable,
                                                     indicatorUse          : ["LCZ"]])) {
                logger.info("Cannot compute building indicators.")
                return
            }
            String buildingIndicators = computeBuildingsIndicators.getResults().outputTableName

            //Compute RSU indicators
            def computeRSUIndicators = ProcessingChain.BuildGeoIndicators.computeRSUIndicators()
            if (!computeRSUIndicators.execute([datasource       : datasource,
                                               buildingTable    : buildingIndicators,
                                               rsuTable         : rsuTable,
                                               vegetationTable  : vegetationTable,
                                               roadTable        : roadTable,
                                               hydrographicTable: hydrographicTable,
                                               indicatorUse     : ["LCZ"]])) {
                logger.info("Cannot compute the RSU indicators.")
                return
            }
            String rsuIndicators = computeRSUIndicators.getResults().outputTableName
            /*
                // I. Calculate preliminary indicators needed for the other calculations (the relations of chaining between
                // the indicators are illustrated with the scheme IProcessA --> IProcessB)
                // calc_building_area --> calc_build_densityNroughness
                IProcess calc_building_area = Geoindicators.GenericIndicators.geometryProperties()
                calc_building_area.execute([inputTableName: buildingTable, inputFields: inputFields,
                                            operations    : ["st_area"], prefixName: prefixName, datasource: datasource])

                // calc_veg_frac --> calc_perviousness_frac  (calculate only if vegetation considered as pervious)
                if (fractionTypePervious.contains("low_vegetation") | fractionTypePervious.contains("high_vegetation")) {
                    if (fractionTypePervious.contains("low_vegetation") & fractionTypePervious.contains("high_vegetation")) {
                        veg_type.add("all")
                        perv_type.add("all_vegetation_fraction")
                    } else if (fractionTypePervious.contains("low_vegetation")) {
                        veg_type.add("low")
                        perv_type.add("low_vegetation_fraction")
                    } else if (fractionTypePervious.contains("high_vegetation")) {
                        veg_type.add("high")
                        perv_type.add("high_vegetation_fraction")
                    }
                    IProcess calc_veg_frac = Geoindicators.RsuIndicators.vegetationFraction()
                    calc_veg_frac.execute([rsuTable  : rsuTable, vegetTable: vegetationTable, fractionType: veg_type,
                                           prefixName: prefixName, datasource: datasource])
                    // Add the table in the map that will be used to join the vegetation field with the RSU table
                    // in order to be used to calculate the pervious and impervious surface fractions
                    surf_fractions[calc_veg_frac.results.outputTableName]=columnIdRsu
                }

                // calc_road_frac --> calc_perviousness_frac  (calculate only if road considered as impervious)
                if (fractionTypeImpervious.contains("road")) {
                    imp_type.add("ground_road_fraction")
                    IProcess calc_road_frac = Geoindicators.RsuIndicators.roadFraction()
                    calc_road_frac.execute([rsuTable: rsuTable, roadTable: roadTable, levelToConsiders:
                            ["ground": levelForRoads], prefixName: prefixName, datasource: datasource])
                    // Add the table in the map that will be used to join the vegetation field with the RSU table
                    // in order to be used to calculate the pervious and impervious surface fractions
                    surf_fractions[calc_road_frac.results.outputTableName]=columnIdRsu
                }

                // calc_water_frac --> calc_perviousness_frac  (calculate only if water considered as pervious)
                if (fractionTypePervious.contains("water")) {
                    perv_type.add("water_fraction")
                    IProcess calc_water_frac = Geoindicators.RsuIndicators.waterFraction()
                    calc_water_frac.execute([rsuTable  : rsuTable, waterTable: hydrographicTable, prefixName: "test",
                                             datasource: datasource])
                    // Add the table in the map that will be used to join the vegetation field with the RSU table
                    // in order to be used to calculate the pervious and impervious surface fractions
                    surf_fractions[calc_water_frac.results.outputTableName]=columnIdRsu
                }

                // calc_build_contiguity    -->
                //                                  calc_free_ext_density --> calc_aspect_ratio
                // calc_build_facade_length -->
                IProcess calc_build_contiguity = Geoindicators.BuildingIndicators.neighborsProperties()
                calc_build_contiguity.execute([inputBuildingTableName: buildingTable,
                                               operations            : ["building_contiguity"], prefixName: prefixName, datasource: datasource])
                IProcess calc_build_facade_length = Geoindicators.BuildingIndicators.sizeProperties()
                calc_build_facade_length.execute([inputBuildingTableName: buildingTable,
                                                  operations            : ["building_total_facade_length"], prefixName: prefixName,
                                                  datasource            : datasource])
                IProcess join_for_input_facade_dens = Geoindicators.DataUtils.joinTables()
                join_for_input_facade_dens.execute([inputTableNamesWithId: [(buildingTable)                                 : columnIdBu,
                                                                          (calc_build_facade_length.results.outputTableName): columnIdBu,
                                                                          (calc_build_contiguity.results.outputTableName)   : columnIdBu],
                                                  outputTableName        : "tab4facdens", datasource: datasource])
                IProcess calc_free_ext_density = Geoindicators.RsuIndicators.freeExternalFacadeDensity()
                calc_free_ext_density.execute([buildingTable            : join_for_input_facade_dens.results.outputTableName,
                                               rsuTable                 : rsuTable, buContiguityColumn : "building_contiguity",
                                               buTotalFacadeLengthColumn: "building_total_facade_length",
                                               prefixName               : prefixName, datasource: datasource])

                // calc_proj_facade_dist --> calc_effective_roughness_height
                IProcess calc_proj_facade_dist = Geoindicators.RsuIndicators.projectedFacadeAreaDistribution()
                calc_proj_facade_dist.execute([buildingTable   : buildingTable, rsuTable: rsuTable,
                                               listLayersBottom: facadeDensListLayersBottom, numberOfDirection: facadeDensNumberOfDirection,
                                               prefixName      : "test", datasource: datasource])

                // II. Calculate the LCZ indicators
                // Calculate the BUILDING SURFACE FRACTION from the building area
                // AND the HEIGHT OF ROUGHNESS ELEMENTS from the building roof height
                // calc_build_densityNroughness --> calcSVF (which needs building_density)
                // calc_build_densityNroughness --> calc_effective_roughness_height (which needs geometric_height)
                IProcess join_for_densityNroughness = Geoindicators.DataUtils.joinTables()
                join_for_densityNroughness.execute([inputTableNamesWithId: [(calc_building_area.results.outputTableName): columnIdBu,
                                                                            (buildingTable): columnIdBu],
                                                    outputTableName      : "tab4roughness", datasource: datasource])
                IProcess calc_build_densityNroughness = Geoindicators.GenericIndicators.unweightedOperationFromLowerScale()
                calc_build_densityNroughness.execute([inputLowerScaleTableName: join_for_densityNroughness.results.outputTableName,
                                                      inputUpperScaleTableName: rsuTable, inputIdUp: columnIdRsu,
                                                      inputVarAndOperations   : [(heightColumnName): ["GEOM_AVG"], "AREA": ["DENS"]],
                                                      prefixName              : prefixName, datasource: datasource])

                // Calculate the SKY VIEW FACTOR from the RSU building density
                // Merge the geometric average and the building density into the RSU table
                IProcess join_for_SVF = Geoindicators.DataUtils.joinTables()
                join_for_SVF.execute([inputTableNamesWithId: [(calc_build_densityNroughness.results.outputTableName): columnIdRsu,
                                                                            (rsuTable): columnIdRsu],
                                      outputTableName      : "tab4svf", datasource: datasource])
                IProcess calcSVF = Geoindicators.RsuIndicators.groundSkyViewFactor()
                calcSVF.execute([rsuTable           : join_for_SVF.results.outputTableName, correlationBuildingTable: buildingTable, rsuBuildingDensityColumn:
                        "dens_area", pointDensity: svfPointDensity, rayLength: svfRayLength,
                                 numberOfDirection  : svfNumberOfDirection, prefixName: prefixName, datasource: datasource])

                // Calculate the ASPECT RATIO from the building fraction and the free external facade density
                // Merge the free external facade density into the RSU table containing the other indicators
                IProcess join_for_aspect_ratio = Geoindicators.DataUtils.joinTables()
                join_for_aspect_ratio.execute([inputTableNamesWithId: [(join_for_SVF.results.outputTableName): columnIdRsu,
                                                              (calc_free_ext_density.results.outputTableName): columnIdRsu],
                                               outputTableName: "tab4aspratio", datasource: datasource])
                IProcess calc_aspect_ratio = Geoindicators.RsuIndicators.aspectRatio()
                calc_aspect_ratio.execute([rsuTable                                 : join_for_aspect_ratio.results.outputTableName,
                                           rsuFreeExternalFacadeDensityColumn       : "rsu_free_external_facade_density",
                                           rsuBuildingDensityColumn                 : "dens_area",
                                           prefixName                               : prefixName, datasource: datasource])

                // Calculate the PERVIOUS AND IMPERVIOUS SURFACE FRACTIONS
                // Add the building density field in the surface fraction tables used for pervious and impervious fractions
                // if the buildings are considered in the impervious fractions
                if (fractionTypeImpervious.contains("building")) {
                    // Add the table in the map that will be used to join the vegetation field with the RSU table
                    // in order to be used to calculate the pervious and impervious surface fractions
                    surf_fractions[calc_build_densityNroughness.results.outputTableName]=columnIdRsu
                }
                IProcess joinFracSurf = Geoindicators.DataUtils.joinTables()
                joinFracSurf.execute([inputTableNamesWithId: surf_fractions,
                                      outputTableName      : "tab4perv", datasource: datasource])
                IProcess calc_perviousness_frac = Geoindicators.RsuIndicators.perviousnessFraction()
                calc_perviousness_frac.execute([rsuTable  : joinFracSurf.results.outputTableName,
                                                operationsAndComposition: ["pervious_fraction": perv_type,
                                                                           "impervious_fraction": imp_type],
                                                prefixName: prefixName, datasource: datasource])

                // Calculate the TERRAIN ROUGHNESS CLASS
                // Merge the geometric average and the projected facade area distribution into the RSU table
                IProcess join4Roughness = Geoindicators.DataUtils.joinTables()
                join4Roughness.execute([inputTableNamesWithId   : [(rsuTable)                                              :columnIdRsu,
                                                                   (calc_build_densityNroughness.results.outputTableName)  :columnIdRsu,
                                                                   (calc_proj_facade_dist.results.outputTableName)         :columnIdRsu],
                                        outputTableName         : "tab4perv",
                                        datasource              : datasource])
                // calc_effective_roughness_height --> calc_roughness_class
                IProcess calc_effective_roughness_height = Geoindicators.RsuIndicators.effectiveTerrainRoughnessHeight()
                calc_effective_roughness_height.execute([rsuTable                           : join4Roughness.results.outputTableName,
                                                         projectedFacadeAreaName            : "rsu_projected_facade_area_distribution",
                                                         geometricMeanBuildingHeightName    : "geom_avg_$heightColumnName",
                                                         prefixName                         : prefixName,
                                                         listLayersBottom                   : facadeDensListLayersBottom,
                                                         numberOfDirection                  : facadeDensNumberOfDirection,
                                                         datasource                         : datasource])
                IProcess calc_roughness_class = Geoindicators.RsuIndicators.effectiveTerrainRoughnessClass()
                calc_roughness_class.execute([datasource                        : datasource,
                                              rsuTable                          : calc_effective_roughness_height.results.outputTableName,
                                              effectiveTerrainRoughnessHeight   : "rsu_effective_terrain_roughness",
                                              prefixName                        : prefixName])

                // III. Define the LCZ of each RSU according to their 7 geometric and surface cover properties
                // Merge all indicator columns in one table
                IProcess join_final_table = Geoindicators.DataUtils.joinTables()
                join_final_table.execute([inputTableNamesWithId:
                        [(join_for_SVF.results.outputTableName)          : columnIdRsu,
                         (calc_aspect_ratio.results.outputTableName)     : columnIdRsu,
                         (calcSVF.results.outputTableName)               : columnIdRsu,
                         (calc_perviousness_frac.results.outputTableName): columnIdRsu,
                         (calc_roughness_class.results.outputTableName)  : columnIdRsu],
                                          outputTableName      : "_allindic", datasource: datasource])*/

            // Rename the indicators in order to be consistent with the LCZ ones
            String queryReplaceNames = ""

<<<<<<< HEAD
            lczIndicNames.each { oldIndic, newIndic ->
                queryReplaceNames += "ALTER TABLE $rsuIndicators ALTER COLUMN $oldIndic RENAME TO $newIndic;"
            }
            // Keep only the ID, geometry column and the 7 indicators useful for LCZ classification
            datasource.execute "$queryReplaceNames"
            datasource.execute "CREATE TABLE $lczIndicTable AS SELECT $columnIdRsu, $geometricColumn, " +
                    "${lczIndicNames.values().join(",")} FROM $rsuIndicators"
=======
                // The classification algorithm is called
                IProcess classifyLCZ = Geoindicators.TypologyClassification.identifyLczType()
                if(!classifyLCZ.execute([rsuLczIndicators   : lczIndicTable,
                                     normalisationType  : "AVG",
                                     mapOfWeights       : mapsOfWeights,
                                     prefixName         : prefixName,
                                     datasource         : datasource])){
                    logger.info("Cannot compute the LCZ classification.")
                    return
                }
>>>>>>> 236298c6

            // The classification algorithm is called
            IProcess classifyLCZ = Geoindicators.TypologyClassification.identifyLczType()
            if (!classifyLCZ.execute([rsuLczIndicators : lczIndicTable,
                                      prefixName       : prefixName,
                                      datasource       : datasource,
                                      normalisationType: "AVG",
                                      mapOfWeights     : mapOfWeights])) {
                logger.info("Cannot compute the LCZ classification.")
                return
            }


            datasource.execute("DROP TABLE IF EXISTS $rsu_indic0, $rsu_indic1, $rsu_indic2, $rsu_indic3".toString())


            [outputTableName: classifyLCZ.results.outputTableName]
        }
    })
}<|MERGE_RESOLUTION|>--- conflicted
+++ resolved
@@ -39,7 +39,6 @@
  *
  * @return outputTableName Table name where are stored the resulting RSU
  */
-<<<<<<< HEAD
 IProcess createLCZ() {
     return create({
         title "Create the LCZ"
@@ -61,28 +60,6 @@
               fractionTypePervious,
               fractionTypeImpervious, inputFields, levelForRoads ->
             logger.info("Create the LCZ...")
-=======
-public static createLCZ() {
-    return processFactory.create("Create the LCZ",
-            [datasource                 : JdbcDataSource, prefixName: String, buildingTable: String, rsuTable: String, roadTable: String,
-             vegetationTable            : String, hydrographicTable: String, facadeDensListLayersBottom: double[],
-             facadeDensNumberOfDirection: int, svfPointDensity: double, svfRayLength: double,
-             svfNumberOfDirection       : int, heightColumnName: String, mapsOfWeights: String[],
-             fractionTypePervious       : String[], fractionTypeImpervious: String[], inputFields: String[],
-             levelForRoads              : String[]],
-            [outputTableName: String],
-            { datasource, prefixName, buildingTable, rsuTable, roadTable, vegetationTable,
-              hydrographicTable, facadeDensListLayersBottom = [0, 50, 200], facadeDensNumberOfDirection = 8,
-              svfPointDensity = 0.008, svfRayLength = 100, svfNumberOfDirection = 60,
-              heightColumnName = "height_roof", mapsOfWeights = ["sky_view_factor"          : 1, "aspect_ratio"                : 1,
-                                                                 "building_surface_fraction": 1, "impervious_surface_fraction" : 1,
-                                                                 "pervious_surface_fraction": 1, "height_of_roughness_elements": 1,
-                                                                 "terrain_roughness_class"  : 1],
-              fractionTypePervious = ["low_vegetation", "water"],
-              fractionTypeImpervious = ["road"], inputFields = ["id_build", "the_geom"], levelForRoads = [0] ->
-                logger.info("Create the LCZ...")
->>>>>>> 236298c6
-
 
             // To avoid overwriting the output files of this step, a unique identifier is created
             def uid_out = UUID.randomUUID().toString().replaceAll("-", "_")
@@ -306,7 +283,6 @@
             // Rename the indicators in order to be consistent with the LCZ ones
             String queryReplaceNames = ""
 
-<<<<<<< HEAD
             lczIndicNames.each { oldIndic, newIndic ->
                 queryReplaceNames += "ALTER TABLE $rsuIndicators ALTER COLUMN $oldIndic RENAME TO $newIndic;"
             }
@@ -314,7 +290,7 @@
             datasource.execute "$queryReplaceNames"
             datasource.execute "CREATE TABLE $lczIndicTable AS SELECT $columnIdRsu, $geometricColumn, " +
                     "${lczIndicNames.values().join(",")} FROM $rsuIndicators"
-=======
+
                 // The classification algorithm is called
                 IProcess classifyLCZ = Geoindicators.TypologyClassification.identifyLczType()
                 if(!classifyLCZ.execute([rsuLczIndicators   : lczIndicTable,
@@ -325,18 +301,6 @@
                     logger.info("Cannot compute the LCZ classification.")
                     return
                 }
->>>>>>> 236298c6
-
-            // The classification algorithm is called
-            IProcess classifyLCZ = Geoindicators.TypologyClassification.identifyLczType()
-            if (!classifyLCZ.execute([rsuLczIndicators : lczIndicTable,
-                                      prefixName       : prefixName,
-                                      datasource       : datasource,
-                                      normalisationType: "AVG",
-                                      mapOfWeights     : mapOfWeights])) {
-                logger.info("Cannot compute the LCZ classification.")
-                return
-            }
 
 
             datasource.execute("DROP TABLE IF EXISTS $rsu_indic0, $rsu_indic1, $rsu_indic2, $rsu_indic3".toString())
